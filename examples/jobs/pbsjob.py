--- conflicted
+++ resolved
@@ -16,9 +16,11 @@
 
 
 # ----------------------------------------------------------------------------
-# Example callback
-def my_cb(a, b, c):
-    print " ----- callback: [%s, %s, %s]" % (a, b, c)
+# This is an example for a callback function. Callback functions can be
+# registered with a saga.Job object and get 'fired' asynchronously on
+# certain conditions.
+def job_state_change_cb(src_obj, fire_on, value):
+    print " ----- callback: [%s, %s, %s]" % (src_obj, fire_on, value)
     return True
 
 
@@ -61,13 +63,12 @@
         jd.output            = "examplejob.out"
         jd.error             = "examplejob.err"
 
-        # Create a new job from the job description. The initial state of 
+        # Create a new job from the job description. The initial state of
         # the job is 'New'.
         touchjob = js.create_job(jd)
 
-        # register a callback
-        #cb = MyCallback()
-        touchjob.add_callback(saga.STATE, my_cb)
+        # Register our callback. We want it to 'fire' on job state change
+        touchjob.add_callback(saga.STATE, job_state_change_cb)
 
         # Check our job's id and state
         print "Job ID    : %s" % (touchjob.id)
@@ -90,21 +91,12 @@
         print "\n...waiting for job...\n"
         touchjob.wait()
 
-<<<<<<< HEAD
         print "Job State   : %s" % (touchjob.state)
         print "Exitcode    : %s" % (touchjob.exit_code)
         print "Exec. hosts : %s" % (touchjob.execution_hosts)
         print "Create time : %s" % (touchjob.created)
         print "Start time  : %s" % (touchjob.started)
         print "End time    : %s" % (touchjob.finished)
-=======
-        print "Job State   : %s" % (touchjob_clone.state)
-        print "Exitcode    : %s" % (touchjob_clone.exit_code)
-        print "Exec. hosts : %s" % (touchjob_clone.execution_hosts)
-        print "Create time : %s" % (touchjob_clone.created)
-        print "Start time  : %s" % (touchjob_clone.started)
-        print "End time    : %s" % (touchjob_clone.finished)
->>>>>>> b90ba2ca
 
         return 0
 
