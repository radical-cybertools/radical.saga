#!/usr/bin/env python
<<<<<<< HEAD
=======

>>>>>>> 17fc7eb0
""" This examples shows how to run a job on LoadLeveler cluster.

    More information about the saga-python job API can be found at:
    http://saga-project.github.com/saga-python/doc/library/job/index.html
"""

__author__    = "Ole Weidner"
__copyright__ = "Copyright 2013, The SAGA Project"
__license__   = "MIT"

import sys
import saga

CLUSTER_HOST = "your.loadleveler.cluster.hostname"
CLUSTER_NAME = "your.loadleveler.cluster.name"

# ----------------------------------------------------------------------------
#
def main():

    try:
        # Your ssh identity on the remote machine
        ctx = saga.Context("ssh")
        ctx.user_id = "your_username"

        session = saga.Session()
        session.add_context(ctx)

        # Create a job service object that represent a remote loadleveler
        # cluster. The keyword 'loadl' in the url scheme triggers the
        # LoadLeveler adaptors and '+ssh' enables LoadLeveler remote access
        # via SSH. and 'cluster' URL query specify loadleveler cluster name.
        # "llq -X cluster"
        js = saga.job.Service("loadl+ssh://%s?cluster=%s" % \
            (CLUSTER_HOST, CLUSTER_NAME), session=session)

        # describe our job
        jd = saga.job.Description()

        # Next, we describe the job we want to run. A complete set of job
        # description attributes can be found in the API documentation.
        jd.environment     = {'MYOUTPUT':'"Hello LoadLevler Adaptor from SAGA"'}
        jd.executable      = '/bin/echo'
        jd.arguments       = ['$MYOUTPUT']
        jd.output          = "/tmp/mysagajob.stdout"
        jd.error           = "/tmp/mysagajob.stderr"

        # Create a new job from the job description. The initial state of
        # the job is 'New'.
        myjob = js.create_job(jd)

        # Check our job's id and state
        print "Job ID    : %s" % (myjob.id)
        print "Job State : %s" % (myjob.state)

        print "\n...starting job...\n"

        # Now we can start our job.
        myjob.run()

        print "Job ID    : %s" % (myjob.id)
        print "Job State : %s" % (myjob.state)

        print "\n...waiting for job...\n"
        # wait for the job to either finish or fail
        myjob.wait()

        print "Job ID    : %s" % (myjob.id)
        print "Job State : %s" % (myjob.state)
        print "Exitcode  : %s" % (myjob.exit_code)

        js.close()
        return 0

    except saga.SagaException, ex:
        # Catch all saga exceptions
        print "An exception occurred: (%s) %s " % (ex.type, (str(ex)))
        # Get the whole traceback in case of an exception -
        # this can be helpful for debugging the problem
        print " \n*** Backtrace:\n %s" % ex.traceback
        return -1

if __name__ == "__main__":
    sys.exit(main())<|MERGE_RESOLUTION|>--- conflicted
+++ resolved
@@ -1,8 +1,5 @@
 #!/usr/bin/env python
-<<<<<<< HEAD
-=======
 
->>>>>>> 17fc7eb0
 """ This examples shows how to run a job on LoadLeveler cluster.
 
     More information about the saga-python job API can be found at:
