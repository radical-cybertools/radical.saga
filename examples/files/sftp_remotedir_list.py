--- conflicted
+++ resolved
@@ -6,12 +6,9 @@
    If something doesn't work as expected, try to set
    SAGA_VERBOSE=3 in your environment before you run the
    script in order to get some debug output.
-<<<<<<< HEAD
 
    If you think you have encountered a defect, please 
    report it at: https://github.com/saga-project/saga-python/issues
-=======
->>>>>>> 1cb410c2
 '''
 
 __author__    = "Ole Weidner"
