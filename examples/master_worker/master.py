#!/usr/bin/env python
<<<<<<< HEAD
=======

>>>>>>> 17fc7eb0
import os,sys, time
import redis
import saga
import datetime

coordination_time = datetime.timedelta(0)
communication_time = datetime.timedelta(0)

jobs = []
redis_list = "vshah505_redis_list"
master_sftp = "vishal.shah505@repex1.tacc.utexas.edu" + os.getcwd() + "/"

def initiate_workers(machine_parameters, number_of_workers, number_of_machines):
	workers = int(number_of_workers)/int(number_of_machines)
	try:
		x = 0;
		for parameters in machine_parameters:
			#create a job service
			js = saga.job.Service(parameters[1])

			#describe our job
			jd = saga.job.Description()
			jd.total_cpu_count = workers;
			jd.working_directory = parameters[2]
			jd.executable = "/bin/bash"
			jd.arguments = ['worker.sh', parameters[3], parameters[4], redis_list, "worker"+ str(x), master_sftp, parameters[5], workers]
			jd.error = "master_err.stderr"

			#create the job (state:New)
			job = js.create_job(jd)
			job.run()
			jobs.append(job)

	except saga.SagaException, ex:
		print "An error occured during job execution: %s" % (str(ex))
		sys.exit(-1)

def read_machine_information(filename):
	parameters = []
	description = []
	f = open(filename, "r")
	for line in f:
		if(line[0] == '#'):
			description.append(line[1:len(line)-1])
		elif(line == "\n"):
			parameters.append(list(description))
			del description[:]
		else:
			description.append(line[(line.find(':')+2):len(line)-1])

	return parameters

def read_dependencies(filename):
	dependencies = []
	description = []
	f = open(filename, "r")
	for line in f:
		if(line[0] == '#'):
			description.append(line[1:len(line)-1])
		elif(line == "\n"):
			dependencies.append(list(description))
			del description[:]
		else:
			description.append(line[:len(line)-1])
	return dependencies

def process_dependencies(dependencies, machine_parameters):
	i = 0
	for x in dependencies:

		ctx = saga.Context("ssh")
		ctx.user_id = "vshah505"

		session = saga.Session()
		session.add_context(ctx)

		flag = 1
		for files in x:
			if flag == 1:
				service = machine_parameters[i][1]
				service = service[(service.find('/')+2):]
				flag = 0
			else:
				#print("file://localhost" + os.getcwd() + "/" + files)
				#print("file://"+service+machine_parameters[i][2])
				f = saga.filesystem.File("file://localhost" + os.getcwd() + "/" + files, session=session)
				f.copy("sftp://"+service+machine_parameters[i][2] + files)
				print "Successful copy"

		i += 1

def write_tasks_to_redis(redis_server, tasks):
	for t in tasks:
		redis_server.push(vshah505_redis_list, tasks);

def main(number_of_tasks, number_of_workers, number_of_machines):
	global coordination_time 
	global communication_time

	#open file to record times
	timefile = open("benchmarks.txt", 'a')

	#define redis server
	redis_server = redis.Redis(host = "gw68.quarry.iu.teragrid.org", port = 6379, password = "ILikeBigJob_wITH-REdIS")	

	#pull server parameters from file
	machine_parameters = read_machine_information("server_information.txt")

	#pull dependencies from file
	dependencies = read_dependencies("dependencies.txt")
	
	#transfer dependencies to machines
	now = datetime.datetime.now()
	process_dependencies(dependencies, machine_parameters)
	communication_time += datetime.datetime.now() - now

	#write task list to redis server
	now = datetime.datetime.now()
	for i in range(0, int(number_of_tasks)):
		redis_server.rpush(redis_list,"sleep 1")
	communication_time += datetime.datetime.now() - now

	#create workers
	now = datetime.datetime.now()
	initiate_workers(machine_parameters, number_of_workers, number_of_machines)
	coordination_time += datetime.datetime.now() - now

	#check job status
	while (len(jobs) > 0):
		for job in jobs:
			jobstate = job.get_state()
			print ' * Job %s status: %s' % (job.id, jobstate)
			if str(jobstate) is "Done":
				jobs.remove(job)
	
	timefile.write("Coordination Time: " + str(coordination_time) + "\n")
	timefile.write("Communication Time: " + str(communication_time) + "\n")
	
	timefile.close

if __name__ == "__main__":

	main(sys.argv[1], sys.argv[2], sys.argv[3])<|MERGE_RESOLUTION|>--- conflicted
+++ resolved
@@ -1,8 +1,5 @@
 #!/usr/bin/env python
-<<<<<<< HEAD
-=======
 
->>>>>>> 17fc7eb0
 import os,sys, time
 import redis
 import saga
