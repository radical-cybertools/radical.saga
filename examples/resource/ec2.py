--- conflicted
+++ resolved
@@ -169,14 +169,9 @@
 
 # in order to connect to EC2, we need an EC2 ID and KEY
 c1 = saga.Context ('ec2')
-<<<<<<< HEAD
-c1.user_id  = os.environ['EC2_ID']
-c1.user_key = os.environ['EC2_KEY']
-=======
 c1.user_id  = os.environ['EC2_ACCESS_KEY']
 c1.user_key = os.environ['EC2_SECRET_KEY']
 c1.server   = server
->>>>>>> e4bb70a5
 
 # in order to access a created VM, we additionally need to point to the ssh
 # key which is used for EC2 VM contextualization, i.e. as EC2 'keypair'.
