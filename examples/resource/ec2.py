
__author__    = "Andre Merzky"
__copyright__ = "Copyright 2013, The SAGA Project"
__license__   = "MIT"

import os
import sys
import saga
import time


"""  
This is an example which shows how to access Amazon EC2 clouds via the SAGA
resource package. The code expects the environment variables EC2_ACCESS_KEY and
EC2_SECRET_KEY to contain the respective authentication tokens required for EC2
access.  It also expects EC2_KEYPAIR to point to the ssh key to be used in the
EC2 keypair authentication.

This program has different modes of operation:

  * *Help* ::
  
    # python examples/resource/ec2.py -h
    
    Usage:

        %s -l             :  list    VMs
        %s -c <id> [...]  :  create  VM
        %s -u <id> [...]  :  use     VMs (run jobs)
        %s -d <id> [...]  :  destroy VMs

    Environment:
       
       EC2_URL        : backend manager service endpoint
       EC2_ACCESS_KEY : id  for backend access
       EC2_SECRET_KEY : key for backend access
       EC2_KEYPAIR_ID : name of keypair for VM access
       EC2_KEYPAIR    : public ssh key for VM access


  * *Listing* of templates and existing VMs on EC2::

    # python examples/resource/ec2.py -l
    
    compute resources
      [ec2://aws.amazon.com/]-[i-cba515ab]
      [ec2://aws.amazon.com/]-[i-f93f2299]
    
    compute templates
      Micro Instance
      Small Instance
      Medium Instance
      Large Instance
      Extra Large Instance
      High-Memory Extra Large Instance
      High-Memory Double Extra Large Instance
      High-Memory Quadruple Extra Large Instance
      Extra Large Instance
      Double Extra Large Instance
      High-CPU Medium Instance
      High-CPU Extra Large Instance
      Cluster Compute Quadruple Extra Large Instance
      Cluster Compute Eight Extra Large Instance
      Cluster GPU Quadruple Extra Large Instance
      High Memory Cluster Eight Extra Large
      High Storage Eight Extra Large Instance
    

  * *Creating* a VM instance on EC2::

    # python examples/resource/ec2.py -c

    Created VM
      id           : 
      state        : PENDING (pending)
      access       : None


  * *Using* a VM instance on EC2::
  
    # python examples/resource/ec2.py -u '[ec2://aws.amazon.com/]-[i-e0d2ad8a]'

    connecting to [ec2://aws.amazon.com/]-[i-e0d2ad8a]
      id           : [ec2://aws.amazon.com/]-[i-e0d2ad8a]
      state        : PENDING (pending)
      wait for ACTIVE state
      state        : ACTIVE (running)
    running job
      job state    : Running
      job state    : Done


  * *Destroying* a VMs instance on EC2::

    # python examples/resource/ec2.py -d '[ec2://aws.amazon.com/]-[i-e0d2ad8a]'

    reconnecting to id [ec2://aws.amazon.com/]-[i-e0d2ad8a]
      id           : [ec2://aws.amazon.com/]-[i-e0d2ad8a]
      state        : ACTIVE (running)
      access       : ssh://107.21.154.248/
    
    shutting down [ec2://aws.amazon.com/]-[i-e0d2ad8a] (ACTIVE)
      state        : EXPIRED (destroyed by user)
    
"""


# ------------------------------------------------------------------------------
#
# helper
#
def usage (msg = None) :

    if  msg :
        print "\n    Error: %s\n"  %  msg

    print """
    Usage:

        %s -l             :  list    VMs
        %s -c <id> [...]  :  create  VM
        %s -u <id> [...]  :  use     VMs (run jobs)
        %s -d <id> [...]  :  destroy VMs


    Environment:
       
       EC2_URL        : backend manager service endpoint
       EC2_ACCESS_KEY : id  for backend access
       EC2_SECRET_KEY : key for backend access
       EC2_KEYPAIR_ID : name of keypair for VM access
       EC2_KEYPAIR    : public ssh key for VM access


    """

    if msg : sys.exit (-1)
    else   : sys.exit ( 0)


# ------------------------------------------------------------------------------
#
def state2str (state) :

    if state == saga.resource.UNKNOWN  : return "UNKNOWN"
    if state == saga.resource.NEW      : return "NEW   "
    if state == saga.resource.PENDING  : return "PENDING"
    if state == saga.resource.ACTIVE   : return "ACTIVE"
    if state == saga.resource.CANCELED : return "CANCELED"
    if state == saga.resource.EXPIRED  : return "EXPIRED"
    if state == saga.resource.DONE     : return "DONE  "
    if state == saga.resource.FAILED   : return "FAILED"



# ------------------------------------------------------------------------------
#
# set up the connection to EC2
#

if not 'EC2_URL'        in os.environ : usage ("no %s in environment" % 'EC2_URL'       )
if not 'EC2_ACCESS_KEY' in os.environ : usage ("no %s in environment" % 'EC2_ACCESS_KEY')
if not 'EC2_SECRET_KEY' in os.environ : usage ("no %s in environment" % 'EC2_SECRET_KEY')
if not 'EC2_KEYPAIR_ID' in os.environ : usage ("no %s in environment" % 'EC2_KEYPAIR_ID')
if not 'EC2_KEYPAIR'    in os.environ : usage ("no %s in environment" % 'EC2_KEYPAIR'   )

server = saga.Url(os.environ['EC2_URL'])


# in order to connect to EC2, we need an EC2 ID and KEY
c1 = saga.Context ('ec2')
c1.user_id  = os.environ['EC2_ACCESS_KEY']
c1.user_key = os.environ['EC2_SECRET_KEY']
c1.server   = server

# in order to access a created VM, we additionally need to point to the ssh
# key which is used for EC2 VM contextualization, i.e. as EC2 'keypair'.
# If the keypair is not yet registered on EC2, it will be registered by SAGA
# -- but then a user_key *must* be specified (only the public key is ever
# transfererd to EC2).
c2 = saga.Context ('ec2_keypair')
c2.token     = os.environ['EC2_KEYPAIR_ID']
c2.user_cert = os.environ['EC2_KEYPAIR']
c2.user_id   = 'ubuntu'         # the user id on the target VM
<<<<<<< HEAD
c2.server    = server
=======
>>>>>>> 70ad23a0

# we create a session for all SAGA interactions, and attach the respective
# security contexts.  Those are now avail for all SAGA objects created in
# that session
s = saga.Session (False)  # FALSE: don't use any other (default) contexts
s.contexts.append (c1)
s.contexts.append (c2)

# in this session, connect to the EC2 resource manager
rm  = saga.resource.Manager (server, session=s)


# --------------------------------------------------------------------------
# 
# setup is done, evaluate command line parameters
#
args = sys.argv[1:]

# --------------------------------------------------------------------------
if  '-l' in args :

    args.remove ('-l')
    if  len (args) > 0 :
        usage ("no additional args allowed on '-l'")

    # list known VMs (compute resources)
    print "\ncompute resources"
    for cr_id in rm.list () :
        print "  %s" % cr_id

    # list the available VM templates
    print "\ncompute templates"
    for tmp in rm.list_templates () :
        print "  %s" % tmp

    # we can also list the available OS images, as per below -- but since
    # the list of OS images avaialble on EC2 is *huge*, this operation is
    # rather slow (libcloud does one additional hop per image, for
    # inspection)

    # {'name': 'None (cube-1-0-5-2012-09-07)', 'ispublic': 'true', 'state': 'available', 'rootdevicetype': 'instance-store', 'imagetype': 'machine'}
    print "\nOS images"
    
    descr = None
    ispublic = None

    for osi in rm.list_images () :
        descr = rm.get_image (osi)

	if descr['ispublic'] == 'true' :
	    ispublic = 'public'
	else:
	    ispublic = 'private'

        print "  %s - %s, %s, %s" % (osi, descr['name'], ispublic,
				     descr['state'])

    print
    sys.exit (0)


# --------------------------------------------------------------------------
elif  '-c' in args :

    args.remove ('-c')
    if  len (args) == 0 :
	usage ("additional args required on '-c'")

    for image in args :

	print"\ncreating an instance from image %s" % image

        # create a resource description with an image and an OS template, out of
	# the ones listed above.  We pick a small VM and a plain Ubuntu image...
        cd = saga.resource.ComputeDescription ()
	cd.image    = image
	cd.template = 'Small Instance'

	# create a VM instance with that description, and inspect it for some
	# detailes
	cr = rm.acquire (cd)
	print "\nCreated VM"
	print "  id           : %s"       %  cr.id
	print "  state        : %s (%s)"  %  (state2str(cr.state), cr.state_detail)
	print "  access       : %s"       %  cr.access

    sys.exit (0)

# --------------------------------------------------------------------------
elif  '-u' in args :

    args.remove ('-u')
    if  len (args) == 0 :
        usage ("additional args required on '-u'")

    # we want to reconnect to running VMs, specified by their IDs
    for vm_id in args :

        print "\nconnecting to %s" % vm_id

        # get a handle on that VM, and print some information
        cr = rm.acquire (vm_id)

        print "  id           : %s"       %  cr.id
        print "  state        : %s (%s)"  %  (state2str(cr.state), cr.state_detail)

        # make sure the machine is not in final state already
        if  cr.state in [saga.resource.EXPIRED,
                         saga.resource.DONE,
                         saga.resource.FAILED] :
            print "  VM %s is alrady in final state"  %  vm_id
            continue

        # we only can run jobs on ACTIVE machines -- so lets wait until the VM
        # is in that state.
        # Note: the careful coder will spot the subtle race condition between the 
        # check above and the check on this line... ;-)
        if cr.state != saga.resource.ACTIVE :
          print "  wait for ACTIVE state"
          cr.wait (saga.resource.ACTIVE)

          # Once a VM comes active, it still needs to boot and setup the ssh
          # daemon to be usable -- we thus wait for a while
          time.sleep (60)

        print "  state        : %s (%s)"  %  (state2str(cr.state), cr.state_detail)
        print "  access       : %s"       %   cr.access


        # The session created above contains the ssh context to access the VM
        # instance -- that context was created from the ec2_keypair context
        # which was earlier used for VM contextualization.  So we use that
        # session to create a job service instance for that VM:
        js = saga.job.Service (cr.access, session=s)

        print "running job"
        # all ready: do the deed!
        j = js.run_job ('sleep 10')
        print "  job state    : %s"  %  j.state
        j.wait ()
        print "  job state    : %s"  %  j.state

    print
    sys.exit (0)



# --------------------------------------------------------------------------
elif  '-d' in args :

    args.remove ('-d')
    if  len (args) == 0 :
        usage ("additional args required on '-d'")

    # we want to reconnect to running VMs, specified by their IDs
    for vm_id in args :

        print "\nreconnecting to id %s" % vm_id

        # get a handle on that VM, and print some information
        cr = rm.acquire (vm_id)

        print "  id           : %s"       %  cr.id
        print "  state        : %s (%s)"  %  (state2str(cr.state), cr.state_detail)
        print "  access       : %s"       %  cr.access

        if cr.state in [saga.resource.EXPIRED,
                        saga.resource.DONE,
                        saga.resource.FAILED] :
            print "  VM %s is alrady in final state"  %  vm_id
            continue

        print "\nshutting down  %s "      %  cr.id
        cr.destroy ()
        print "  state        : %s (%s)"  %  (state2str(cr.state), cr.state_detail)
    
    print 
    sys.exit (0)


# --------------------------------------------------------------------------
else :

    usage ('invalid arguments')
<|MERGE_RESOLUTION|>--- conflicted
+++ resolved
@@ -182,10 +182,7 @@
 c2.token     = os.environ['EC2_KEYPAIR_ID']
 c2.user_cert = os.environ['EC2_KEYPAIR']
 c2.user_id   = 'ubuntu'         # the user id on the target VM
-<<<<<<< HEAD
 c2.server    = server
-=======
->>>>>>> 70ad23a0
 
 # we create a session for all SAGA interactions, and attach the respective
 # security contexts.  Those are now avail for all SAGA objects created in
