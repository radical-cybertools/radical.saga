--- conflicted
+++ resolved
@@ -6,9 +6,6 @@
     https://github.com/radical-cybertools/saga-python/issues?q=is%3Aissue+is%3Aopen+
 
 
-<<<<<<< HEAD
-Version 0.41.1                                                        2016-06-02
-=======
 Version 0.41.3                                                        2016-07-07
 --------------------------------------------------------------------------------
 
@@ -28,7 +25,6 @@
 
 
 Version 0.41                                                          2016-06-02
->>>>>>> d0f85ec6
 --------------------------------------------------------------------------------
 
   - Feature/job name shell (#541) 
