--- conflicted
+++ resolved
@@ -6,25 +6,6 @@
     https://github.com/radical-cybertools/saga-python/issues?q=is%3Aissue+is%3Aopen+
 
 
-<<<<<<< HEAD
-Version 0.41                                                          2016-04-04
---------------------------------------------------------------------------------
-
-  - address #552 
-  - allow for non-interactive local pty shells 
-  - change HISTFILE settings for pty access
-  - implementation of job names for shell job adaptor and on API level 
-  - fix missing var setting in aws example 
-  - fix port opening directive (make sure port is opened just once)
-  - fix regression in job cancellation 
-  - fix rel path on open 
-  - Fix to ssh context to handle passwords containing spaces 
-  - cleanup of the shell spawner, getting in sync with RP
-  - implement dir.exists in shell adaptor
-  - make sure we have a job description on reconnected jobs 
-  - make task passing to async calls optional 
-  - aws security group tweaking 
-=======
 Version 0.41                                                          2016-06-02
 --------------------------------------------------------------------------------
 
@@ -51,7 +32,6 @@
   - remove invalid obj redirection 
   - code simplification 
   - simplify local mkdir in shell file adaptor 
->>>>>>> c6963e9f
   - sync with updated benchmark tools 
   - use shared shell connection for FS ops 
 
