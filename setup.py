--- conflicted
+++ resolved
@@ -281,13 +281,8 @@
     'install_requires'   : ['apache-libcloud', 
                             'radical.utils',
                             'parse'],
-<<<<<<< HEAD
-    'tests_require'      : [],
+    'tests_require'      : ['nose', 'coverage'],
     'test_suite'         : '%s.tests' % name,
-=======
-    'tests_require'      : ['nose', 'coverage'],
-    'test_suite'         : 'saga.tests',
->>>>>>> 418050e6
     'zip_safe'           : False,
 #   'build_sphinx'       : {
 #       'source-dir'     : 'docs/',
