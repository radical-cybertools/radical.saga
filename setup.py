
__author__    = "Andre Merzky, Ashley Z, Ole Weidner"
__copyright__ = "Copyright 2012-2013, The SAGA Project"
__license__   = "MIT"


""" Setup script. Used by easy_install and pip.
"""

import os
import sys

from setuptools import setup, Command
from distutils.command.install_data import install_data
from distutils.command.sdist import sdist

# figure out the current version. saga-python's
# version is defined in saga/VERSION
version = "latest"

try:
    cwd = os.path.dirname(os.path.abspath(__file__))
    fn = os.path.join(cwd, 'saga/VERSION')
    version = open(fn).read().strip()
except IOError:
    from subprocess import Popen, PIPE, STDOUT
    import re

    VERSION_MATCH = re.compile(r'\d+\.\d+\.\d+(\w|-)*')

    try:
        p = Popen(['git', 'describe', '--tags', '--always'],
                  stdout=PIPE, stderr=STDOUT)
        out = p.communicate()[0]

        if (not p.returncode) and out:
            v = VERSION_MATCH.search(out)
            if v:
                version = v.group()
    except OSError:
        pass

scripts = []  # ["bin/saga-run"]

# check python version. we need > 2.5
if sys.hexversion < 0x02050000:
    raise RuntimeError("SAGA requires Python 2.5 or higher")


class our_install_data(install_data):

    def finalize_options(self):
        self.set_undefined_options('install',
                                   ('install_lib', 'install_dir'))
        install_data.finalize_options(self)

    def run(self):
        install_data.run(self)
        # ensure there's a saga/VERSION file
        fn = os.path.join(self.install_dir, 'saga', 'VERSION')
        open(fn, 'w').write(version)
        self.outfiles.append(fn)


class our_sdist(sdist):

    def make_release_tree(self, base_dir, files):
        sdist.make_release_tree(self, base_dir, files)
        # ensure there's a air/VERSION file
        fn = os.path.join(base_dir, 'saga', 'VERSION')
        open(fn, 'w').write(version)


class our_test(Command):
    user_options = []

    def initialize_options(self):
        pass

    def finalize_options(self):
        pass

    def run(self):
        import sys
        import subprocess
        errno = subprocess.call([sys.executable, 'tests/run_tests.py',
                                '--config=tests/configs/basetests.cfg'])
        raise SystemExit(errno)


setup_args = {
    'name': "saga-python",
    'version': version,
    'description': "A light-weight access layer for distributed computing infrastructure",
    'long_description': "An implementation of the OGF GFD.90 SAGA standard in Python",
    'author': "Ole Weidner, et al.",
    'author_email': "ole.weidner@rutgers.edu",
    'maintainer': "Ole Weidner",
    'maintainer_email': "ole.weidner@rutgers.edu",
    'url': "http://saga-project.github.com/saga-python/",
    'license': "MIT",
    'classifiers': [
        'Development Status :: 5 - Production/Stable',
        'Environment :: No Input/Output (Daemon)',
        'Intended Audience :: Developers',
        'Programming Language :: Python',
        'License :: OSI Approved :: MIT License',
        'Topic :: System :: Distributed Computing',
        'Topic :: Scientific/Engineering :: Interface Engine/Protocol Translator',
        'Operating System :: MacOS :: MacOS X',
        'Operating System :: POSIX',
        'Operating System :: POSIX :: AIX',
        'Operating System :: POSIX :: BSD',
        'Operating System :: POSIX :: BSD :: BSD/OS',
        'Operating System :: POSIX :: BSD :: FreeBSD',
        'Operating System :: POSIX :: BSD :: NetBSD',
        'Operating System :: POSIX :: BSD :: OpenBSD',
        'Operating System :: POSIX :: GNU Hurd',
        'Operating System :: POSIX :: HP-UX',
        'Operating System :: POSIX :: IRIX',
        'Operating System :: POSIX :: Linux',
        'Operating System :: POSIX :: Other',
        'Operating System :: POSIX :: SCO',
        'Operating System :: POSIX :: SunOS/Solaris',
        'Operating System :: Unix'
    ],
    'packages': [
        "saga",
        "saga.job",
        "saga.namespace",
        "saga.filesystem",
        "saga.replica",
     #  "saga.resource",
        "saga.advert",
        "saga.adaptors",
        "saga.adaptors.cpi",
        "saga.adaptors.cpi.job",
        "saga.adaptors.cpi.namespace",
        "saga.adaptors.cpi.filesystem",
        "saga.adaptors.cpi.replica",
     #  "saga.adaptors.cpi.resource",
        "saga.adaptors.cpi.advert",
        "saga.adaptors.context",
        "saga.adaptors.local",
        "saga.adaptors.shell",
        "saga.adaptors.sge",
        "saga.adaptors.pbs",
        "saga.adaptors.condor",
        "saga.adaptors.slurm",
<<<<<<< HEAD
        "saga.adaptors.redis",
=======
     #  "saga.adaptors.redis",
>>>>>>> f7247540
        "saga.adaptors.http",
        "saga.engine",
        "saga.utils",
        "saga.utils.contrib",
        "saga.utils.logger",
        "saga.utils.config",
        "saga.utils.job"
    ],
    'package_data': {'': ['*.sh']},
    'zip_safe': False,
    'scripts': scripts,
    # mention data_files, even if empty, so install_data is called and
    # VERSION gets copied
    'data_files': [("saga", [])],
    'cmdclass': {
        'install_data': our_install_data,
        'sdist': our_sdist,
        'test': our_test
    },
    'install_requires': ['setuptools', 'colorama'],
    'tests_require': ['setuptools', 'nose']
}

setup(**setup_args)<|MERGE_RESOLUTION|>--- conflicted
+++ resolved
@@ -147,11 +147,7 @@
         "saga.adaptors.pbs",
         "saga.adaptors.condor",
         "saga.adaptors.slurm",
-<<<<<<< HEAD
         "saga.adaptors.redis",
-=======
-     #  "saga.adaptors.redis",
->>>>>>> f7247540
         "saga.adaptors.http",
         "saga.engine",
         "saga.utils",
