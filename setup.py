#!/usr/bin/env python
# encoding: utf-8

__author__    = "Ole Weidner"
__copyright__ = "Copyright 2012-2013, The SAGA Project"
__license__   = "MIT"

""" Setup script. Used by easy_install and pip.
"""

import os
import sys

from distutils.core import setup
from distutils.command.install_data import install_data
from distutils.command.sdist import sdist

# figure out the current version. saga-python's
# version is defined in saga/VERSION
version = "latest"

try:
    cwd = os.path.dirname(os.path.abspath(__file__))
    fn = os.path.join(cwd, 'saga/VERSION')
    version = open(fn).read().strip()
except IOError:
    from subprocess import Popen, PIPE, STDOUT
    import re

    VERSION_MATCH = re.compile(r'\d+\.\d+\.\d+(\w|-)*')

    try:
        p = Popen(['git', 'describe', '--tags', '--always'],
            stdout=PIPE, stderr=STDOUT)
        out = p.communicate()[0]

        if (not p.returncode) and out:
            v = VERSION_MATCH.search(out)
            if v:
                version = v.group()
    except OSError:
        pass

scripts = []  # ["bin/bliss-run"]

# check python version. we need > 2.5
if sys.hexversion < 0x02050000:
    raise RuntimeError("SAGA requires Python 2.5 or higher")


class our_install_data(install_data):

    def finalize_options(self):
        self.set_undefined_options('install',
            ('install_lib', 'install_dir'),
        )
        install_data.finalize_options(self)

    def run(self):
        install_data.run(self)
        # ensure there's a bliss/VERSION file
        fn = os.path.join(self.install_dir, 'saga', 'VERSION')
        open(fn, 'w').write(version)
        self.outfiles.append(fn)


class our_sdist(sdist):

    def make_release_tree(self, base_dir, files):
        sdist.make_release_tree(self, base_dir, files)
        # ensure there's a air/VERSION file
        fn = os.path.join(base_dir, 'saga', 'VERSION')
        open(fn, 'w').write(version)

setup_args = {
    'name': "saga",
    'version': version,
    'description': "A native Python implementation of the OGF SAGA standard (GFD.90).",
    'long_description': "SAGA-Python (a.k.a bliss) is a pragmatic and light-weight implementation of the OGF GFD.90 SAGA standard. SAGA-Python is written 100% in Python and focuses on usability and ease of deployment.",
    'author': "Ole Christian Weidner, et al.",
    'author_email': "ole.weidner@rutgers.edu",
    'maintainer': "Ole Christian Weidner",
    'maintainer_email': "ole.weidner@rutgers.edu",
    'url': "http://saga-project.github.com/saga-python/",
    'license': "MIT",
    'classifiers': [
        'Development Status :: 5 - Production/Stable',
        'Environment :: No Input/Output (Daemon)',
        'Intended Audience :: Developers',
        'Programming Language :: Python',
        'License :: OSI Approved :: MIT License',
        'Topic :: System :: Distributed Computing',
        'Topic :: Scientific/Engineering :: Interface Engine/Protocol Translator',
        'Operating System :: MacOS :: MacOS X',
        'Operating System :: POSIX',
        'Operating System :: POSIX :: AIX',
        'Operating System :: POSIX :: BSD',
        'Operating System :: POSIX :: BSD :: BSD/OS',
        'Operating System :: POSIX :: BSD :: FreeBSD',
        'Operating System :: POSIX :: BSD :: NetBSD',
        'Operating System :: POSIX :: BSD :: OpenBSD',
        'Operating System :: POSIX :: GNU Hurd',
        'Operating System :: POSIX :: HP-UX',
        'Operating System :: POSIX :: IRIX',
        'Operating System :: POSIX :: Linux',
        'Operating System :: POSIX :: Other',
        'Operating System :: POSIX :: SCO',
        'Operating System :: POSIX :: SunOS/Solaris',
        'Operating System :: Unix'
        ],
    'packages': [
        "saga",
        "saga.job",
        "saga.namespace",
        "saga.filesystem",
        "saga.replica",
        "saga.advert",
        "saga.adaptors",
        "saga.adaptors.cpi",
        "saga.adaptors.cpi.job",
        "saga.adaptors.cpi.namespace",
        "saga.adaptors.cpi.filesystem",
        "saga.adaptors.cpi.replica",
        "saga.adaptors.cpi.advert",
        "saga.adaptors.context",
        "saga.adaptors.local",
<<<<<<< HEAD
        "saga.adaptors.pbs",
        "saga.adaptors.redis",
=======
>>>>>>> 47b8dcba
        "saga.adaptors.shell",
        "saga.engine",
        "saga.utils",
        "saga.utils.contrib",
        "saga.utils.logger",
        "saga.utils.config",
        "saga.utils.job"
    ],
    'package_data': { '': [ '*.sh' ] },
    'zip_safe': False,
    'scripts': scripts,
    # mention data_files, even if empty, so install_data is called and
    # VERSION gets copied
    'data_files': [("saga", [])],
    'cmdclass': {
        'install_data': our_install_data,
        'sdist': our_sdist
        }
    }

if sys.platform != "win32":
    setup_args['install_requires'] = [
        'colorama',
        'pexpect'
    ]

setup(**setup_args)
<|MERGE_RESOLUTION|>--- conflicted
+++ resolved
@@ -124,12 +124,8 @@
         "saga.adaptors.cpi.advert",
         "saga.adaptors.context",
         "saga.adaptors.local",
-<<<<<<< HEAD
+        "saga.adaptors.shell",
         "saga.adaptors.pbs",
-        "saga.adaptors.redis",
-=======
->>>>>>> 47b8dcba
-        "saga.adaptors.shell",
         "saga.engine",
         "saga.utils",
         "saga.utils.contrib",
