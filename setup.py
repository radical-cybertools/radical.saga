--- conflicted
+++ resolved
@@ -184,13 +184,8 @@
         'test'           : our_test,
     },
     'install_requires'   : ['apache-libcloud', 
-<<<<<<< HEAD
-                            'radical.utils'],
+                            'radical.utils>=0.44'],
     'tests_require'      : ['pytest'],
-=======
-                            'radical.utils>=0.44'],
-    'tests_require'      : [],
->>>>>>> b1f2053e
     'test_suite'         : 'saga.tests',
     'zip_safe'           : False,
 #   'build_sphinx'       : {
