#!/usr/bin/env python
# encoding: utf-8

__author__    = "Ole Weidner"
__copyright__ = "Copyright 2012-2013, The SAGA Project"
__license__   = "MIT"

""" Setup script. Used by easy_install and pip.
"""

import os
import sys

from distutils.core import setup
from distutils.command.install_data import install_data
from distutils.command.sdist import sdist

# figure out the current version. saga-python's
# version is defined in saga/VERSION
version = "latest"

try:
    cwd = os.path.dirname(os.path.abspath(__file__))
    fn = os.path.join(cwd, 'saga/VERSION')
    version = open(fn).read().strip()
except IOError:
    from subprocess import Popen, PIPE, STDOUT
    import re

    VERSION_MATCH = re.compile(r'\d+\.\d+\.\d+(\w|-)*')

    try:
        p = Popen(['git', 'describe', '--tags', '--always'],
            stdout=PIPE, stderr=STDOUT)
        out = p.communicate()[0]

        if (not p.returncode) and out:
            v = VERSION_MATCH.search(out)
            if v:
                version = v.group()
    except OSError:
        pass

scripts = []  # ["bin/bliss-run"]

# check python version. we need > 2.5
if sys.hexversion < 0x02050000:
    raise RuntimeError("SAGA requires Python 2.5 or higher")


class our_install_data(install_data):

    def finalize_options(self):
        self.set_undefined_options('install',
            ('install_lib', 'install_dir'),
        )
        install_data.finalize_options(self)

    def run(self):
        install_data.run(self)
        # ensure there's a bliss/VERSION file
        fn = os.path.join(self.install_dir, 'saga', 'VERSION')
        open(fn, 'w').write(version)
        self.outfiles.append(fn)


class our_sdist(sdist):

    def make_release_tree(self, base_dir, files):
        sdist.make_release_tree(self, base_dir, files)
        # ensure there's a air/VERSION file
        fn = os.path.join(base_dir, 'saga', 'VERSION')
        open(fn, 'w').write(version)

setup_args = {
    'name': "saga",
    'version': version,
    'description': "A native Python implementation of the OGF SAGA standard (GFD.90).",
    'long_description': "SAGA-Python (a.k.a bliss) is a pragmatic and light-weight implementation of the OGF GFD.90 SAGA standard. SAGA-Python is written 100% in Python and focuses on usability and ease of deployment.",
    'author': "Ole Christian Weidner, et al.",
    'author_email': "ole.weidner@rutgers.edu",
    'maintainer': "Ole Christian Weidner",
    'maintainer_email': "ole.weidner@rutgers.edu",
    'url': "http://saga-project.github.com/saga-python/",
    'license': "MIT",
    'classifiers': [
        'Development Status :: 5 - Production/Stable',
        'Environment :: No Input/Output (Daemon)',
        'Intended Audience :: Developers',
        'Programming Language :: Python',
        'License :: OSI Approved :: MIT License',
        'Topic :: System :: Distributed Computing',
        'Topic :: Scientific/Engineering :: Interface Engine/Protocol Translator',
        'Operating System :: MacOS :: MacOS X',
        'Operating System :: POSIX',
        'Operating System :: POSIX :: AIX',
        'Operating System :: POSIX :: BSD',
        'Operating System :: POSIX :: BSD :: BSD/OS',
        'Operating System :: POSIX :: BSD :: FreeBSD',
        'Operating System :: POSIX :: BSD :: NetBSD',
        'Operating System :: POSIX :: BSD :: OpenBSD',
        'Operating System :: POSIX :: GNU Hurd',
        'Operating System :: POSIX :: HP-UX',
        'Operating System :: POSIX :: IRIX',
        'Operating System :: POSIX :: Linux',
        'Operating System :: POSIX :: Other',
        'Operating System :: POSIX :: SCO',
        'Operating System :: POSIX :: SunOS/Solaris',
        'Operating System :: Unix'
        ],
    'packages': [
        "saga",
        "saga.job",
        "saga.namespace",
        "saga.filesystem",
        "saga.replica",
        "saga.advert",
        "saga.adaptors",
        "saga.adaptors.cpi",
        "saga.adaptors.cpi.job",
        "saga.adaptors.cpi.namespace",
        "saga.adaptors.cpi.filesystem",
        "saga.adaptors.cpi.replica",
        "saga.adaptors.cpi.advert",
        "saga.adaptors.context",
        "saga.adaptors.local",
<<<<<<< HEAD
        "saga.adaptors.redis",
        "saga.adaptors.slurm",
        "saga.adaptors.ssh",
        "saga.adaptors.irods",
=======
        "saga.adaptors.shell",
>>>>>>> 47b8dcba
        "saga.engine",
        "saga.utils",
        "saga.utils.contrib",
        "saga.utils.logger",
        "saga.utils.config",
        "saga.utils.job"
    ],
    'package_data': { '': [ '*.sh' ] },
    'zip_safe': False,
    'scripts': scripts,
    # mention data_files, even if empty, so install_data is called and
    # VERSION gets copied
    'data_files': [("saga", [])],
    'cmdclass': {
        'install_data': our_install_data,
        'sdist': our_sdist
        }
    }

if sys.platform != "win32":
    setup_args['install_requires'] = [
        'colorama',
        'pexpect'
    ]

setup(**setup_args)
<|MERGE_RESOLUTION|>--- conflicted
+++ resolved
@@ -124,14 +124,10 @@
         "saga.adaptors.cpi.advert",
         "saga.adaptors.context",
         "saga.adaptors.local",
-<<<<<<< HEAD
         "saga.adaptors.redis",
         "saga.adaptors.slurm",
         "saga.adaptors.ssh",
         "saga.adaptors.irods",
-=======
-        "saga.adaptors.shell",
->>>>>>> 47b8dcba
         "saga.engine",
         "saga.utils",
         "saga.utils.contrib",
