--- conflicted
+++ resolved
@@ -187,11 +187,7 @@
         'test'           : our_test,
     },
     'install_requires'   : ['apache-libcloud', 
-<<<<<<< HEAD
-                            'radical.utils>=0.41.1'],
-=======
                             'radical.utils>=0.44'],
->>>>>>> b1f2053e
     'tests_require'      : [],
     'test_suite'         : 'saga.tests',
     'zip_safe'           : False,
