#!/usr/bin/env python
# encoding: utf-8

__author__    = "Ole Weidner"
__copyright__ = "Copyright 2012-2013, The SAGA Project"
__license__   = "MIT"

""" Setup script. Used by easy_install and pip.
"""

import os
import sys

from distutils.core import setup
from distutils.command.install_data import install_data
from distutils.command.sdist import sdist

# figure out the current version. saga-python's
# version is defined in saga/VERSION
version = "latest"

try:
    cwd = os.path.dirname(os.path.abspath(__file__))
    fn = os.path.join(cwd, 'saga/VERSION')
    version = open(fn).read().strip()
except IOError:
    from subprocess import Popen, PIPE, STDOUT
    import re

    VERSION_MATCH = re.compile(r'\d+\.\d+\.\d+(\w|-)*')

    try:
        p = Popen(['git', 'describe', '--tags', '--always'],
            stdout=PIPE, stderr=STDOUT)
        out = p.communicate()[0]

        if (not p.returncode) and out:
            v = VERSION_MATCH.search(out)
            if v:
                version = v.group()
    except OSError:
        pass

scripts = []  # ["bin/bliss-run"]

# check python version. we need > 2.5
if sys.hexversion < 0x02050000:
    raise RuntimeError("SAGA requires Python 2.5 or higher")


class our_install_data(install_data):

    def finalize_options(self):
        self.set_undefined_options('install',
            ('install_lib', 'install_dir'),
        )
        install_data.finalize_options(self)

    def run(self):
        install_data.run(self)
        # ensure there's a bliss/VERSION file
        fn = os.path.join(self.install_dir, 'saga', 'VERSION')
        open(fn, 'w').write(version)
        self.outfiles.append(fn)


class our_sdist(sdist):

    def make_release_tree(self, base_dir, files):
        sdist.make_release_tree(self, base_dir, files)
        # ensure there's a air/VERSION file
        fn = os.path.join(base_dir, 'saga', 'VERSION')
        open(fn, 'w').write(version)

setup_args = {
    'name': "saga",
    'version': version,
    'description': "A light-weight access layer for distributed computing infrastructure",
    'long_description': "SAGA-python light-weight implementation of the OGF GFD.90 SAGA standard. SAGA-Python is written 100% in Python and focuses on usability and ease of deployment.",
    'author': "Ole Christian Weidner, et al.",
    'author_email': "ole.weidner@rutgers.edu",
    'maintainer': "Ole Christian Weidner",
    'maintainer_email': "ole.weidner@rutgers.edu",
    'url': "http://saga-project.github.com/saga-python/",
    'license': "MIT",
    'classifiers': [
        'Development Status :: 5 - Production/Stable',
        'Environment :: No Input/Output (Daemon)',
        'Intended Audience :: Developers',
        'Programming Language :: Python',
        'License :: OSI Approved :: MIT License',
        'Topic :: System :: Distributed Computing',
        'Topic :: Scientific/Engineering :: Interface Engine/Protocol Translator',
        'Operating System :: MacOS :: MacOS X',
        'Operating System :: POSIX',
        'Operating System :: POSIX :: AIX',
        'Operating System :: POSIX :: BSD',
        'Operating System :: POSIX :: BSD :: BSD/OS',
        'Operating System :: POSIX :: BSD :: FreeBSD',
        'Operating System :: POSIX :: BSD :: NetBSD',
        'Operating System :: POSIX :: BSD :: OpenBSD',
        'Operating System :: POSIX :: GNU Hurd',
        'Operating System :: POSIX :: HP-UX',
        'Operating System :: POSIX :: IRIX',
        'Operating System :: POSIX :: Linux',
        'Operating System :: POSIX :: Other',
        'Operating System :: POSIX :: SCO',
        'Operating System :: POSIX :: SunOS/Solaris',
        'Operating System :: Unix'
        ],
    'packages': [
        "saga",
        "saga.job",
        "saga.namespace",
        "saga.filesystem",
        "saga.replica",
        "saga.advert",
        "saga.adaptors",
        "saga.adaptors.cpi",
        "saga.adaptors.cpi.job",
        "saga.adaptors.cpi.namespace",
        "saga.adaptors.cpi.filesystem",
        "saga.adaptors.cpi.replica",
        "saga.adaptors.cpi.advert",
        "saga.adaptors.context",
        "saga.adaptors.local",
        "saga.adaptors.redis",
<<<<<<< HEAD
        "saga.adaptors.ssh",
        "saga.adaptors.sge",
=======
        "saga.adaptors.shell",
>>>>>>> 5603e447
        "saga.adaptors.irods",
        "saga.engine",
        "saga.utils",
        "saga.utils.contrib",
        "saga.utils.logger",
        "saga.utils.config",
        "saga.utils.job"
    ],
    'package_data': { '': [ '*.sh' ] },
    'zip_safe': False,
    'scripts': scripts,
    # mention data_files, even if empty, so install_data is called and
    # VERSION gets copied
    'data_files': [("saga", [])],
    'cmdclass': {
        'install_data': our_install_data,
        'sdist': our_sdist
        }
    }

if sys.platform != "win32":
    setup_args['install_requires'] = [
        'colorama',
        'pexpect'
    ]

setup(**setup_args)
<|MERGE_RESOLUTION|>--- conflicted
+++ resolved
@@ -124,14 +124,8 @@
         "saga.adaptors.cpi.advert",
         "saga.adaptors.context",
         "saga.adaptors.local",
-        "saga.adaptors.redis",
-<<<<<<< HEAD
-        "saga.adaptors.ssh",
+        "saga.adaptors.shell",
         "saga.adaptors.sge",
-=======
-        "saga.adaptors.shell",
->>>>>>> 5603e447
-        "saga.adaptors.irods",
         "saga.engine",
         "saga.utils",
         "saga.utils.contrib",
