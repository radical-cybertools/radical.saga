--- conflicted
+++ resolved
@@ -22,6 +22,7 @@
 except ImportError as e:
     print("%s needs setuptools to install" % name)
     sys.exit(1)
+
 
 # ------------------------------------------------------------------------------
 #
@@ -36,7 +37,7 @@
 #     tree.
 #   - The VERSION file is used to provide the runtime version information.
 #
-def get_version (mod_root):
+def get_version(mod_root):
     """
     mod_root
         a VERSION file containes the version strings is created in mod_root,
@@ -50,12 +51,12 @@
         version_detail = None
 
         # get version from './VERSION'
-        src_root = os.path.dirname (__file__)
+        src_root = os.path.dirname(__file__)
         if  not src_root:
             src_root = '.'
 
-        with open (src_root + '/VERSION', 'r') as f:
-            version_base = f.readline ().strip()
+        with open(src_root + '/VERSION', 'r') as f:
+            version_base = f.readline().strip()
 
         # attempt to get version detail information from git
         # We only do that though if we are in a repo root dir, 
@@ -64,12 +65,12 @@
         # and the pip version used uses an install tmp dir in the ve space
         # instead of /tmp (which seems to happen with some pip/setuptools 
         # versions).
-        p = sp.Popen ('cd %s ; '\
-                      'test -z `git rev-parse --show-prefix` || exit -1; '\
-                      'tag=`git describe --tags --always` 2>/dev/null ; '\
-                      'branch=`git branch | grep -e "^*" | cut -f 2- -d " "` 2>/dev/null ; '\
-                      'echo $tag@$branch'  % src_root,
-                      stdout=sp.PIPE, stderr=sp.STDOUT, shell=True)
+        p = sp.Popen('cd %s ; '
+                     'test -z `git rev-parse --show-prefix` || exit -1; '
+                     'tag=`git describe --tags --always` 2>/dev/null ; '
+                     'branch=`git branch | grep -e "^*" | cut -f 2- -d " "` 2>/dev/null ; '
+                     'echo $tag@$branch'  % src_root,
+                     stdout=sp.PIPE, stderr=sp.STDOUT, shell=True)
         version_detail = str(p.communicate()[0].strip())
         version_detail = version_detail.replace('detached from ', 'detached-')
 
@@ -82,7 +83,7 @@
             'git-error'      in version_detail or \
             'not-a-git-repo' in version_detail or \
             'not-found'      in version_detail or \
-            'fatal'          in version_detail :
+            'fatal'          in version_detail    :
             version = version_base
         elif '@' not in version_base:
             version = '%s-%s' % (version_base, version_detail)
@@ -91,14 +92,14 @@
 
         # make sure the version files exist for the runtime version inspection
         path = '%s/%s' % (src_root, mod_root)
-        with open (path + "/VERSION", "w") as f:
-            f.write (version + "\n")
+        with open(path + "/VERSION", "w") as f:
+            f.write(version + "\n")
 
         sdist_name = "%s-%s.tar.gz" % (name, version)
-        sdist_name = sdist_name.replace ('/', '-')
-        sdist_name = sdist_name.replace ('@', '-')
-        sdist_name = sdist_name.replace ('#', '-')
-        sdist_name = sdist_name.replace ('_', '-')
+        sdist_name = sdist_name.replace('/', '-')
+        sdist_name = sdist_name.replace('@', '-')
+        sdist_name = sdist_name.replace('#', '-')
+        sdist_name = sdist_name.replace('_', '-')
 
         if '--record'    in sys.argv or \
            'bdist_egg'   in sys.argv or \
@@ -108,20 +109,20 @@
            # pip install will untar the sdist in a tmp tree.  In that tmp
            # tree, we won't be able to derive git version tags -- so we pack the
            # formerly derived version as ./VERSION
-            shutil.move ("VERSION", "VERSION.bak")           # backup version
-            shutil.copy ("%s/VERSION" % path, "VERSION")     # use full version instead
-            os.system   ("python setup.py sdist")            # build sdist
-            shutil.copy ('dist/%s' % sdist_name,
-                         '%s/%s'   % (mod_root, sdist_name)) # copy into tree
-            shutil.move ("VERSION.bak", "VERSION")           # restore version
-
-        with open (path + "/SDIST", "w") as f: 
-            f.write (sdist_name + "\n")
+            shutil.move("VERSION", "VERSION.bak")            # backup version
+            shutil.copy("%s/VERSION" % path, "VERSION")      # use full version
+            os.system  ("python setup.py sdist")             # build sdist
+            shutil.copy('dist/%s' % sdist_name,
+                        '%s/%s'   % (mod_root, sdist_name))  # copy into tree
+            shutil.move("VERSION.bak", "VERSION")            # restore version
+
+        with open(path + "/SDIST", "w") as f: 
+            f.write(sdist_name + "\n")
 
         return version_base, version_detail, sdist_name
 
-    except Exception as e :
-        raise RuntimeError ('Could not extract/set version: %s' % e)
+    except Exception as e:
+        raise RuntimeError('Could not extract/set version: %s' % e)
 
 
 # ------------------------------------------------------------------------------
@@ -132,7 +133,7 @@
 
 # ------------------------------------------------------------------------------
 # get version info -- this will create VERSION and srcroot/VERSION
-version, version_detail, sdist_name = get_version (mod_root)
+version, version_detail, sdist_name = get_version(mod_root)
 
 print('version: %s' % version)
 print('detail : %s' % version_detail)
@@ -142,28 +143,21 @@
 # ------------------------------------------------------------------------------
 class our_test(Command):
     user_options = []
-    def initialize_options (self) : pass
-    def finalize_options   (self) : pass
-    def run (self) :
+    def initialize_options(self): pass
+    def finalize_options  (self): pass
+    def run(self):
         testdir = "%s/tests/" % os.path.dirname(os.path.realpath(__file__))
-<<<<<<< HEAD
-        sys.exit (sp.call (['py.test', '--configs', 'fork_localhost.cfg', testdir]))
-=======
-        retval  = sp.call(['coverage',
-                           'run',
-                           '--include="./src/*"',
-                           '%s/run_tests.py'          % testdir,
-                           '%s/configs/basetests.cfg' % testdir])
-        raise SystemExit(retval)
->>>>>>> e234cc9d
+        sys.exit(sp.call(['py.test', '--configs',
+                          'fork_localhost.cfg', testdir]))
 
 
 # ------------------------------------------------------------------------------
 #
 def read(*rnames):
-    try :
+    try:
         return open(os.path.join(os.path.dirname(__file__), *rnames)).read()
-    except Exception :
+
+    except Exception:
         return ''
 
 
@@ -191,7 +185,8 @@
                 subdir
                     file
 
-    makeDataFiles('prefix', 'root')  will create this distutil data_files structure:
+    makeDataFiles('prefix', 'root')  will create this distutil
+    data_files structure:
         [('prefix', ['file1', 'file2']),
          ('prefix/dir', ['file']),
          ('prefix/dir/subdir', ['file'])]
@@ -203,6 +198,7 @@
     found = []
     os.path.walk(dir, visit, (prefix, strip, found))
     return found
+
 
 def visit((prefix, strip, found), dirname, names):
     """ Visit directory, create distutil tuple
@@ -227,12 +223,14 @@
     destination = os.path.join(prefix, dirname[strip:])
     found.append((destination, files))
 
+
 def isbad(name):
     """ Whether name should not be installed """
     return (name.startswith('.') or
             name.startswith('#') or
             name.endswith('.pickle') or
             name == 'CVS')
+
 
 def isgood(name):
     """ Whether name should be installed """
@@ -276,38 +274,37 @@
     'packages'           : find_packages('src'),
     'package_dir'        : {'': 'src'},
     'scripts'            : ['bin/sagapython-version'],
-    'package_data'       : {'': ['*.sh', '*.json', 'VERSION', 'SDIST', sdist_name]},
-    'package_data'       : {'': ['*.txt', '*.sh', '*.json', '*.gz', 'VERSION', 'SDIST', sdist_name]},
+    'package_data'       : {'': ['*.sh', '*.json', 'VERSION',
+                                 'SDIST', sdist_name]},
+    'package_data'       : {'': ['*.txt', '*.sh', '*.json', '*.gz',
+                                 'VERSION', 'SDIST', sdist_name]},
     'cmdclass'           : {
         'test'           : our_test,
     },
     'install_requires'   : ['apache-libcloud', 
                             'radical.utils',
                             'parse'],
-<<<<<<< HEAD
-    'tests_require'      : ['pytest'],
-=======
-    'tests_require'      : ['nose', 'coverage'],
->>>>>>> e234cc9d
+    'tests_require'      : ['pytest', 'coverage'],
     'test_suite'         : 'saga.tests',
     'zip_safe'           : False,
-#   'build_sphinx'       : {
-#       'source-dir'     : 'docs/',
-#       'build-dir'      : 'docs/build',
-#       'all_files'      : 1,
-#   },
-#   'upload_sphinx'      : {
-#       'upload-dir'     : 'docs/build/html',
-#   },
+  # 'build_sphinx'       : {
+  #     'source-dir'     : 'docs/',
+  #     'build-dir'      : 'docs/build',
+  #     'all_files'      : 1,
+  # },
+  # 'upload_sphinx'      : {
+  #     'upload-dir'     : 'docs/build/html',
+  # },
     # This copies the contents of the examples/ dir under
     # sys.prefix/share/$name
     # It needs the MANIFEST.in entries to work.
-    'data_files'         : makeDataFiles('share/%s/examples/' % name, 'examples'),
+    'data_files'         : makeDataFiles('share/%s/examples/' % name,
+                                         'examples'),
 }
 
 # ------------------------------------------------------------------------------
 
-setup (**setup_args)
+setup(**setup_args)
 
 os.system('rm -rf src/%s.egg-info' % name)
 
