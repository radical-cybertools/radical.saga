#!/usr/bin/env python

__author__    = 'RADICAL Team'
__email__     = 'radical@rutgers.edu'
__copyright__ = 'Copyright 2013-16, RADICAL Research, Rutgers University'
__license__   = 'MIT'


""" Setup script, only usable via pip. """

import re
import os
import sys
import glob
import shutil

import subprocess as sp
import radical.utils as ru

name     = 'radical.saga'
mod_root = 'src/radical/saga/'

try:
    from setuptools import setup, Command, find_packages
except ImportError as e:
    print(("%s needs setuptools to install" % name))
    sys.exit(1)


# ------------------------------------------------------------------------------
#
# versioning mechanism:
#
#   - version:          1.2.3            - is used for installation
#   - version_detail:  v1.2.3-9-g0684b06 - is used for debugging
#   - version is read from VERSION file in src_root, which then is copied to
#     module dir, and is getting installed from there.
#   - version_detail is derived from the git tag, and only available when
#     installed from git.  That is stored in mod_root/VERSION in the install
#     tree.
#   - The VERSION file is used to provide the runtime version information.
#
def get_version(mod_root):
    """
    mod_root
        a VERSION file containes the version strings is created in mod_root,
        during installation.  That file is used at runtime to get the version
        information.
        """

    try:

        version_base   = None
        version_detail = None

        # get version from './VERSION'
        src_root = os.path.dirname(__file__)
        if not src_root:
            src_root = '.'

        with open(src_root + '/VERSION', 'r') as f:
            version_base = f.readline().strip()

        # attempt to get version detail information from git
        # We only do that though if we are in a repo root dir,
        # ie. if 'git rev-parse --show-prefix' returns an empty string --
        # otherwise we get confused if the ve lives beneath another repository,
        # and the pip version used uses an install tmp dir in the ve space
        # instead of /tmp (which seems to happen with some pip/setuptools
        # versions).
        p = sp.Popen(
            'cd %s ; '
            'test -z `git rev-parse --show-prefix` || exit -1; '
            'tag=`git describe --tags --always` 2>/dev/null ; '
            'branch=`git branch | grep -e "^*" | cut -f 2- -d " "` 2>/dev/null;'
            'echo $tag@$branch' % src_root,
            stdout=sp.PIPE, stderr=sp.STDOUT, shell=True)
        version_detail = str(p.communicate()[0].strip())
        version_detail = version_detail.replace('detached from ', 'detached-')

        # remove all non-alphanumeric (and then some) chars
        version_detail = re.sub('[/ ]+', '-', version_detail)
        version_detail = re.sub('[^a-zA-Z0-9_+@.-]+', '', version_detail)

        if p.returncode   !=  0  or version_detail == '@' or \
           'git-error'      in version_detail or \
           'not-a-git-repo' in version_detail or \
           'not-found'      in version_detail or \
           'fatal'          in version_detail    :
            version = version_base
        elif '@' not in version_base:
            version = '%s-%s' % (version_base, version_detail)
        else:
            version = version_base

        # make sure the version files exist for the runtime version inspection
        path = '%s/%s' % (src_root, mod_root)
        with open(path + "/VERSION", "w") as f:
            f.write(version + "\n")

        sdist_name = "%s-%s.tar.gz" % (name, version)
        sdist_name = sdist_name.replace('/', '-')
        sdist_name = sdist_name.replace('@', '-')
        sdist_name = sdist_name.replace('#', '-')
        sdist_name = sdist_name.replace('_', '-')

        if '--record'    in sys.argv or \
           'bdist_egg'   in sys.argv or \
           'bdist_wheel' in sys.argv    :
            # pip install stage 2 or easy_install stage 1
            #
            # pip install will untar the sdist in a tmp tree.  In that tmp
            # tree, we won't be able to derive git version tags -- so we pack
            # the formerly derived version as ./VERSION
            shutil.move("VERSION", "VERSION.bak")            # backup version
            shutil.copy("%s/VERSION" % path, "VERSION")      # use full version
            os.system  ("python setup.py sdist")             # build sdist
            shutil.copy('dist/%s' % sdist_name,
                        '%s/%s'   % (mod_root, sdist_name))  # copy into tree
            shutil.move("VERSION.bak", "VERSION")            # restore version

        with open(path + "/SDIST", "w") as f:
            f.write(sdist_name + "\n")

        return version_base, version_detail, sdist_name

    except Exception as e:
        raise RuntimeError('Could not extract/set version: %s' % e)


# ------------------------------------------------------------------------------
# check python version. we need => 3.5
if sys.hexversion <= 0x03050000:
    raise RuntimeError("%s requires Python 3.5 or higher" % name)


# ------------------------------------------------------------------------------
# get version info -- this will create VERSION and srcroot/VERSION
version, version_detail, sdist_name = get_version(mod_root)


# ------------------------------------------------------------------------------
#
class our_test(Command):
    user_options = []
    def initialize_options(self): pass
    def finalize_options  (self): pass
    def run(self):
        testdir = "%s/tests/" % os.path.dirname(os.path.realpath(__file__))
        retval  = sp.call(['pytest',testdir])
        raise SystemExit(retval)


# ------------------------------------------------------------------------------
#
<<<<<<< HEAD
# borrowed from the MoinMoin-wiki installer
#
def makeDataFiles(prefix, dir):
    """ Create distutils data_files structure from dir

    distutil will copy all file rooted under dir into prefix, excluding
    dir itself, just like 'ditto src dst' works, and unlike 'cp -r src
    dst, which copy src into dst'.

    Typical usage:
        # install the contents of 'wiki' under sys.prefix+'share/moin'
        data_files = makeDataFiles('share/moin', 'wiki')

    For this directory structure:
        root
            file1
            file2
            dir
                file
                subdir
                    file

    makeDataFiles('prefix', 'root')  will create this distutil
    data_files structure:
        [('prefix', ['file1', 'file2']),
         ('prefix/dir', ['file']),
         ('prefix/dir/subdir', ['file'])]
    """
    # Strip 'dir/' from of path before joining with prefix
    dir = dir.rstrip('/')
    strip = len(dir) + 1
    found = []
    # NOTE Python 3: os.path.walk -> os.walk
    os.walk(dir, visit, (prefix, strip, found))
    return found


def visit(data, dirname, names):
    """ Visit directory, create distutil tuple

    Add distutil tuple for each directory using this format:
        (destination, [dirname/file1, dirname/file2, ...])

    distutil will copy later file1, file2, ... info destination.
    """
    (prefix, strip, found) = data
    files = []
    # Iterate over a copy of names, modify names
    for name in names[:]:
        path = os.path.join(dirname, name)
        # Ignore directories -  we will visit later
        if os.path.isdir(path):
            # Remove directories we don't want to visit later
            if isbad(name):
                names.remove(name)
            continue
        elif isgood(name):
            files.append(path)
    destination = os.path.join(prefix, dirname[strip:])
    found.append((destination, files))


def isbad(name):
    """ Whether name should not be installed """
    return (name.startswith('.') or
            name.startswith('#') or
            name.endswith('.pickle') or
            name == 'CVS')


def isgood(name):
    """ Whether name should be installed """
    if not isbad(name):
        if name.endswith('.py') or name.endswith('.json') or \
           name.endswith('.tar'):
            return True
    return False
=======
def read(fname):
    try :
        return open(fname).read()
    except Exception :
        return ''
>>>>>>> c89ac551


# ------------------------------------------------------------------------------
#
class RunTwine(Command):
    user_options = []
    def initialize_options(self): pass
    def finalize_options(self): pass
    def run(self):
        out,  err, ret = ru.sh_callout('python setup.py sdist upload -r pypi')
        raise SystemExit(ret)


# ------------------------------------------------------------------------------
#
<<<<<<< HEAD
if sys.hexversion <= 0x03050000:
    raise RuntimeError("SETUP ERROR: %s requires Python 3.5 or higher" % name)
=======
df = list()
df.append(('share/%s/examples' % name, glob.glob('examples/*.py')))
>>>>>>> c89ac551


# ------------------------------------------------------------------------------
#
setup_args = {
    'name'               : name,
    'version'            : version,
    'description'        : 'A light-weight access layer for distributed computing infrastructure'
                           '(http://radical.rutgers.edu/)',
  # 'long_description'   : (read('README.md') + '\n\n' + read('CHANGES.md')),
    'author'             : 'RADICAL Group at Rutgers University',
    'author_email'       : 'radical@rutgers.edu',
    'maintainer'         : 'The RADICAL Group',
    'maintainer_email'   : 'radical@rutgers.edu',
    'url'                : 'http://radical-cybertools.github.io/radical.saga/',
    'license'            : 'MIT',
    'keywords'           : 'radical job saga',
    'classifiers'        : [
        'Development Status :: 5 - Production/Stable',
        'Intended Audience :: Developers',
        'Environment :: Console',
        'License :: OSI Approved :: MIT License',
        'Programming Language :: Python',
        'Programming Language :: Python :: 2',
        'Programming Language :: Python :: 2.7',
        'Topic :: Utilities',
        'Topic :: System :: Distributed Computing',
        'Topic :: Scientific/Engineering :: Interface Engine/Protocol Translator',
        'Operating System :: MacOS :: MacOS X',
        'Operating System :: POSIX',
        'Operating System :: Unix'
    ],
    'namespace_packages' : ['radical'],
    'packages'           : find_packages('src'),
    'package_dir'        : {'': 'src'},
    'scripts'            : ['bin/radical-saga-version'],
    'package_data'       : {'': ['*.txt', '*.sh', '*.json', '*.gz',
                                 'VERSION', 'SDIST', sdist_name]},
  # 'setup_requires'     : ['pytest-runner'],
<<<<<<< HEAD
    'install_requires'   : ['radical.utils>=0.50',
=======
    'install_requires'   : ['radical.utils>=0.60',
>>>>>>> c89ac551
                            'apache-libcloud',
                            'parse'
                           ],
    'tests_require'      : ['mock==2.0.0', 'pytest', 'coverage'],
    'test_suite'         : '%s.tests' % name,
    'zip_safe'           : False,
    'data_files'         : df,
    'cmdclass'           : {'upload': RunTwine},
}


# ------------------------------------------------------------------------------
#
setup(**setup_args)

os.system('rm -rf src/%s.egg-info' % name)


# ------------------------------------------------------------------------------
<|MERGE_RESOLUTION|>--- conflicted
+++ resolved
@@ -22,7 +22,7 @@
 
 try:
     from setuptools import setup, Command, find_packages
-except ImportError as e:
+except ImportError:
     print(("%s needs setuptools to install" % name))
     sys.exit(1)
 
@@ -153,91 +153,11 @@
 
 # ------------------------------------------------------------------------------
 #
-<<<<<<< HEAD
-# borrowed from the MoinMoin-wiki installer
-#
-def makeDataFiles(prefix, dir):
-    """ Create distutils data_files structure from dir
-
-    distutil will copy all file rooted under dir into prefix, excluding
-    dir itself, just like 'ditto src dst' works, and unlike 'cp -r src
-    dst, which copy src into dst'.
-
-    Typical usage:
-        # install the contents of 'wiki' under sys.prefix+'share/moin'
-        data_files = makeDataFiles('share/moin', 'wiki')
-
-    For this directory structure:
-        root
-            file1
-            file2
-            dir
-                file
-                subdir
-                    file
-
-    makeDataFiles('prefix', 'root')  will create this distutil
-    data_files structure:
-        [('prefix', ['file1', 'file2']),
-         ('prefix/dir', ['file']),
-         ('prefix/dir/subdir', ['file'])]
-    """
-    # Strip 'dir/' from of path before joining with prefix
-    dir = dir.rstrip('/')
-    strip = len(dir) + 1
-    found = []
-    # NOTE Python 3: os.path.walk -> os.walk
-    os.walk(dir, visit, (prefix, strip, found))
-    return found
-
-
-def visit(data, dirname, names):
-    """ Visit directory, create distutil tuple
-
-    Add distutil tuple for each directory using this format:
-        (destination, [dirname/file1, dirname/file2, ...])
-
-    distutil will copy later file1, file2, ... info destination.
-    """
-    (prefix, strip, found) = data
-    files = []
-    # Iterate over a copy of names, modify names
-    for name in names[:]:
-        path = os.path.join(dirname, name)
-        # Ignore directories -  we will visit later
-        if os.path.isdir(path):
-            # Remove directories we don't want to visit later
-            if isbad(name):
-                names.remove(name)
-            continue
-        elif isgood(name):
-            files.append(path)
-    destination = os.path.join(prefix, dirname[strip:])
-    found.append((destination, files))
-
-
-def isbad(name):
-    """ Whether name should not be installed """
-    return (name.startswith('.') or
-            name.startswith('#') or
-            name.endswith('.pickle') or
-            name == 'CVS')
-
-
-def isgood(name):
-    """ Whether name should be installed """
-    if not isbad(name):
-        if name.endswith('.py') or name.endswith('.json') or \
-           name.endswith('.tar'):
-            return True
-    return False
-=======
 def read(fname):
     try :
         return open(fname).read()
     except Exception :
         return ''
->>>>>>> c89ac551
 
 
 # ------------------------------------------------------------------------------
@@ -253,13 +173,14 @@
 
 # ------------------------------------------------------------------------------
 #
-<<<<<<< HEAD
 if sys.hexversion <= 0x03050000:
     raise RuntimeError("SETUP ERROR: %s requires Python 3.5 or higher" % name)
-=======
+
+
+# ------------------------------------------------------------------------------
+#
 df = list()
 df.append(('share/%s/examples' % name, glob.glob('examples/*.py')))
->>>>>>> c89ac551
 
 
 # ------------------------------------------------------------------------------
@@ -267,7 +188,8 @@
 setup_args = {
     'name'               : name,
     'version'            : version,
-    'description'        : 'A light-weight access layer for distributed computing infrastructure'
+    'description'        : 'A light-weight access layer for distributed '
+                           'computing infrastructure '
                            '(http://radical.rutgers.edu/)',
   # 'long_description'   : (read('README.md') + '\n\n' + read('CHANGES.md')),
     'author'             : 'RADICAL Group at Rutgers University',
@@ -299,11 +221,7 @@
     'package_data'       : {'': ['*.txt', '*.sh', '*.json', '*.gz',
                                  'VERSION', 'SDIST', sdist_name]},
   # 'setup_requires'     : ['pytest-runner'],
-<<<<<<< HEAD
-    'install_requires'   : ['radical.utils>=0.50',
-=======
-    'install_requires'   : ['radical.utils>=0.60',
->>>>>>> c89ac551
+    'install_requires'   : ['radical.utils>=0.70',
                             'apache-libcloud',
                             'parse'
                            ],
