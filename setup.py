--- conflicted
+++ resolved
@@ -43,10 +43,8 @@
 
 scripts = []  # ["bin/bliss-run"]
 
-<<<<<<< HEAD
-=======
+
 # check python version. we need > 2.5
->>>>>>> c27ca85f
 if sys.hexversion < 0x02050000:
     raise RuntimeError("SAGA requires Python 2.5 or higher")
 
