--- conflicted
+++ resolved
@@ -130,11 +130,8 @@
         "saga.adaptors.pbs",
         "saga.adaptors.condor",
         "saga.adaptors.slurm",
-<<<<<<< HEAD
         "saga.adaptors.redis",
-=======
         "saga.adaptors.http",
->>>>>>> 1cb410c2
         "saga.engine",
         "saga.utils",
         "saga.utils.contrib",
