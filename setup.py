#!/usr/bin/env python

__author__    = 'RADICAL Team'
__email__     = 'radical@rutgers.edu'
__copyright__ = 'Copyright 2013/14, RADICAL Research, Rutgers University'
__license__   = 'MIT'


""" Setup script. Used by easy_install and pip. """

import re
import os
import sys
import subprocess as sp

from setuptools import setup, Command, find_packages

name     = 'saga-python'
mod_root = 'src/saga'

# ------------------------------------------------------------------------------
#
# versioning mechanism:
#
#   - version:          1.2.3            - is used for installation
#   - version_detail:  v1.2.3-9-g0684b06 - is used for debugging
#   - version is read from VERSION file in src_root, which then is copied to
#     module dir, and is getting installed from there.
#   - version_detail is derived from the git tag, and only available when
#     installed from git.  That is stored in mod_root/VERSION in the install
#     tree.
#   - The VERSION file is used to provide the runtime version information.
#
def get_version (mod_root):
    """
    mod_root
        a VERSION file containes the version strings is created in mod_root,
        during installation.  That file is used at runtime to get the version
        information.  
        """

    try:

        version        = None
        version_detail = None

        # get version from './VERSION'
        src_root = os.path.dirname (__file__)
        if  not src_root :
            src_root = '.'

        with open (src_root + '/VERSION', 'r') as f :
            version = f.readline ().strip()


        # attempt to get version detail information from git
        # We only do that though if we are in a repo root dir, 
        # ie. if 'git rev-parse --show-prefix' returns an empty string --
        # otherwise we get confused if the ve lives beneath another repository,
        # and the pip version used uses an install tmp dir in the ve space
        # instead of /tmp (which seems to happen with some pip/setuptools 
        # versions).
        p   = sp.Popen ('cd %s ; '\
                        'test -z `git rev-parse --show-prefix` || exit -1; '\
                        'tag=`git describe --tags --always` 2>/dev/null ; '\
                        'branch=`git branch | grep -e "^*" | cut -f 2- -d " "` 2>/dev/null ; '\
                        'echo $tag@$branch'  % src_root,
                        stdout=sp.PIPE, stderr=sp.STDOUT, shell=True)
        version_detail = p.communicate()[0].strip()
        version_detail = version_detail.replace('detached from ', 'detached-')

        # remove all non-alphanumeric (and then some) chars
        version_detail = re.sub('[/ ]+', '-', version_detail)
        version_detail = re.sub('[^a-zA-Z0-9_+@.-]+', '', version_detail)


        if  p.returncode   !=  0  or \
            version_detail == '@' or \
            'not-a-git-repo' in version_detail or \
            'not-found'      in version_detail or \
            'fatal'          in version_detail :
            version_detail =  version

        print 'version: %s (%s)' % (version, version_detail)


        # make sure the version files exist for the runtime version inspection
        path = '%s/%s' % (src_root, mod_root)
        print 'creating %s/VERSION' % path
        with open (path + "/VERSION", "w") as f : f.write (version_detail + "\n")

        sdist_name = "%s-%s.tar.gz" % (name, version_detail)
        sdist_name = sdist_name.replace ('/', '-')
        sdist_name = sdist_name.replace ('@', '-')
        sdist_name = sdist_name.replace ('#', '-')
        sdist_name = sdist_name.replace ('_', '-')
        if '--record'  in sys.argv or 'bdist_egg' in sys.argv or 'bdist_wheel' in sys.argv:
           # pip install stage 2      easy_install stage 1
           # NOTE: pip install will untar the sdist in a tmp tree.  In that tmp
           # tree, we won't be able to derive git version tags -- so we pack the
           # formerly derived version as ./VERSION
            os.system ("mv VERSION VERSION.bak")        # backup version
            os.system ("cp %s/VERSION VERSION" % path)  # use full version instead
            os.system ("python setup.py sdist")         # build sdist
            os.system ("cp 'dist/%s' '%s/%s'" % \
                    (sdist_name, mod_root, sdist_name)) # copy into tree
            os.system ("mv VERSION.bak VERSION")        # restore version

        print 'creating %s/SDIST' % path
        with open (path + "/SDIST", "w") as f : f.write (sdist_name + "\n")

        return version, version_detail, sdist_name

    except Exception as e :
        raise RuntimeError ('Could not extract/set version: %s' % e)


# ------------------------------------------------------------------------------
# get version info -- this will create VERSION and srcroot/VERSION
version, version_detail, sdist_name = get_version (mod_root)


# ------------------------------------------------------------------------------
# check python version. we need > 2.5, <3.x
if  sys.hexversion < 0x02050000 or sys.hexversion >= 0x03000000:
    raise RuntimeError("%s requires Python 2.x (2.5 or higher)" % name)


# ------------------------------------------------------------------------------
class our_test(Command):
    user_options = []
    def initialize_options (self) : pass
    def finalize_options   (self) : pass
    def run (self) :
        testdir = "%s/tests/" % os.path.dirname(os.path.realpath(__file__))
        sys.exit (sp.call (['py.test', '--configs', 'fork_localhost.cfg', testdir]))


# ------------------------------------------------------------------------------
#
def read(*rnames):
    try :
        return open(os.path.join(os.path.dirname(__file__), *rnames)).read()
    except Exception :
        return ''


# -------------------------------------------------------------------------------
setup_args = {
    'name'               : name,
    'version'            : version,
    'description'        : 'A light-weight access layer for distributed computing infrastructure'
                           '(http://radical.rutgers.edu/)',
    'long_description'   : (read('README.md') + '\n\n' + read('CHANGES.md')),
    'author'             : 'RADICAL Group at Rutgers University',
    'author_email'       : 'radical@rutgers.edu',
    'maintainer'         : 'The RADICAL Group',
    'maintainer_email'   : 'radical@rutgers.edu',
    'url'                : 'http://radical-cybertools.github.io/saga-python/',
    'license'            : 'MIT',
    'keywords'           : 'radical pilot job saga',
    'classifiers'        : [
        'Development Status :: 5 - Production/Stable',
        'Intended Audience :: Developers',
        'Environment :: Console',
        'License :: OSI Approved :: MIT License',
        'Programming Language :: Python',
        'Programming Language :: Python :: 2',
        'Programming Language :: Python :: 2.5',
        'Programming Language :: Python :: 2.6',
        'Programming Language :: Python :: 2.7',
        'Topic :: Utilities',
        'Topic :: System :: Distributed Computing',
        'Topic :: Scientific/Engineering :: Interface Engine/Protocol Translator',
        'Operating System :: MacOS :: MacOS X',
        'Operating System :: POSIX',
        'Operating System :: Unix'
    ],
    'packages'           : find_packages('src'),
    'package_dir'        : {'': 'src'},
    'scripts'            : ['bin/sagapython-version'],
    'package_data'       : {'': ['*.sh', '*.json', 'VERSION', 'SDIST', sdist_name]},
    'cmdclass'           : {
        'test'           : our_test,
    },
    'install_requires'   : ['apache-libcloud', 
<<<<<<< HEAD
                            'radical.utils>=0.44'],
    'tests_require'      : ['pytest'],
=======
                            'radical.utils',
                            'parse'],
    'tests_require'      : [],
>>>>>>> aa285ca4
    'test_suite'         : 'saga.tests',
    'zip_safe'           : False,
#   'build_sphinx'       : {
#       'source-dir'     : 'docs/',
#       'build-dir'      : 'docs/build',
#       'all_files'      : 1,
#   },
#   'upload_sphinx'      : {
#       'upload-dir'     : 'docs/build/html',
#   }
}

# ------------------------------------------------------------------------------

setup (**setup_args)

# ------------------------------------------------------------------------------
<|MERGE_RESOLUTION|>--- conflicted
+++ resolved
@@ -184,14 +184,9 @@
         'test'           : our_test,
     },
     'install_requires'   : ['apache-libcloud', 
-<<<<<<< HEAD
-                            'radical.utils>=0.44'],
-    'tests_require'      : ['pytest'],
-=======
                             'radical.utils',
                             'parse'],
-    'tests_require'      : [],
->>>>>>> aa285ca4
+    'tests_require'      : ['pytest'],
     'test_suite'         : 'saga.tests',
     'zip_safe'           : False,
 #   'build_sphinx'       : {
