#!/usr/bin/env python

__author__    = 'RADICAL Team'
__email__     = 'radical@rutgers.edu'
__copyright__ = 'Copyright 2013/14, RADICAL Research, Rutgers University'
__license__   = 'MIT'


""" Setup script. Used by easy_install and pip. """

import re
import os
import sys
import subprocess as sp

from setuptools import setup, Command, find_packages

name     = 'saga-python'
mod_root = 'src/saga'

# ------------------------------------------------------------------------------
#
# versioning mechanism:
#
#   - version:          1.2.3            - is used for installation
#   - version_detail:  v1.2.3-9-g0684b06 - is used for debugging
#   - version is read from VERSION file in src_root, which then is copied to
#     module dir, and is getting installed from there.
#   - version_detail is derived from the git tag, and only available when
#     installed from git.  That is stored in mod_root/VERSION in the install
#     tree.
#   - The VERSION file is used to provide the runtime version information.
#
def get_version (mod_root):
    """
    mod_root
        a VERSION file containes the version strings is created in mod_root,
        during installation.  That file is used at runtime to get the version
        information.  
        """

    try:

        version        = None
        version_detail = None

        # get version from './VERSION'
        src_root = os.path.dirname (__file__)
        if  not src_root :
            src_root = '.'

        with open (src_root + '/VERSION', 'r') as f :
            version = f.readline ().strip()


        # attempt to get version detail information from git
        # We only do that though if we are in a repo root dir, 
        # ie. if 'git rev-parse --show-prefix' returns an empty string --
        # otherwise we get confused if the ve lives beneath another repository,
        # and the pip version used uses an install tmp dir in the ve space
        # instead of /tmp (which seems to happen with some pip/setuptools 
        # versions).
        p   = sp.Popen ('cd %s ; '\
                        'test -z `git rev-parse --show-prefix` || exit -1; '\
                        'tag=`git describe --tags --always` 2>/dev/null ; '\
                        'branch=`git branch | grep -e "^*" | cut -f 2- -d " "` 2>/dev/null ; '\
                        'echo $tag@$branch'  % src_root,
                        stdout=sp.PIPE, stderr=sp.STDOUT, shell=True)
        version_detail = p.communicate()[0].strip()
        version_detail = version_detail.replace('detached from ', 'detached-')

        # remove all non-alphanumeric (and then some) chars
        version_detail = re.sub('[/ ]+', '-', version_detail)
        version_detail = re.sub('[^a-zA-Z0-9_+@.-]+', '', version_detail)


        if  p.returncode   !=  0  or \
            version_detail == '@' or \
            'not-a-git-repo' in version_detail or \
            'not-found'      in version_detail or \
            'fatal'          in version_detail :
            version_detail =  version

        print 'version: %s (%s)' % (version, version_detail)


        # make sure the version files exist for the runtime version inspection
        path = '%s/%s' % (src_root, mod_root)
        print 'creating %s/VERSION' % path
        with open (path + "/VERSION", "w") as f : f.write (version_detail + "\n")

        sdist_name = "%s-%s.tar.gz" % (name, version_detail)
        sdist_name = sdist_name.replace ('/', '-')
        sdist_name = sdist_name.replace ('@', '-')
        sdist_name = sdist_name.replace ('#', '-')
        sdist_name = sdist_name.replace ('_', '-')
        if '--record'  in sys.argv or 'bdist_egg' in sys.argv or 'bdist_wheel' in sys.argv:
           # pip install stage 2      easy_install stage 1
           # NOTE: pip install will untar the sdist in a tmp tree.  In that tmp
           # tree, we won't be able to derive git version tags -- so we pack the
           # formerly derived version as ./VERSION
            os.system ("mv VERSION VERSION.bak")        # backup version
            os.system ("cp %s/VERSION VERSION" % path)  # use full version instead
            os.system ("python setup.py sdist")         # build sdist
            os.system ("cp 'dist/%s' '%s/%s'" % \
                    (sdist_name, mod_root, sdist_name)) # copy into tree
            os.system ("mv VERSION.bak VERSION")        # restore version

        print 'creating %s/SDIST' % path
        with open (path + "/SDIST", "w") as f : f.write (sdist_name + "\n")

        return version, version_detail, sdist_name

    except Exception as e :
        raise RuntimeError ('Could not extract/set version: %s' % e)


# ------------------------------------------------------------------------------
# get version info -- this will create VERSION and srcroot/VERSION
version, version_detail, sdist_name = get_version (mod_root)


# ------------------------------------------------------------------------------
# check python version. we need > 2.5, <3.x
if  sys.hexversion < 0x02050000 or sys.hexversion >= 0x03000000:
    raise RuntimeError("%s requires Python 2.x (2.5 or higher)" % name)


# ------------------------------------------------------------------------------
class our_test(Command):
    user_options = []
    def initialize_options (self) : pass
    def finalize_options   (self) : pass
    def run (self) :
        testdir = "%s/tests/" % os.path.dirname(os.path.realpath(__file__))
        retval  = sp.call([sys.executable,
                          '%s/run_tests.py'               % testdir,
                          '%s/configs/basetests.cfg'      % testdir])
        raise SystemExit(retval)


# ------------------------------------------------------------------------------
#
def read(*rnames):
    try :
        return open(os.path.join(os.path.dirname(__file__), *rnames)).read()
    except Exception :
        return ''


# -------------------------------------------------------------------------------
setup_args = {
    'name'               : name,
    'version'            : version,
    'description'        : 'A light-weight access layer for distributed computing infrastructure'
                           '(http://radical.rutgers.edu/)',
    'long_description'   : (read('README.md') + '\n\n' + read('CHANGES.md')),
    'author'             : 'RADICAL Group at Rutgers University',
    'author_email'       : 'radical@rutgers.edu',
    'maintainer'         : 'The RADICAL Group',
    'maintainer_email'   : 'radical@rutgers.edu',
    'url'                : 'http://radical-cybertools.github.io/saga-python/',
    'license'            : 'MIT',
    'keywords'           : 'radical pilot job saga',
    'classifiers'        : [
        'Development Status :: 5 - Production/Stable',
        'Intended Audience :: Developers',
        'Environment :: Console',
        'License :: OSI Approved :: MIT License',
        'Programming Language :: Python',
        'Programming Language :: Python :: 2',
        'Programming Language :: Python :: 2.5',
        'Programming Language :: Python :: 2.6',
        'Programming Language :: Python :: 2.7',
        'Topic :: Utilities',
        'Topic :: System :: Distributed Computing',
        'Topic :: Scientific/Engineering :: Interface Engine/Protocol Translator',
        'Operating System :: MacOS :: MacOS X',
        'Operating System :: POSIX',
        'Operating System :: Unix'
    ],
    'packages'           : find_packages('src'),
    'package_dir'        : {'': 'src'},
    'scripts'            : ['bin/sagapython-version'],
    'package_data'       : {'': ['*.sh', '*.json', 'VERSION', 'SDIST', sdist_name]},
    'cmdclass'           : {
        'test'           : our_test,
    },
    'install_requires'   : ['apache-libcloud', 
<<<<<<< HEAD
                            'radical.utils',
                            'parse'],
=======
                            'radical.utils>=0.44'],
>>>>>>> f8947c27
    'tests_require'      : [],
    'test_suite'         : 'saga.tests',
    'zip_safe'           : False,
#   'build_sphinx'       : {
#       'source-dir'     : 'docs/',
#       'build-dir'      : 'docs/build',
#       'all_files'      : 1,
#   },
#   'upload_sphinx'      : {
#       'upload-dir'     : 'docs/build/html',
#   }
}

# ------------------------------------------------------------------------------

setup (**setup_args)

# ------------------------------------------------------------------------------
<|MERGE_RESOLUTION|>--- conflicted
+++ resolved
@@ -187,12 +187,8 @@
         'test'           : our_test,
     },
     'install_requires'   : ['apache-libcloud', 
-<<<<<<< HEAD
-                            'radical.utils',
+                            'radical.utils>=0.44',
                             'parse'],
-=======
-                            'radical.utils>=0.44'],
->>>>>>> f8947c27
     'tests_require'      : [],
     'test_suite'         : 'saga.tests',
     'zip_safe'           : False,
