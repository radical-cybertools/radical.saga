--- conflicted
+++ resolved
@@ -3,11 +3,7 @@
 import saga
 
 try :
-<<<<<<< HEAD
-    js = saga.job.Service ('ssh://test@localhost/')
-=======
     js = saga.job.Service ('ssh://localhost/')
->>>>>>> b03d3c3f
   
     jd = saga.job.Description ()
     jd.executable = '/bin/echo'
