#!/usr/bin/env python

__author__    = "Andre Merzky, Ole Weidner"
__copyright__ = "Copyright 2012-2013, The SAGA Project"
__license__   = "MIT"


""" Unit tests for saga.engine.engine.py
"""

<<<<<<< HEAD
import os, sys
from   radical.saga.engine.engine import Engine
=======
import os
import sys
import pprint
>>>>>>> f94b357a

from   radical.saga.engine.engine import Engine


def test_singleton():
    """ Test that the object behaves like a singleton
    """
    # make sure singleton works
    assert(Engine() == Engine())

    e1 = Engine()
    e2 = Engine()
    assert(e1 == e2)


def test_configurable():
    """ Test the object's Configurable interface
    """
    # make sure singleton works
    assert(not Engine()._cfg['load_beta_adaptors'])
<<<<<<< HEAD
=======

>>>>>>> f94b357a

def test_emtpy_registry():
    """ Test that an empty adaptor registry is handled properly
    """
    Engine()._load_adaptors([])
    assert Engine().loaded_adaptors() == {}


def test_broken_registry():
    """ Test that an attemt to load from a broken registry 
        is handled properly
    """
    try:
        Engine()._load_adaptors(12)
        assert False
    except TypeError:
        assert True


def test_load_nonexistent_adaptor():
    """ Test that an attempt to load a non-existent adaptor is handled properly
    """
    Engine()._load_adaptors(["nonexistent"])
    assert len(Engine().loaded_adaptors()) == 0


def test_load_adaptor():
    """ Test that an attempt to load an adaptor is handled properly
    """
    # store old sys.path
    old_sys_path = sys.path
    path = os.path.split(os.path.abspath(__file__))[0]
    sys.path.append(path)

    Engine()._load_adaptors(["mockadaptor_enabled"])
    # make sure the adapor is in the list
    assert(len(Engine().loaded_adaptors()['radical.saga.job.Job']['mock']) == 1), \
            pprint.pformat(Engine().loaded_adaptors())

    # make sure the configuration gets passed through
<<<<<<< HEAD
    cpis         = Engine().loaded_adaptors()
    adaptor      = cpis['radical.saga.job.Job']['mock'][0]['adaptor_instance']
=======
    cpis    = Engine().loaded_adaptors()
    adaptor = cpis['radical.saga.job.Job']['mock'][0]['adaptor_instance']
>>>>>>> f94b357a

    # restore sys.path
    sys.path = old_sys_path


def test_load_adaptor_twice():
    """ Test that an attempt to load the same adaptor twice 
    doesn't cause trouble """
    # store old sys.path
    old_sys_path = sys.path
    path = os.path.split(os.path.abspath(__file__))[0]
    sys.path.append(path)

    Engine()._load_adaptors(["mockadaptor_enabled", "mockadaptor_enabled"])
    cpis  = Engine().loaded_adaptors()
    mocks = cpis['radical.saga.job.Job']['mock']
    assert len(mocks) == 1

    # make sure the configuration gets passed through
    cpis         = Engine().loaded_adaptors()
    adaptor      = cpis['radical.saga.job.Job']['mock'][0]['adaptor_instance']

    # restore sys.path
    sys.path = old_sys_path


def test_load_broken_adaptor():
    """ Test that an expection in the adaptor's sanity_check() method
    is handled properly
    """
    # store old sys.path
    old_sys_path = sys.path
    path = os.path.split(os.path.abspath(__file__))[0]
    sys.path.append(path)

    Engine()._load_adaptors(["mockadaptor_broken"])
    assert len(Engine().loaded_adaptors()) == 0

    # restore sys.path
    sys.path = old_sys_path


# ------------------------------------------------------------------------------
#
if __name__ == '__main__':

    test_singleton()
    test_configurable()
    test_emtpy_registry()
    test_broken_registry()
    test_load_nonexistent_adaptor()
    test_load_adaptor()
    test_load_adaptor_twice()
    test_load_broken_adaptor()


# ------------------------------------------------------------------------------
<|MERGE_RESOLUTION|>--- conflicted
+++ resolved
@@ -8,14 +8,9 @@
 """ Unit tests for saga.engine.engine.py
 """
 
-<<<<<<< HEAD
-import os, sys
-from   radical.saga.engine.engine import Engine
-=======
 import os
 import sys
 import pprint
->>>>>>> f94b357a
 
 from   radical.saga.engine.engine import Engine
 
@@ -36,10 +31,7 @@
     """
     # make sure singleton works
     assert(not Engine()._cfg['load_beta_adaptors'])
-<<<<<<< HEAD
-=======
 
->>>>>>> f94b357a
 
 def test_emtpy_registry():
     """ Test that an empty adaptor registry is handled properly
@@ -80,13 +72,8 @@
             pprint.pformat(Engine().loaded_adaptors())
 
     # make sure the configuration gets passed through
-<<<<<<< HEAD
-    cpis         = Engine().loaded_adaptors()
-    adaptor      = cpis['radical.saga.job.Job']['mock'][0]['adaptor_instance']
-=======
     cpis    = Engine().loaded_adaptors()
     adaptor = cpis['radical.saga.job.Job']['mock'][0]['adaptor_instance']
->>>>>>> f94b357a
 
     # restore sys.path
     sys.path = old_sys_path
