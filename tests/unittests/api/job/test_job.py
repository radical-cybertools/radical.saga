
__author__    = "Andre Merzky, Ole Weidner"
__copyright__ = "Copyright 2013, The SAGA Project"
__license__   = "MIT"

import time
import saga

import radical.utils.testing  as testing
import saga.utils.test_config as sutc

from copy import deepcopy

# ------------------------------------------------------------------------------
#
def test_job_service_get_url(job_service, cfg):
    """ Test if the job service URL is returned correctly
    """
    js = job_service
    try:
        assert js, "job service creation failed?"
        assert (cfg['job_service_url'] == str(js.url))

    except saga.SagaException as ex:
        assert False, "unexpected exception %s" % ex


# ------------------------------------------------------------------------------
#
def test_job_service_invalid_url(cfg, session, tools):
    """ Test if a non-resolvable hostname results in a proper exception
    """

    tmp_js = None
    
    try:
        invalid_url      = saga.Url(cfg['job_service_url'])
        invalid_url.host = "does.not.exist"
        tmp_js = saga.job.Service (invalid_url, session)
        assert False, "Expected XYZ exception but got none."

    except saga.BadParameter :
        assert True

    # we don't check DNS anymore, as that can take *ages* -- so we now also
    # see Timeout and NoSuccess exceptions...
    except (saga.NoSuccess, saga.Timeout) :
        assert True

    # other exceptions should never occur
    except saga.SagaException as ex:
        assert False, "Expected BadParameter, Timeout or NoSuccess exception, but got %s (%s)" % (type(ex), ex)

    finally :
        tools.silent_close (tmp_js)


# ------------------------------------------------------------------------------
#
def test_job_service_create(job_service, cfg, tools):
    """ Test service.create_job() - expecting state 'NEW'
    """
    js = job_service
    j  = None
    try:
        jd = saga.job.Description()
        jd.executable = '/bin/sleep'
        jd.arguments = ['10']

        # add options from the test .cfg file if set
        tools.configure_jd (cfg, jd)

        j = js.create_job(jd)
        assert j.state == j.get_state()
        assert j.state == saga.job.NEW

    except saga.SagaException as e:
        tools.assert_exception (cfg, e)

    finally :
        tools.silent_cancel (j)


# ------------------------------------------------------------------------------
#
<<<<<<< HEAD
def test_job_run (job_service, cfg, tools):
=======
def test_job_service_get_session():
    """ Test if the job service session is set correctly
    """
    js = None
    session = None
    try:
        tc = testing.get_test_config ()
        session = tc.session or saga.Session()
        js = saga.job.Service(tc.job_service_url, session)

        assert js.get_session() == session, "Setting service session failed."
        assert js.session == session, "Setting service session failed."
        assert js._adaptor.get_session() == session, "Setting service session failed."
        assert js._adaptor.session == session, "Setting service session failed."

    except saga.SagaException as ex:
        assert False, "unexpected exception %s" % ex
    finally:
        _silent_close_js(js)


# ------------------------------------------------------------------------------
#
def test_job_run():
>>>>>>> ee981cc6
    """ Test job.run() - expecting state: RUNNING/PENDING
    """
    js = job_service
    j  = None
    try:
        jd = saga.job.Description()
        jd.executable = '/bin/sleep'
        jd.arguments = ['10']

        # add options from the test .cfg file if set
        tools.configure_jd (cfg, jd)

        j = js.create_job(jd)

        j.run()

        assert (j.state in [saga.job.RUNNING, saga.job.PENDING]), "j.state: %s" % j.state

    except saga.SagaException as e:
        tools.assert_exception (cfg, e)

    finally :
        tools.silent_cancel (j)


# ------------------------------------------------------------------------------
#
def test_job_wait(job_service, cfg, tools):
    """ Test job.wait() - expecting state: DONE (this test might take a while)
    """
    js = job_service
    j  = None
    try:
        jd = saga.job.Description()
        jd.executable = '/bin/sleep'
        jd.arguments  = ['10']

        # add options from the test .cfg file if set
        tools.configure_jd (cfg, jd)

        j = js.create_job(jd)

        j.run()
        j.wait()
        assert j.state == saga.job.DONE, "%s != %s" % (j.state, saga.job.DONE)

    except saga.SagaException as e:
        tools.assert_exception (cfg, e)

    finally :
        tools.silent_cancel (j)


# ------------------------------------------------------------------------------
#
def test_job_multiline_run(job_service, cfg, tools):
    """ Test job.run() with multiline command
    """
    js = job_service
    j  = None
    try:
        jd = saga.job.Description()
        jd.executable = '/bin/sh'
        jd.arguments  = ["""-c "python -c '
import time
if True :
  if True :
    time.sleep (3)
'
"
"""]

        # add options from the test .cfg file if set
        tools.configure_jd (cfg, jd)

        j = js.create_job(jd)
        j.run()

        assert (j.state in [saga.job.RUNNING, saga.job.PENDING])
        j.wait()
        assert (j.state in [saga.job.DONE])

    except saga.SagaException as e:
        tools.assert_exception (cfg, e)

    finally :
        tools.silent_cancel (j)



# ------------------------------------------------------------------------------
#
def test_job_suspend_resume(job_service, cfg, tools):
    """ Test job.suspend()/resume() - expecting state: SUSPENDED/RUNNING
    """
    js = job_service
    j  = None
    try:
        jd = saga.job.Description()
        jd.executable = '/bin/sleep'
        jd.arguments  = ['20']

        # add options from the test .cfg file if set
        tools.configure_jd (cfg, jd)

        j = js.create_job(jd)
        j.run()
        j.suspend()

        assert j.state == saga.job.SUSPENDED
        assert j.state == j.get_state()

        j.resume()
        assert j.state == saga.job.RUNNING
        assert j.state == j.get_state()

    except saga.SagaException as e:
        tools.assert_exception (cfg, e)

    finally:
        tools.silent_cancel (j)


# ------------------------------------------------------------------------------
#
def test_job_cancel(job_service, cfg, tools):
    """ Test job.cancel() - expecting state: CANCELED
    """
    js = job_service
    j  = None
    try:
        jd = saga.job.Description()
        jd.executable = '/bin/sleep'
        jd.arguments  = ['10']

        # add options from the test .cfg file if set
        tools.configure_jd (cfg, jd)

        j = js.create_job(jd)

        j.run()
        j.cancel()
        assert j.state == saga.job.CANCELED

    except saga.SagaException as e:
        tools.assert_exception (cfg, e)

    finally:
        tools.silent_cancel (j)


# ------------------------------------------------------------------------------
#
def test_job_run_many(job_service, cfg, tools):
    """ Run a bunch of jobs concurrently via the same job service.
    """
    NUM_JOBS = 32

    js   = job_service
    jobs = []
    try:

        jd = saga.job.Description()
        jd.executable = '/bin/sleep'
        jd.arguments  = ['60']

        # add options from the test .cfg file if set
        tools.configure_jd (cfg, jd)

        for i in range(0, NUM_JOBS):
            j = js.create_job(jd)
            jobs.append(j)

        # start all jobs
        for job in jobs:
            job.run()

        for job in jobs:
            job.cancel()
            assert job.state == saga.job.CANCELED

    except saga.SagaException as e:
        tools.assert_exception (cfg, e)

    finally:
        tools.silent_cancel (jobs)


# ------------------------------------------------------------------------------
#
def test_get_exit_code(job_service, cfg, tools):
    """ Test job.exit_code
    """
    js = job_service
    j  = None
    try:
        jd = saga.job.Description()
        jd.executable = "/bin/sleep"

        # add options from the test .cfg file if set
        tools.configure_jd (cfg, jd)

        j = js.create_job(jd)
        j.run()
        j.wait()

        ec = j.exit_code
        assert ec == 1, "%s != 1" % ec

    except saga.SagaException as e:
        tools.assert_exception (cfg, e)

    finally:
        tools.silent_cancel (j)


# ------------------------------------------------------------------------------
#
<<<<<<< HEAD
def test_get_service_url(job_service,cfg, tools):
=======
def test_get_stdio():
    """ Test job.get_stdin/get_stdout/get_log
    """
    js = None
    j  = None
    try:
        tc = testing.get_test_config ()
        js = saga.job.Service(tc.job_service_url, tc.session)
        jd = saga.job.Description()
        jd.pre_exec   = ['echo pre' ]
        jd.executable = 'sh'
        jd.arguments  = ['-c', '"echo out; echo err 1>&2"']
        jd.post_exec  = ['echo post']

        # add options from the test .cfg file if set
        jd = sutc.add_tc_params_to_jd(tc=tc, jd=jd)

        j = js.create_job(jd)
        j.run()
        j.wait()

        assert 0      == j.exit_code

        assert 'pre'  in j.get_log()
        assert 'post' in j.get_log()
        assert 'out'  in j.get_stdout()
        assert 'err'  in j.get_stderr()

        assert 'pre'  in j.log
        assert 'post' in j.log
        assert 'out'  in j.stdout
        assert 'err'  in j.stderr

    except saga.NotImplemented as ni:
        assert tc.notimpl_warn_only, "%s " % ni
        if tc.notimpl_warn_only:
            print "%s " % ni
    except saga.SagaException as se:
        assert False, "Unexpected exception: %s" % se
    finally:
        _silent_cancel(j)
        _silent_close_js(js)


# ------------------------------------------------------------------------------
#
def test_get_service_url():
>>>>>>> ee981cc6
    """ Test if job.service_url == Service.url
    """
    js = job_service
    try:
        jd = saga.job.Description()
        jd.executable = '/bin/sleep'
        jd.arguments = ['10']

        # add options from the test .cfg file if set
        tools.configure_jd (cfg, jd)

        j = js.create_job(jd)

        assert j.service_url == js.url

    except saga.SagaException as e:
        tools.assert_exception (cfg, e)

    finally:
        tools.silent_cancel (j)


# ------------------------------------------------------------------------------
#
def test_get_id(job_service, cfg, tools):
    """ Test job.get_id() / job.id
    """
    js = job_service
    j  = None
    try:
        jd = saga.job.Description()
        jd.executable = '/bin/sleep'
        jd.arguments = ['10']

        # add options from the test .cfg file if set
        tools.configure_jd (cfg, jd)

        j = js.create_job(jd)
        j.run()

        assert j.id is not None
        assert j.id == j.get_id()

    except saga.SagaException as e:
        tools.assert_exception (cfg, e)

    finally:
        tools.silent_cancel (j)


# ------------------------------------------------------------------------------
<|MERGE_RESOLUTION|>--- conflicted
+++ resolved
@@ -83,9 +83,6 @@
 
 # ------------------------------------------------------------------------------
 #
-<<<<<<< HEAD
-def test_job_run (job_service, cfg, tools):
-=======
 def test_job_service_get_session():
     """ Test if the job service session is set correctly
     """
@@ -109,8 +106,7 @@
 
 # ------------------------------------------------------------------------------
 #
-def test_job_run():
->>>>>>> ee981cc6
+def test_job_run (job_service, cfg, tools):
     """ Test job.run() - expecting state: RUNNING/PENDING
     """
     js = job_service
@@ -329,9 +325,6 @@
 
 # ------------------------------------------------------------------------------
 #
-<<<<<<< HEAD
-def test_get_service_url(job_service,cfg, tools):
-=======
 def test_get_stdio():
     """ Test job.get_stdin/get_stdout/get_log
     """
@@ -378,8 +371,7 @@
 
 # ------------------------------------------------------------------------------
 #
-def test_get_service_url():
->>>>>>> ee981cc6
+def test_get_service_url(job_service,cfg, tools):
     """ Test if job.service_url == Service.url
     """
     js = job_service
