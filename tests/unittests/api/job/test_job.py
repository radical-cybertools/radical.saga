--- conflicted
+++ resolved
@@ -3,13 +3,15 @@
 __copyright__ = "Copyright 2013, The SAGA Project"
 __license__   = "MIT"
 
+
 import time
-import radical.saga as saga
+import radical.saga as rs
 
 import radical.utils.testing  as testing
-import radical.saga.utils.test_config as sutc
+import radical.rs.utils.test_config as sutc
 
 from copy import deepcopy
+
 
 # ------------------------------------------------------------------------------
 #
@@ -21,7 +23,7 @@
         assert js, "job service creation failed?"
         assert (cfg['job_service_url'] == str(js.url))
 
-    except saga.SagaException as ex:
+    except rs.SagaException as ex:
         assert False, "unexpected exception %s" % ex
 
 
@@ -34,21 +36,21 @@
     tmp_js = None
     
     try:
-        invalid_url      = saga.Url(cfg['job_service_url'])
+        invalid_url      = rs.Url(cfg['job_service_url'])
         invalid_url.host = "does.not.exist"
-        tmp_js = saga.job.Service (invalid_url, session)
+        tmp_js = rs.job.Service (invalid_url, session)
         assert False, "Expected XYZ exception but got none."
 
-    except saga.BadParameter :
+    except rs.BadParameter :
         assert True
 
     # we don't check DNS anymore, as that can take *ages* -- so we now also
     # see Timeout and NoSuccess exceptions...
-    except (saga.NoSuccess, saga.Timeout) :
+    except (rs.NoSuccess, rs.Timeout) :
         assert True
 
     # other exceptions should never occur
-    except saga.SagaException as ex:
+    except rs.SagaException as ex:
         assert False, "Expected BadParameter, Timeout or NoSuccess exception, but got %s (%s)" % (type(ex), ex)
 
     finally :
@@ -63,7 +65,7 @@
     js = job_service
     j  = None
     try:
-        jd = saga.job.Description()
+        jd = rs.job.Description()
         jd.executable = '/bin/sleep'
         jd.arguments = ['10']
 
@@ -72,9 +74,9 @@
 
         j = js.create_job(jd)
         assert j.state == j.get_state()
-        assert j.state == saga.job.NEW
-
-    except saga.SagaException as e:
+        assert j.state == rs.job.NEW
+
+    except rs.SagaException as e:
         tools.assert_exception (cfg, e)
 
     finally :
@@ -90,15 +92,15 @@
     session = None
     try:
         tc = testing.get_test_config ()
-        session = tc.session or saga.Session()
-        js = saga.job.Service(tc.job_service_url, session)
+        session = tc.session or rs.Session()
+        js = rs.job.Service(tc.job_service_url, session)
 
         assert js.get_session() == session, "Setting service session failed."
         assert js.session == session, "Setting service session failed."
         assert js._adaptor.get_session() == session, "Setting service session failed."
         assert js._adaptor.session == session, "Setting service session failed."
 
-    except saga.SagaException as ex:
+    except rs.SagaException as ex:
         assert False, "unexpected exception %s" % ex
     finally:
         _silent_close_js(js)
@@ -112,7 +114,7 @@
     js = job_service
     j  = None
     try:
-        jd = saga.job.Description()
+        jd = rs.job.Description()
         jd.executable = '/bin/sleep'
         jd.arguments = ['10']
 
@@ -123,9 +125,9 @@
 
         j.run()
 
-        assert (j.state in [saga.job.RUNNING, saga.job.PENDING]), "j.state: %s" % j.state
-
-    except saga.SagaException as e:
+        assert (j.state in [rs.job.RUNNING, rs.job.PENDING]), "j.state: %s" % j.state
+
+    except rs.SagaException as e:
         tools.assert_exception (cfg, e)
 
     finally :
@@ -140,13 +142,11 @@
     js = job_service
     j  = None
     try:
-<<<<<<< HEAD
         t_min = time.time()
         tc = testing.get_test_config ()
-        js = saga.job.Service(tc.job_service_url, tc.session)
-=======
->>>>>>> 08a8af77
-        jd = saga.job.Description()
+        js = rs.job.Service(tc.job_service_url, tc.session)
+
+        jd = rs.job.Description()
         jd.executable = '/bin/sleep'
         jd.arguments  = ['10']
 
@@ -160,14 +160,14 @@
         t_max = time.time()
 
         # assert success
-        assert(j.state == saga.job.DONE), "%s != %s" % (j.state, saga.job.DONE)
+        assert(j.state == rs.job.DONE), "%s != %s" % (j.state, rs.job.DONE)
 
         # We expect job time information to be reported in seconds since epoch.
         assert(t_min <= j.created  <= t_max), 'created  invalid: %s' % j.created
         assert(t_min <= j.started  <= t_max), 'started  invalid: %s' % j.started
         assert(t_min <= j.finished <= t_max), 'finished invalid: %s' % j.finished
 
-    except saga.SagaException as e:
+    except rs.SagaException as e:
         tools.assert_exception (cfg, e)
 
     finally :
@@ -182,7 +182,7 @@
     js = job_service
     j  = None
     try:
-        jd = saga.job.Description()
+        jd = rs.job.Description()
         jd.executable = '/bin/sh'
         jd.arguments  = ["""-c "python -c '
 import time
@@ -199,11 +199,11 @@
         j = js.create_job(jd)
         j.run()
 
-        assert (j.state in [saga.job.RUNNING, saga.job.PENDING])
+        assert (j.state in [rs.job.RUNNING, rs.job.PENDING])
         j.wait()
-        assert (j.state in [saga.job.DONE])
-
-    except saga.SagaException as e:
+        assert (j.state in [rs.job.DONE])
+
+    except rs.SagaException as e:
         tools.assert_exception (cfg, e)
 
     finally :
@@ -219,7 +219,7 @@
     js = job_service
     j  = None
     try:
-        jd = saga.job.Description()
+        jd = rs.job.Description()
         jd.executable = '/bin/sleep'
         jd.arguments  = ['20']
 
@@ -230,14 +230,14 @@
         j.run()
         j.suspend()
 
-        assert j.state == saga.job.SUSPENDED
+        assert j.state == rs.job.SUSPENDED
         assert j.state == j.get_state()
 
         j.resume()
-        assert j.state == saga.job.RUNNING
+        assert j.state == rs.job.RUNNING
         assert j.state == j.get_state()
 
-    except saga.SagaException as e:
+    except rs.SagaException as e:
         tools.assert_exception (cfg, e)
 
     finally:
@@ -252,7 +252,7 @@
     js = job_service
     j  = None
     try:
-        jd = saga.job.Description()
+        jd = rs.job.Description()
         jd.executable = '/bin/sleep'
         jd.arguments  = ['10']
 
@@ -263,9 +263,9 @@
 
         j.run()
         j.cancel()
-        assert j.state == saga.job.CANCELED
-
-    except saga.SagaException as e:
+        assert j.state == rs.job.CANCELED
+
+    except rs.SagaException as e:
         tools.assert_exception (cfg, e)
 
     finally:
@@ -283,7 +283,7 @@
     jobs = []
     try:
 
-        jd = saga.job.Description()
+        jd = rs.job.Description()
         jd.executable = '/bin/sleep'
         jd.arguments  = ['60']
 
@@ -300,9 +300,9 @@
 
         for job in jobs:
             job.cancel()
-            assert job.state == saga.job.CANCELED
-
-    except saga.SagaException as e:
+            assert job.state == rs.job.CANCELED
+
+    except rs.SagaException as e:
         tools.assert_exception (cfg, e)
 
     finally:
@@ -317,7 +317,7 @@
     js = job_service
     j  = None
     try:
-        jd = saga.job.Description()
+        jd = rs.job.Description()
         jd.executable = "/bin/sleep"
 
         # add options from the test .cfg file if set
@@ -330,7 +330,7 @@
         ec = j.exit_code
         assert ec == 1, "%s != 1" % ec
 
-    except saga.SagaException as e:
+    except rs.SagaException as e:
         tools.assert_exception (cfg, e)
 
     finally:
@@ -346,8 +346,8 @@
     j  = None
     try:
         tc = testing.get_test_config ()
-        js = saga.job.Service(tc.job_service_url, tc.session)
-        jd = saga.job.Description()
+        js = rs.job.Service(tc.job_service_url, tc.session)
+        jd = rs.job.Description()
         jd.pre_exec   = ['echo pre' ]
         jd.executable = 'sh'
         jd.arguments  = ['-c', '"echo out; echo err 1>&2"']
@@ -372,11 +372,11 @@
         assert 'out'  in j.stdout
         assert 'err'  in j.stderr
 
-    except saga.NotImplemented as ni:
+    except rs.NotImplemented as ni:
         assert tc.notimpl_warn_only, "%s " % ni
         if tc.notimpl_warn_only:
             print "%s " % ni
-    except saga.SagaException as se:
+    except rs.SagaException as se:
         assert False, "Unexpected exception: %s" % se
     finally:
         _silent_cancel(j)
@@ -390,7 +390,7 @@
     """
     js = job_service
     try:
-        jd = saga.job.Description()
+        jd = rs.job.Description()
         jd.executable = '/bin/sleep'
         jd.arguments = ['10']
 
@@ -401,7 +401,7 @@
 
         assert j.service_url == js.url
 
-    except saga.SagaException as e:
+    except rs.SagaException as e:
         tools.assert_exception (cfg, e)
 
     finally:
@@ -416,7 +416,7 @@
     js = job_service
     j  = None
     try:
-        jd = saga.job.Description()
+        jd = rs.job.Description()
         jd.executable = '/bin/sleep'
         jd.arguments = ['10']
 
@@ -429,11 +429,11 @@
         assert j.id is not None
         assert j.id == j.get_id()
 
-    except saga.SagaException as e:
-        tools.assert_exception (cfg, e)
-
-    finally:
-        tools.silent_cancel (j)
-
-
-# ------------------------------------------------------------------------------
+    except rs.SagaException as e:
+        tools.assert_exception (cfg, e)
+
+    finally:
+        tools.silent_cancel (j)
+
+
+# ------------------------------------------------------------------------------
