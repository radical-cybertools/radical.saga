
__author__    = "Andre Merzky, Ole Weidner"
__copyright__ = "Copyright 2013, The SAGA Project"
__license__   = "MIT"


import saga
import saga.utils.test_config as sutc


# ------------------------------------------------------------------------------
#
def _silent_cancel(job_obj):
    # try to cancel job but silently ignore all errors
    try:
        print "silent cancel for  %s (%s)" % (job_obj.id, job_obj.state)
        job_obj.cancel()
        print "silent cancel done %s (%s)" % (job_obj.id, job_obj.state)
    except Exception:
        pass


# ------------------------------------------------------------------------------
#
def _silent_close_js(js_obj):
    # try to cancel job but silently ignore all errors
    try:
        js_obj.close()
        js_obj.close()
    except Exception:
        pass


# ------------------------------------------------------------------------------
#
def test_close():
    """ Test job service close()
    """
    try:
        tc = sutc.TestConfig()
        js = saga.job.Service(tc.js_url, tc.session)
        js.close()
        js.get_url()
        assert False, "Subsequent calls should fail after close()"

    except saga.NotImplemented as ni:
            assert tc.notimpl_warn_only, "%s " % ni
            if tc.notimpl_warn_only:
                print "%s " % ni
    except saga.SagaException:
        assert True


# ------------------------------------------------------------------------------
#
def test_open_close():
    """ Test job service create / close() in a big loop
    """
    try:
        tc = sutc.TestConfig()

        for i in range(0, 100):
            js = saga.job.Service(tc.js_url, tc.session)
            js.close()

    except saga.NotImplemented as ni:
            assert tc.notimpl_warn_only, "%s " % ni
            if tc.notimpl_warn_only:
                print "%s " % ni
    except saga.SagaException as se:
        assert False, "Unexpected exception: %s" % se
    finally:
        _silent_close_js(js)


# ------------------------------------------------------------------------------
#
def test_get_url():
    """ Test job service url/get_url()
    """
    try:
        tc = sutc.TestConfig()
        js = saga.job.Service(tc.js_url, tc.session)
        assert str(js.get_url()) == str(tc.js_url)
        assert str(js.url) == str(tc.js_url)

    except saga.NotImplemented as ni:
            assert tc.notimpl_warn_only, "%s " % ni
            if tc.notimpl_warn_only:
                print "%s " % ni
    except saga.SagaException as se:
        assert False, "Unexpected exception: %s" % se
    finally:
        _silent_close_js(js)


# ------------------------------------------------------------------------------
#
def test_list_jobs():
    """ Test if a submitted job shows up in Service.list() """
    try:
        tc = sutc.TestConfig()
        js = saga.job.Service(tc.js_url, tc.session)

        # create job service and job
        jd = saga.job.Description()
        jd.executable = '/bin/sleep'
        jd.arguments = ['10']

        # add options from the test .cfg file if set
        jd = sutc.add_tc_params_to_jd(tc=tc, jd=jd)

        j = js.create_job(jd)

        # run job - now it has an id, and js must know it
        j.run()
        all_jobs = js.list()
        assert j.id in all_jobs, \
            "%s not in %s" % (j.id, all_jobs)

    except saga.NotImplemented as ni:
        assert tc.notimpl_warn_only, "%s " % ni
        if tc.notimpl_warn_only:
            print "%s " % ni
    except saga.SagaException as se:
        assert False, "Unexpected exception: %s" % se
    finally:
        _silent_cancel(j)
        _silent_close_js(js)


# ------------------------------------------------------------------------------
#
def test_run_job():
    """ Test to submit a job via run_job, and retrieve id """
    try:
        print "test js.run_job 0"
        tc = sutc.TestConfig()
        print "test js.run_job 1"
        js = saga.job.Service(tc.js_url, tc.session)
        print "test js.run_job 2"

        # create job service and job
        j = js.run_job("/bin/sleep 10")
        print "test js.run_job 3 %s (%s)" % (j.id, j.state)
        assert j.id
        print "test js.run_job 4 %s (%s)" % (j.id, j.state)

    except saga.NotImplemented as ni:
        assert tc.notimpl_warn_only, "%s " % ni
        if tc.notimpl_warn_only:
            print "%s " % ni
    except saga.SagaException as se:
        assert False, "Unexpected exception: %s" % se
    finally:
        print "test js.run_job finally"
<<<<<<< HEAD
=======
      # from pudb import set_trace; set_trace()
        _silent_cancel(j)
>>>>>>> 343024ea
        _silent_close_js(js)
        print "test js.run_job finally done"


# ------------------------------------------------------------------------------
#
def test_get_job():
    """ Test to submit a job, and retrieve it by id """
    try:
        print "test get job 0"
        tc = sutc.TestConfig()
        print "test get job 1"
        js = saga.job.Service(tc.js_url, tc.session)

        # create job service and job
        print "test get job 2"
        jd = saga.job.Description()
        jd.executable = '/bin/sleep'
        jd.arguments = ['10']

        # add options from the test .cfg file if set
        jd = sutc.add_tc_params_to_jd(tc=tc, jd=jd)

        print "test get job 3 %s" % jd
        jd._attributes_dump ()
        j = js.create_job(jd)

        # run job - now it has an id, and js must be able to retrieve it by id
        print "test get job 3"
        j.run()
        print "test get job 4 %s" % j.id
        j_clone = js.get_job(j.id)
        print "test get job 5 %s" % j_clone.id
        assert j.id in j_clone.id

    except saga.NotImplemented as ni:
        assert tc.notimpl_warn_only, "%s " % ni
        if tc.notimpl_warn_only:
            print "%s " % ni
    except saga.SagaException as se:
        assert False, "Unexpected exception: %s" % se
    finally:
        _silent_cancel(j)
        _silent_close_js(js)


# ------------------------------------------------------------------------------
#
def helper_multiple_services(i):
    print "helper multiple services 0"
    tc = sutc.TestConfig()
    print "helper multiple services 1"
    js = saga.job.Service(tc.js_url, tc.session)
    print "helper multiple services 2"
    jd = saga.job.Description()
    print "helper multiple services 3"
    jd.executable = '/bin/sleep'
    print "helper multiple services 4"
    jd.arguments = ['10']
    print "helper multiple services 5"
    jd = sutc.add_tc_params_to_jd(tc=tc, jd=jd)
    print "helper multiple services 6"
    j = js.create_job(jd)
    print "helper multiple services 7"
    j.run()
    print "helper multiple services 8"
    assert (j.state in [saga.job.RUNNING, saga.job.PENDING]), "job submission failed"
    print "helper multiple services 9"
    _silent_cancel(j)
    print "helper multiple services 10"
    _silent_close_js(js)
    print "helper multiple services 11"


# ------------------------------------------------------------------------------
#
def test_multiple_services():
    """ Test to create multiple job service instances  (this test might take a while) """
    try:
        tc = sutc.TestConfig()
        for i in range(0, 20):
            print " ------------------------ %s" % i
            helper_multiple_services(i)
            print " ------------------------ %s ok" % i

    except saga.NotImplemented as ni:
        assert tc.notimpl_warn_only, "%s " % ni
        if tc.notimpl_warn_only:
            print "%s " % ni

    except saga.SagaException as se:
        assert False, "Unexpected exception: %s" % se<|MERGE_RESOLUTION|>--- conflicted
+++ resolved
@@ -153,14 +153,7 @@
     except saga.SagaException as se:
         assert False, "Unexpected exception: %s" % se
     finally:
-        print "test js.run_job finally"
-<<<<<<< HEAD
-=======
-      # from pudb import set_trace; set_trace()
-        _silent_cancel(j)
->>>>>>> 343024ea
-        _silent_close_js(js)
-        print "test js.run_job finally done"
+        _silent_close_js(js)
 
 
 # ------------------------------------------------------------------------------
