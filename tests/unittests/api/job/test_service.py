--- conflicted
+++ resolved
@@ -53,19 +53,11 @@
         js.get_url()
         assert False, "Subsequent calls should fail after close()"
 
-<<<<<<< HEAD
-    except saga.NotImplemented as ni:
-            assert tc.notimpl_warn_only, "%s " % ni
-            if tc.notimpl_warn_only:
-                print("%s " % ni)
-    except saga.SagaException:
-=======
-    except rs.NotImplemented as ni:
-        assert cfg.notimpl_warn_only, "%s " % ni
-        if cfg.notimpl_warn_only:
-            print "%s " % ni
+    except rs.NotImplemented as ni:
+        assert cfg.notimpl_warn_only, "%s " % ni
+        if cfg.notimpl_warn_only:
+            print("%s " % ni)
     except rs.SagaException:
->>>>>>> c89ac551
         assert True
 
 
@@ -82,19 +74,11 @@
             js = rs.job.Service(cfg.job_service_url, cfg.session)
             js.close()
 
-<<<<<<< HEAD
-    except saga.NotImplemented as ni:
-            assert tc.notimpl_warn_only, "%s " % ni
-            if tc.notimpl_warn_only:
-                print("%s " % ni)
-    except saga.SagaException as se:
-=======
-    except rs.NotImplemented as ni:
-        assert cfg.notimpl_warn_only, "%s " % ni
-        if cfg.notimpl_warn_only:
-            print "%s " % ni
-    except rs.SagaException as se:
->>>>>>> c89ac551
+    except rs.NotImplemented as ni:
+        assert cfg.notimpl_warn_only, "%s " % ni
+        if cfg.notimpl_warn_only:
+            print("%s " % ni)
+    except rs.SagaException as se:
         assert False, "Unexpected exception: %s" % se
     finally:
         _silent_close_js(js)
@@ -107,29 +91,18 @@
     """
     js = None
     try:
-<<<<<<< HEAD
-        tc = testing.get_test_config ()
-        js = saga.job.Service(tc.job_service_url, tc.session)
-        assert(str(js.get_url()) == str(tc.job_service_url)), 'expected %s [%s]' % (str(js.get_url()) == str(tc.job_service_url))
-        assert(str(js.url)       == str(tc.job_service_url)), 'expected %s [%s]' % (str(js.get_url()) == str(tc.job_service_url))
-
-    except saga.NotImplemented as ni:
-            assert tc.notimpl_warn_only, "%s " % ni
-            if tc.notimpl_warn_only:
-                print("%s " % ni)
-    except saga.SagaException as se:
-=======
-        cfg = config()
-        js = rs.job.Service(cfg.job_service_url, cfg.session)
-        assert(str(js.get_url()) == str(cfg.job_service_url)), 'expected %s [%s]' % (str(js.get_url()) == str(cfg.job_service_url))
-        assert(str(js.url)       == str(cfg.job_service_url)), 'expected %s [%s]' % (str(js.get_url()) == str(cfg.job_service_url))
-
-    except rs.NotImplemented as ni:
-        assert cfg.notimpl_warn_only, "%s " % ni
-        if cfg.notimpl_warn_only:
-            print "%s " % ni
-    except rs.SagaException as se:
->>>>>>> c89ac551
+        cfg = config()
+        js = rs.job.Service(cfg.job_service_url, cfg.session)
+        assert(str(js.get_url()) == str(cfg.job_service_url)), \
+                'expected %s [%s]' % (js.get_url(), cfg.job_service_url)
+        assert(str(js.url)       == str(cfg.job_service_url)), \
+                'expected %s [%s]' % (js.get_url(), cfg.job_service_url)
+
+    except rs.NotImplemented as ni:
+        assert cfg.notimpl_warn_only, "%s " % ni
+        if cfg.notimpl_warn_only:
+            print("%s " % ni)
+    except rs.SagaException as se:
         assert False, "Unexpected exception: %s" % se
     finally:
         _silent_close_js(js)
@@ -161,19 +134,11 @@
         assert j.id in all_jobs, \
             "%s not in %s" % (j.id, all_jobs)
 
-<<<<<<< HEAD
-    except saga.NotImplemented as ni:
-        assert tc.notimpl_warn_only, "%s " % ni
-        if tc.notimpl_warn_only:
-            print("%s " % ni)
-    except saga.SagaException as se:
-=======
-    except rs.NotImplemented as ni:
-        assert cfg.notimpl_warn_only, "%s " % ni
-        if cfg.notimpl_warn_only:
-            print "%s " % ni
-    except rs.SagaException as se:
->>>>>>> c89ac551
+    except rs.NotImplemented as ni:
+        assert cfg.notimpl_warn_only, "%s " % ni
+        if cfg.notimpl_warn_only:
+            print("%s " % ni)
+    except rs.SagaException as se:
         assert False, "Unexpected exception: %s" % se
     finally:
         _silent_cancel(j)
@@ -193,19 +158,11 @@
         j = js.run_job("/bin/sleep 10")
         assert j.id
 
-<<<<<<< HEAD
-    except saga.NotImplemented as ni:
-        assert tc.notimpl_warn_only, "%s " % ni
-        if tc.notimpl_warn_only:
-            print("%s " % ni)
-    except saga.SagaException as se:
-=======
-    except rs.NotImplemented as ni:
-        assert cfg.notimpl_warn_only, "%s " % ni
-        if cfg.notimpl_warn_only:
-            print "%s " % ni
-    except rs.SagaException as se:
->>>>>>> c89ac551
+    except rs.NotImplemented as ni:
+        assert cfg.notimpl_warn_only, "%s " % ni
+        if cfg.notimpl_warn_only:
+            print("%s " % ni)
+    except rs.SagaException as se:
         assert False, "Unexpected exception: %s" % se
     finally:
         _silent_close_js(js)
@@ -236,19 +193,11 @@
         j_clone = js.get_job(j.id)
         assert j.id in j_clone.id
 
-<<<<<<< HEAD
-    except saga.NotImplemented as ni:
-        assert tc.notimpl_warn_only, "%s " % ni
-        if tc.notimpl_warn_only:
-            print("%s " % ni)
-    except saga.SagaException as se:
-=======
-    except rs.NotImplemented as ni:
-        assert cfg.notimpl_warn_only, "%s " % ni
-        if cfg.notimpl_warn_only:
-            print "%s " % ni
-    except rs.SagaException as se:
->>>>>>> c89ac551
+    except rs.NotImplemented as ni:
+        assert cfg.notimpl_warn_only, "%s " % ni
+        if cfg.notimpl_warn_only:
+            print("%s " % ni)
+    except rs.SagaException as se:
         assert False, "Unexpected exception: %s" % se
     finally:
         _silent_cancel(j)
@@ -296,17 +245,10 @@
         for i in range(0, NUM_SERVICES):
             helper_multiple_services(i)
 
-<<<<<<< HEAD
-    except saga.NotImplemented as ni:
-        assert tc.notimpl_warn_only, "%s " % ni
-        if tc.notimpl_warn_only:
-            print("%s " % ni)
-=======
-    except rs.NotImplemented as ni:
-        assert cfg.notimpl_warn_only, "%s " % ni
-        if cfg.notimpl_warn_only:
-            print "%s " % ni
->>>>>>> c89ac551
+    except rs.NotImplemented as ni:
+        assert cfg.notimpl_warn_only, "%s " % ni
+        if cfg.notimpl_warn_only:
+            print("%s " % ni)
 
     except rs.SagaException as se:
         assert False, "Unexpected exception: %s" % se
@@ -342,7 +284,8 @@
 
         # kill the children (i.e. the only child) of the pid, which is the
         # actual job
-        os.system ('ps -ef | cut -c 8-21 | grep " %s " | cut -c 1-8 | grep -v " %s " | xargs -r kill' % (pid, pid))
+        os.system (('ps -ef | cut -c 8-21 | grep " %s " | cut -c 1-8 '
+                    '| grep -v " %s " | xargs -r kill') % (pid, pid))
 
         assert (j.state == rs.job.FAILED), 'job.state: %s' % j.state
 
