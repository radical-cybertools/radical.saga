#!/usr/bin/env python

__author__    = "Andre Merzky"
__copyright__ = "Copyright 2013, The SAGA Project"
__license__   = "MIT"


<<<<<<< HEAD
# import os
# import time
# import signal
import radical.saga as saga
import radical.saga.utils.pty_shell   as sups
# import radical.saga.utils.test_config as sutc
=======
import radical.saga as saga
import radical.saga.utils.pty_shell   as sups
>>>>>>> c89ac551

import radical.utils as ru


# ------------------------------------------------------------------------------
#
def config():

    ru.set_test_config(ns='radical.saga')
    ru.add_test_config(ns='radical.saga', cfg_name='fork_localhost')

    return ru.get_test_config()


# ------------------------------------------------------------------------------
#
def test_ptyshell_ok () :
    """ Test pty_shell which runs command successfully """
    conf  = config()
    shell = sups.PTYShell (saga.Url(conf.job_service_url), conf.session)

    txt = "______1______2_____3_____"
    ret, out, _ = shell.run_sync ("printf \"%s\"" % txt)
    assert (ret == 0)    , "%s"       % (repr(ret))
    assert (out == txt)  , "%s == %s" % (repr(out), repr(txt))

    assert (shell.alive ())
    shell.finalize (True)
    assert (not shell.alive ())


# ------------------------------------------------------------------------------
#
def test_ptyshell_nok () :
    """ Test pty_shell which runs command unsuccessfully """
    conf  = config()
    shell = sups.PTYShell (saga.Url(conf.job_service_url), conf.session)

    txt = "______1______2_____3_____"
    ret, out, _ = shell.run_sync ("printf \"%s\" ; false" % txt)
    assert (ret == 1)    , "%s"       % (repr(ret))
    assert (out == txt)  , "%s == %s" % (repr(out), repr(txt))

    assert (shell.alive ())
    shell.finalize (True)
    assert (not shell.alive ())


# ------------------------------------------------------------------------------
#
def test_ptyshell_async () :
    """ Test pty_shell which runs command successfully """
    conf  = config()
    shell = sups.PTYShell (saga.Url(conf.job_service_url), conf.session)

    txt = "______1______2_____3_____\n"
    shell.run_async ("cat <<EOT")

    shell.send (txt)
    shell.send ('EOT\n')

    ret, out = shell.find_prompt ()

    assert (ret == 0)   , "%s"       % (repr(ret))
    assert (out == txt) , "%s == %s" % (repr(out), repr(txt))

    assert (shell.alive ())
    shell.finalize (True)
    assert (not shell.alive ())


# ------------------------------------------------------------------------------
#
def test_ptyshell_prompt () :
    """ Test pty_shell with prompt change """
    conf  = config()
    shell = sups.PTYShell (saga.Url(conf.job_service_url), conf.session)

    txt = "______1______2_____3_____"
    ret, out, _ = shell.run_sync ("printf \"%s\"" % txt)
    assert (ret == 0)    , "%s"       % (repr(ret))
    assert (out == txt)  , "%s == %s" % (repr(out), repr(txt))

    shell.run_sync ('export PS1="HALLO-(\\$?)-PROMPT>"',
<<<<<<< HEAD
                     new_prompt=r'HALLO-\((\d)\)-PROMPT>')
=======
                     new_prompt='HALLO-\((\d)\)-PROMPT>')
>>>>>>> c89ac551

    txt = "______1______2_____3_____"
    ret, out, _ = shell.run_sync ("printf \"%s\"" % txt)
    assert (ret == 0)    , "%s"       % (repr(ret))
    assert (out == txt)  , "%s == %s" % (repr(out), repr(txt))

    assert (shell.alive ())
    shell.finalize (True)
    assert (not shell.alive ())


# ------------------------------------------------------------------------------
#
def test_ptyshell_file_stage () :
    """ Test pty_shell file staging """
    conf  = config()
    shell = sups.PTYShell (saga.Url(conf.job_service_url), conf.session)

    txt = "______1______2_____3_____"
    shell.write_to_remote   (txt, "/tmp/saga-test-staging")
    out = shell.read_from_remote ("/tmp/saga-test-staging")

    assert (txt == out)  , "%s == %s" % (repr(out), repr(txt))

    ret, out, _ = shell.run_sync ("rm /tmp/saga-test-staging")
    assert (ret == 0)    , "%s"       % (repr(ret))
    assert (out == "")   , "%s == ''" % (repr(out))


# ------------------------------------------------------------------------------
#
if __name__ == '__main__':

    test_ptyshell_ok()
    test_ptyshell_nok()
    test_ptyshell_async()
    test_ptyshell_prompt()
<<<<<<< HEAD
    test_ptyshell_file_stage()
=======
    test_ptyshell_file_stage()


# ------------------------------------------------------------------------------
>>>>>>> c89ac551
<|MERGE_RESOLUTION|>--- conflicted
+++ resolved
@@ -5,19 +5,10 @@
 __license__   = "MIT"
 
 
-<<<<<<< HEAD
-# import os
-# import time
-# import signal
-import radical.saga as saga
-import radical.saga.utils.pty_shell   as sups
-# import radical.saga.utils.test_config as sutc
-=======
-import radical.saga as saga
-import radical.saga.utils.pty_shell   as sups
->>>>>>> c89ac551
+import radical.utils as ru
 
-import radical.utils as ru
+import radical.saga                 as saga
+import radical.saga.utils.pty_shell as sups
 
 
 # ------------------------------------------------------------------------------
@@ -100,11 +91,7 @@
     assert (out == txt)  , "%s == %s" % (repr(out), repr(txt))
 
     shell.run_sync ('export PS1="HALLO-(\\$?)-PROMPT>"',
-<<<<<<< HEAD
                      new_prompt=r'HALLO-\((\d)\)-PROMPT>')
-=======
-                     new_prompt='HALLO-\((\d)\)-PROMPT>')
->>>>>>> c89ac551
 
     txt = "______1______2_____3_____"
     ret, out, _ = shell.run_sync ("printf \"%s\"" % txt)
@@ -142,11 +129,7 @@
     test_ptyshell_nok()
     test_ptyshell_async()
     test_ptyshell_prompt()
-<<<<<<< HEAD
-    test_ptyshell_file_stage()
-=======
     test_ptyshell_file_stage()
 
 
 # ------------------------------------------------------------------------------
->>>>>>> c89ac551
