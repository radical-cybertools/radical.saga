
import os
import sys
import glob
import optparse

try:
    import radical.saga                   as rs
    import radical.saga.utils.test_config as sutc
    import radical.utils.testing          as rut
    import radical.utils                  as ru

    dh = ru.DebugHelper()

<<<<<<< HEAD
    print "______________________________________________________________________"
    print "Using radical.saga from: %s" % str(rs)
    print "______________________________________________________________________"
=======
    print "____________________________________________________________________"
    print "Using saga-python from: %s" % str(saga)
    print "____________________________________________________________________"
>>>>>>> 6cd86e98

except Exception, e:
    srcdir = "%s/../" % os.path.dirname(os.path.realpath(__file__))
    sys.path.insert(0, os.path.abspath(srcdir))
<<<<<<< HEAD
    import radical.saga                   as rs
    import radical.saga.utils.test_config as sutc
    import radical.utils.testing          as rut
    print "______________________________________________________________________"
    print "Using radical.saga from: %s" % str(rs)
    print "______________________________________________________________________"
=======
    import saga
    import saga.utils.test_config as sutc
    import radical.utils.testing  as rut
    print "____________________________________________________________________"
    print "Using saga-python from: %s" % str(saga)
    print "____________________________________________________________________"
>>>>>>> 6cd86e98


# ------------------------------------------------------------------------------
# entry point
if __name__ == "__main__":

    if len(sys.argv) < 2:
        print "ERROR: provide test config files as arguments"
        sys.exit (-1)


    test_cfgs = sys.argv[1:]

    # set up the testing framework
    testing = rut.Testing ('radical.saga', __file__)
    ret     = True
    for test_cfg in test_cfgs :

        # use this config, ignore not implemented errors, run tests
        tc = sutc.TestConfig(test_cfg)
        tc.notimpl_warn_only = True

        if not testing.run(tc):
            ret = False

    sys.exit (ret)


# ------------------------------------------------------------------------------

<|MERGE_RESOLUTION|>--- conflicted
+++ resolved
@@ -12,34 +12,19 @@
 
     dh = ru.DebugHelper()
 
-<<<<<<< HEAD
     print "______________________________________________________________________"
     print "Using radical.saga from: %s" % str(rs)
     print "______________________________________________________________________"
-=======
-    print "____________________________________________________________________"
-    print "Using saga-python from: %s" % str(saga)
-    print "____________________________________________________________________"
->>>>>>> 6cd86e98
 
 except Exception, e:
     srcdir = "%s/../" % os.path.dirname(os.path.realpath(__file__))
     sys.path.insert(0, os.path.abspath(srcdir))
-<<<<<<< HEAD
     import radical.saga                   as rs
     import radical.saga.utils.test_config as sutc
     import radical.utils.testing          as rut
     print "______________________________________________________________________"
     print "Using radical.saga from: %s" % str(rs)
     print "______________________________________________________________________"
-=======
-    import saga
-    import saga.utils.test_config as sutc
-    import radical.utils.testing  as rut
-    print "____________________________________________________________________"
-    print "Using saga-python from: %s" % str(saga)
-    print "____________________________________________________________________"
->>>>>>> 6cd86e98
 
 
 # ------------------------------------------------------------------------------
