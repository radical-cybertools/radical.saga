--- conflicted
+++ resolved
@@ -12,15 +12,9 @@
 
     dh = ru.DebugHelper()
 
-<<<<<<< HEAD
-    print "______________________________________________________________________"
-    print "Using radical.saga from: %s" % str(rs)
-    print "______________________________________________________________________"
-=======
     print "____________________________________________________________________"
     print "Using radical.saga from: %s" % str(rs)
     print "____________________________________________________________________"
->>>>>>> f94b357a
 
 except Exception, e:
     srcdir = "%s/../" % os.path.dirname(os.path.realpath(__file__))
@@ -28,16 +22,10 @@
     import radical.saga                   as rs
     import radical.saga.utils.test_config as sutc
     import radical.utils.testing          as rut
-<<<<<<< HEAD
-    print "______________________________________________________________________"
-    print "Using radical.saga from: %s" % str(rs)
-    print "______________________________________________________________________"
-=======
 
     print "____________________________________________________________________"
     print "Using radical.saga from: %s" % str(rs)
     print "____________________________________________________________________"
->>>>>>> f94b357a
 
 
 # ------------------------------------------------------------------------------
@@ -59,11 +47,7 @@
 
     # set up the testing framework
     testing = rut.Testing ('radical.saga', __file__)
-<<<<<<< HEAD
-    ret     = True
-=======
     ret     = 0
->>>>>>> f94b357a
 
     for config in configs :
 
