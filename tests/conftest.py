--- conflicted
+++ resolved
@@ -88,48 +88,17 @@
         # ----------------------------------------------------------------------
         #
         @staticmethod
-<<<<<<< HEAD
-        def assert_exception (cfg, e) :
-        
-            ni = cfg.get ('not_implemented', 'warn')
-        
-            if  'NotImplemented' in str(e) and ni == warn :
-                print("WARNING: %s")
-                return
-        
-            else :
-                assert (False), "unexpected exception '%s'" % e
-                raise e
-        
-        
-        # ----------------------------------------------------------------------
-        #
-        @staticmethod
-        def silent_cancel (obj) :
-        
-            if  not isinstance (obj, list) :
-                obj = [obj]
-            
-            for o in obj :
-                try :
-                    o.cancel ()
-                except Exception :
-                    pass
-        
-        
-=======
         def assert_exception(cfg, e):
 
             ni = cfg.get('not_implemented', 'warn')
 
             if 'NotImplemented' in str(e):
                 if   ni == 'ignore': pass
-                elif ni == 'warn'  : print 'WARNING: %s'
+                elif ni == 'warn'  : print('WARNING: %s' % e)
                 else:
                     assert(False), 'unexpected exception: %s' % e
 
 
->>>>>>> c89ac551
         # ----------------------------------------------------------------------
         #
         @staticmethod
