
.PHONY: clean

clean:
	-rm -rf build/ *.egg-info/ temp/ MANIFEST dist/ saga/VERSION pylint.out *.egg VERSION
	make -C docs clean
	find . -name \*.pyc -exec rm -f {} \;
<<<<<<< HEAD

andre:
	source     ~/.virtualenv/saga-python/bin/activate ; \
	    rm -rf ~.virtualenv/saga-python/lib/python*/site-packages/saga-1.0-py2.6.egg/  ; \
	    easy_install . ; \
	    python test/test_engine.py  ; \
	    python examples/jobs/localjobcontainer.py

mark:
	source     ~/.virtualenv/saga/bin/activate ; \
	    rm -rf ~/.virtualenv/saga/lib/python*/site-packages/saga-1.0-py2.6.egg/  ; \
	    easy_install . ; \

# pages: gh-pages
# 
# gh-pages:
# 	make clean
# 	make docs
# 	git add -f docs/build/html/*
# 	git add -f docs/build/html/*/*
# 	git add -f docs/build/doctrees/*
# 	git add -f docs/build/doctrees/*/*
# 	git add -f docs/source/*
# 	git add -f docs/source/*/*
# 	git  ci -m 'regenerate documentation'
# 	git co gh-pages
# 	git rebase devel
# 	git co devel
# 	git push --all
# 
=======
>>>>>>> 2802b372
<|MERGE_RESOLUTION|>--- conflicted
+++ resolved
@@ -5,7 +5,6 @@
 	-rm -rf build/ *.egg-info/ temp/ MANIFEST dist/ saga/VERSION pylint.out *.egg VERSION
 	make -C docs clean
 	find . -name \*.pyc -exec rm -f {} \;
-<<<<<<< HEAD
 
 andre:
 	source     ~/.virtualenv/saga-python/bin/activate ; \
@@ -35,6 +34,3 @@
 # 	git rebase devel
 # 	git co devel
 # 	git push --all
-# 
-=======
->>>>>>> 2802b372
