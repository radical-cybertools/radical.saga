
__author__    = "Andre Merzky"
__copyright__ = "Copyright 2012-2013, The SAGA Project"
__license__   = "MIT"


from   saga.constants  import *

import saga

from saga.constants import TYPE, SERVER, CERT_REPOSITORY, USER_PROXY, USER_CERT
from saga.constants import USER_KEY, USER_ID, USER_PASS, USER_VO, LIFE_TIME
from saga.constants import REMOTE_ID, REMOTE_HOST, REMOTE_PORT


# ------------------------------------------------------------------------------
#
class Context (saga.base.Base, saga.Attributes) :
    '''A SAGA Context object as defined in GFD.90.

    A security context is a description of a security token.  It is important to
    understand that, in general, a context really just *describes* a token, but
    that a context *is not* a token (*). For example, a context may point to
    a X509 certificate -- but it will in general not hold the certificate
    contents.

    Context classes are used to inform the backends used by Bliss on what
    security tokens are expected to be used.  By default, Bliss will be able to
    pick up such tokens from their default location, but in some cases it might
    be necessary to explicitly point to them - then use a L{Session} with
    context instances to do so.

    The usage example for contexts is below::

        # define an ssh context
        c = saga.Context()
        c.context_type = 'ssh'
        c.user_cert = '$HOME/.ssh/special_id_rsa'
        c.user_key  = '$HOME/.ssh/special_id_rsa.pub'

        # add the context to a session
        s = saga.Session()
        s.contexts.append(c)

        # create a job service in this session -- that job service can now
        # *only* use that ssh context. 
        j = saga.job.Service('ssh://remote.host.net/', s)


    The L{Session} argument to the L{job.Service} constructor is fully optional
    -- if left out, Bliss will use default session, which picks up some default
    contexts as described above -- that will suffice for the majority of use
    cases.

    ----

    (*) The only exception to this rule is the 'UserPass' key, which is used to
    hold plain-text passwords.  Use this key with care -- it is not good
    practice to hard-code passwords in the code base, or in config files.
    Also, be aware that the password may show up in log files, when debugging or
    analyzing your application.

    '''

<<<<<<< HEAD
    def __init__ (self, ctype, _adaptor=None, _adaptor_state={}) : 
=======
    # --------------------------------------------------------------------------
    #
    def __init__ (self, type, _adaptor=None, _adaptor_state={}) : 
>>>>>>> 6ed9a66b
        '''
        ctype: string
        ret:   None
        '''

        import saga.attributes as sa

        saga.base.Base.__init__ (self, ctype.lower(), _adaptor, _adaptor_state, ctype, ttype=None)

        # set attribute interface properties
        self._attributes_extensible  (False)
        self._attributes_camelcasing (True)

        # register properties with the attribute interface
        self._attributes_register  (TYPE,            None, sa.STRING, sa.SCALAR, sa.WRITEABLE)
        self._attributes_register  (SERVER,          None, sa.STRING, sa.SCALAR, sa.WRITEABLE)
        self._attributes_register  (CERT_REPOSITORY, None, sa.STRING, sa.SCALAR, sa.WRITEABLE)
        self._attributes_register  (USER_PROXY,      None, sa.STRING, sa.SCALAR, sa.WRITEABLE)
        self._attributes_register  (USER_CERT,       None, sa.STRING, sa.SCALAR, sa.WRITEABLE)
        self._attributes_register  (USER_KEY,        None, sa.STRING, sa.SCALAR, sa.WRITEABLE)
        self._attributes_register  (USER_ID,         None, sa.STRING, sa.SCALAR, sa.WRITEABLE)
        self._attributes_register  (USER_PASS,       None, sa.STRING, sa.SCALAR, sa.WRITEABLE)
        self._attributes_register  (USER_VO,         None, sa.STRING, sa.SCALAR, sa.WRITEABLE)
        self._attributes_register  (LIFE_TIME,       -1,   sa.INT,    sa.SCALAR, sa.WRITEABLE)
        self._attributes_register  (REMOTE_ID,       None, sa.STRING, sa.SCALAR, sa.WRITEABLE)
        self._attributes_register  (REMOTE_HOST,     None, sa.STRING, sa.SCALAR, sa.WRITEABLE)
        self._attributes_register  (REMOTE_PORT,     None, sa.STRING, sa.VECTOR, sa.WRITEABLE)

        self.type = ctype


    # --------------------------------------------------------------------------
    #
    def __str__ (self) :

        d = self.as_dict ()
        s = "{"

        for key in sorted (d.keys ()) :
            if  key == 'UserPass' :
                s += "'UserPass' : '%s'" % ('x'*len(d[key]))
            else :
                s += "'%s' : '%s'" % (key, d[key])
            s += ', '

        return "%s}" % s[0:-2]


    # --------------------------------------------------------------------------
    #
    def _initialize (self, session) :
        '''
        ret:  None
        '''
        return self._adaptor._initialize (session)


# vim: tabstop=8 expandtab shiftwidth=4 softtabstop=4
<|MERGE_RESOLUTION|>--- conflicted
+++ resolved
@@ -62,13 +62,9 @@
 
     '''
 
-<<<<<<< HEAD
-    def __init__ (self, ctype, _adaptor=None, _adaptor_state={}) : 
-=======
     # --------------------------------------------------------------------------
     #
-    def __init__ (self, type, _adaptor=None, _adaptor_state={}) : 
->>>>>>> 6ed9a66b
+    def __init__ (self, ctype, _adaptor=None, _adaptor_state={}) : 
         '''
         ctype: string
         ret:   None
