
__author__    = "Andre Merzky"
__copyright__ = "Copyright 2012-2013, The SAGA Project"
__license__   = "MIT"



import saga.utils.signatures as sus
import saga.adaptors.base    as sab
import saga.attributes       as sa
import saga.base             as sb

from   saga.constants import TYPE,       SERVER,    USER_CERT,   CERT_REPOSITORY
from   saga.constants import USER_PROXY, USER_KEY,  USER_ID,     USER_PASS, USER_VO
from   saga.constants import LIFE_TIME,  REMOTE_ID, REMOTE_HOST, REMOTE_PORT 

# ------------------------------------------------------------------------------
#
class Context (sb.Base, sa.Attributes) :
    '''A SAGA Context object as defined in GFD.90.

    A security context is a description of a security token.  It is important to
    understand that, in general, a context really just *describes* a token, but
    that a context *is not* a token (*). For example, a context may point to
    a X509 certificate -- but it will in general not hold the certificate
    contents.

    Context classes are used to inform the backends used by Bliss on what
    security tokens are expected to be used.  By default, Bliss will be able to
    pick up such tokens from their default location, but in some cases it might
    be necessary to explicitly point to them - then use a L{Session} with
    context instances to do so.

    The usage example for contexts is below::

        # define an ssh context
        c = saga.Context()
        c.context_type = 'ssh'
        c.user_cert = '$HOME/.ssh/special_id_rsa'
        c.user_key  = '$HOME/.ssh/special_id_rsa.pub'

        # add the context to a session
        s = saga.Session()
        s.contexts.append(c)

        # create a job service in this session -- that job service can now
        # *only* use that ssh context. 
        j = saga.job.Service('ssh://remote.host.net/', s)


    The L{Session} argument to the L{job.Service} constructor is fully optional
    -- if left out, Bliss will use default session, which picks up some default
    contexts as described above -- that will suffice for the majority of use
    cases.

    ----

    (*) The only exception to this rule is the 'UserPass' key, which is used to
    hold plain-text passwords.  Use this key with care -- it is not good
    practice to hard-code passwords in the code base, or in config files.
    Also, be aware that the password may show up in log files, when debugging or
    analyzing your application.

    '''

    # --------------------------------------------------------------------------
    #
<<<<<<< HEAD
    def __init__ (self, ctype, _adaptor=None, _adaptor_state={}) : 
=======
    @sus.takes   ('Context', 
                  basestring, 
                  sus.optional (sab.Base),
                  sus.optional (dict))
    @sus.returns (sus.nothing)
    def __init__ (self, type, _adaptor=None, _adaptor_state={}) : 
>>>>>>> f2102782
        '''
        ctype: string
        ret:   None
        '''

<<<<<<< HEAD
        import saga.attributes as sa

        saga.base.Base.__init__ (self, ctype.lower(), _adaptor, _adaptor_state, ctype, ttype=None)
=======
        sb.Base.__init__ (self, type.lower(), _adaptor, _adaptor_state, type, ttype=None)
>>>>>>> f2102782

        # set attribute interface properties
        self._attributes_extensible  (False)
        self._attributes_camelcasing (True)

        # register properties with the attribute interface
        self._attributes_register  (TYPE,            None, sa.STRING, sa.SCALAR, sa.WRITEABLE)
        self._attributes_register  (SERVER,          None, sa.STRING, sa.SCALAR, sa.WRITEABLE)
        self._attributes_register  (CERT_REPOSITORY, None, sa.STRING, sa.SCALAR, sa.WRITEABLE)
        self._attributes_register  (USER_PROXY,      None, sa.STRING, sa.SCALAR, sa.WRITEABLE)
        self._attributes_register  (USER_CERT,       None, sa.STRING, sa.SCALAR, sa.WRITEABLE)
        self._attributes_register  (USER_KEY,        None, sa.STRING, sa.SCALAR, sa.WRITEABLE)
        self._attributes_register  (USER_ID,         None, sa.STRING, sa.SCALAR, sa.WRITEABLE)
        self._attributes_register  (USER_PASS,       None, sa.STRING, sa.SCALAR, sa.WRITEABLE)
        self._attributes_register  (USER_VO,         None, sa.STRING, sa.SCALAR, sa.WRITEABLE)
        self._attributes_register  (LIFE_TIME,       -1,   sa.INT,    sa.SCALAR, sa.WRITEABLE)
        self._attributes_register  (REMOTE_ID,       None, sa.STRING, sa.SCALAR, sa.WRITEABLE)
        self._attributes_register  (REMOTE_HOST,     None, sa.STRING, sa.SCALAR, sa.WRITEABLE)
        self._attributes_register  (REMOTE_PORT,     None, sa.STRING, sa.VECTOR, sa.WRITEABLE)

        self.type = ctype


    # --------------------------------------------------------------------------
    #
    @sus.takes   ('Context')
    @sus.returns (basestring)
    def __str__  (self) :

        d = self.as_dict ()
        s = "{"

        for key in sorted (d.keys ()) :
            if  key == 'UserPass' :
                s += "'UserPass' : '%s'" % ('x'*len(d[key]))
            else :
                s += "'%s' : '%s'" % (key, d[key])
            s += ', '

        return "%s}" % s[0:-2]


    # --------------------------------------------------------------------------
    #
    @sus.takes      ('Context', 
                     'Session')
    @sus.returns    (sus.nothing)
    def _initialize (self, session) :
        '''
        ret:  None
        '''
        self._adaptor._initialize (session)


# vim: tabstop=8 expandtab shiftwidth=4 softtabstop=4
<|MERGE_RESOLUTION|>--- conflicted
+++ resolved
@@ -65,28 +65,21 @@
 
     # --------------------------------------------------------------------------
     #
-<<<<<<< HEAD
-    def __init__ (self, ctype, _adaptor=None, _adaptor_state={}) : 
-=======
     @sus.takes   ('Context', 
                   basestring, 
                   sus.optional (sab.Base),
                   sus.optional (dict))
     @sus.returns (sus.nothing)
-    def __init__ (self, type, _adaptor=None, _adaptor_state={}) : 
->>>>>>> f2102782
+    def __init__ (self, ctype, _adaptor=None, _adaptor_state={}) : 
         '''
         ctype: string
         ret:   None
         '''
 
-<<<<<<< HEAD
+        sb.Base.__init__ (self, ctype.lower(), _adaptor, _adaptor_state, ctype, ttype=None)
+
+
         import saga.attributes as sa
-
-        saga.base.Base.__init__ (self, ctype.lower(), _adaptor, _adaptor_state, ctype, ttype=None)
-=======
-        sb.Base.__init__ (self, type.lower(), _adaptor, _adaptor_state, type, ttype=None)
->>>>>>> f2102782
 
         # set attribute interface properties
         self._attributes_extensible  (False)
