--- conflicted
+++ resolved
@@ -10,16 +10,9 @@
 import saga.attributes       as sa
 import saga.base             as sb
 
-<<<<<<< HEAD
 from   saga.constants import TYPE,       SERVER,    USER_CERT,   CERT_REPOSITORY
 from   saga.constants import USER_PROXY, USER_KEY,  USER_ID,     USER_PASS, USER_VO
 from   saga.constants import LIFE_TIME,  REMOTE_ID, REMOTE_HOST, REMOTE_PORT 
-=======
-from saga.constants import TYPE, SERVER, CERT_REPOSITORY, USER_PROXY, USER_CERT
-from saga.constants import USER_KEY, USER_ID, USER_PASS, USER_VO, LIFE_TIME
-from saga.constants import REMOTE_ID, REMOTE_HOST, REMOTE_PORT
-
->>>>>>> b3b93966
 
 # ------------------------------------------------------------------------------
 #
