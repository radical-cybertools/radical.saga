
__author__    = "Andre Merzky"
__copyright__ = "Copyright 2012-2013, The SAGA Project"
__license__   = "MIT"


from   saga.constants  import *

import saga

from saga.constants import TYPE, SERVER, CERT_REPOSITORY, USER_PROXY, USER_CERT
from saga.constants import USER_KEY, USER_ID, USER_PASS, USER_VO, LIFE_TIME
from saga.constants import REMOTE_ID, REMOTE_HOST, REMOTE_PORT


# ------------------------------------------------------------------------------
#
class Context (saga.base.Base, saga.Attributes) :
    '''A SAGA Context object as defined in GFD.90.

    A security context is a description of a security token.  It is important to
    understand that, in general, a context really just *describes* a token, but
    that a context *is not* a token (*). For example, a context may point to
    a X509 certificate -- but it will in general not hold the certificate
    contents.

    Context classes are used to inform the backends used by Bliss on what
    security tokens are expected to be used.  By default, Bliss will be able to
    pick up such tokens from their default location, but in some cases it might
    be necessary to explicitly point to them - then use a L{Session} with
    context instances to do so.

    The usage example for contexts is below::

        # define an ssh context
        c = saga.Context()
        c.context_type = 'ssh'
        c.user_cert = '$HOME/.ssh/special_id_rsa'
        c.user_key  = '$HOME/.ssh/special_id_rsa.pub'

        # add the context to a session
        s = saga.Session()
        s.contexts.append(c)

        # create a job service in this session -- that job service can now
        # *only* use that ssh context. 
        j = saga.job.Service('ssh://remote.host.net/', s)


    The L{Session} argument to the L{job.Service} constructor is fully optional
    -- if left out, Bliss will use default session, which picks up some default
    contexts as described above -- that will suffice for the majority of use
    cases.

    ----

    (*) The only exception to this rule is the 'UserPass' key, which is used to
    hold plain-text passwords.  Use this key with care -- it is not good
    practice to hard-code passwords in the code base, or in config files.
    Also, be aware that the password may show up in log files, when debugging or
    analyzing your application.

    '''

<<<<<<< HEAD
    def __init__ (self, type=None, _adaptor=None, _adaptor_state={}): 
=======
    # --------------------------------------------------------------------------
    #
    def __init__ (self, type, _adaptor=None, _adaptor_state={}) : 
>>>>>>> cef3ce8c
        '''
        type: string
        ret:  None
        '''

        import saga.attributes as sa

        saga.base.Base.__init__ (self, type.lower(), _adaptor, _adaptor_state, type, ttype=None)

        # set attribute interface propertiesP
        self._attributes_extensible  (False)
        self._attributes_camelcasing (True)

        # register properties with the attribute interface
        self._attributes_register  (TYPE,            None, sa.STRING, sa.SCALAR, sa.WRITEABLE)
        self._attributes_register  (SERVER,          None, sa.STRING, sa.SCALAR, sa.WRITEABLE)
        self._attributes_register  (CERT_REPOSITORY, None, sa.STRING, sa.SCALAR, sa.WRITEABLE)
        self._attributes_register  (USER_PROXY,      None, sa.STRING, sa.SCALAR, sa.WRITEABLE)
        self._attributes_register  (USER_CERT,       None, sa.STRING, sa.SCALAR, sa.WRITEABLE)
        self._attributes_register  (USER_KEY,        None, sa.STRING, sa.SCALAR, sa.WRITEABLE)
        self._attributes_register  (USER_ID,         None, sa.STRING, sa.SCALAR, sa.WRITEABLE)
        self._attributes_register  (USER_PASS,       None, sa.STRING, sa.SCALAR, sa.WRITEABLE)
        self._attributes_register  (USER_VO,         None, sa.STRING, sa.SCALAR, sa.WRITEABLE)
        self._attributes_register  (LIFE_TIME,       -1,   sa.INT,    sa.SCALAR, sa.WRITEABLE)
        self._attributes_register  (REMOTE_ID,       None, sa.STRING, sa.SCALAR, sa.WRITEABLE)
        self._attributes_register  (REMOTE_HOST,     None, sa.STRING, sa.SCALAR, sa.WRITEABLE)
        self._attributes_register  (REMOTE_PORT,     None, sa.STRING, sa.VECTOR, sa.WRITEABLE)

        self.type = type


    # --------------------------------------------------------------------------
    #
    def __str__ (self) :

        d = self.as_dict ()
        s = "{"

        for key in sorted (d.keys ()) :
            if  key == 'UserPass' :
                s += "'UserPass' : '%s'" % ('x'*len(d[key]))
            else :
                s += "'%s' : '%s'" % (key, d[key])
            s += ', '

        return "%s}" % s[0:-2]


    # --------------------------------------------------------------------------
    #
    def _initialize (self, session) :
        '''
        ret:  None
        '''
        return self._adaptor._initialize (session)


# vim: tabstop=8 expandtab shiftwidth=4 softtabstop=4
<|MERGE_RESOLUTION|>--- conflicted
+++ resolved
@@ -62,13 +62,9 @@
 
     '''
 
-<<<<<<< HEAD
-    def __init__ (self, type=None, _adaptor=None, _adaptor_state={}): 
-=======
     # --------------------------------------------------------------------------
     #
     def __init__ (self, type, _adaptor=None, _adaptor_state={}) : 
->>>>>>> cef3ce8c
         '''
         type: string
         ret:  None
