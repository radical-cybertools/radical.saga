--- conflicted
+++ resolved
@@ -1,8 +1,3 @@
-<<<<<<< HEAD
-# vim: tabstop=8 expandtab shiftwidth=4 softtabstop=4
-
-=======
->>>>>>> c27ca85f
 __author__    = "Andre Merzky"
 __copyright__ = "Copyright 2012-2013, The SAGA Project"
 __license__   = "MIT"
