
__author__    = "Andre Merzky, Ole Weidner"
__copyright__ = "Copyright 2012-2013, The SAGA Project"
__license__   = "MIT"

# >>> class MyDict(dict):
# >>>     def __missing__(self, key):
#             self[key] = rv = []
#             return rv
#    
# >>> m = MyDict()
# >>> m["foo"].append(1)
# >>> m["foo"].append(2)
# >>> dict(m)
# {'foo': [1, 2]}

""" Attribute interface """

import saga.exceptions       as se
import saga.utils.signatures as sus

# ------------------------------------------------------------------------------

import datetime
import datetime
import traceback
import inspect
import string
import re
from   pprint import pprint

# FIXME: add a tagging 'Monitorable' interface, which enables callbacks.


now   = datetime.datetime.now 
never = datetime.datetime.min

# ------------------------------------------------------------------------------
#
# define a couple of constants for the attribute API, mostly for registering
# attributes.
#
# type enums
ANY         = 'any'        # any python type can be set
URL         = 'url'        # URL type (string + URL parser checks)
INT         = 'int'        # Integer type
FLOAT       = 'float'      # float type
STRING      = 'string'     # string, duh!
BOOL        = 'bool'       # True or False or Maybe
ENUM        = 'enum'       # value is any one of a list of candidates
TIME        = 'time'       # seconds since epoch, or any py time thing
                           # which can be converted into such
                           # FIXME: conversion not implemented

# mode enums
WRITEABLE   = 'writeable'  # the consumer of the interface can change
                           # the attrib value
READONLY    = 'readonly'   # the consumer of the interface can not
                           # change the attrib value.  The
                           # implementation can still change it.
FINAL       = 'final'      # neither consumer nor implementation can
                           # change the value anymore
ALIAS       = 'alias'      # variable is deprecated, and alias'ed to
                           # a different variable.

# attrib extensions
EXTENDED    = 'extended'   # attribute added as extension
PRIVATE     = 'private'    # attribute added as private

# flavor enums
SCALAR      = 'scalar'     # the attribute value is a single data element
DICT        = 'dict'       # the attribute value is a dict of data elements
VECTOR      = 'vector'     # the attribute value is a list of data elements

# ------------------------------------------------------------------------------
#
# Callback (Abstract) Class
#
class Callback () :
    """
    Callback base class.

    All objects using the Attribute Interface allow to register a callback for
    any changes of its attributes, such as 'state' and 'state_detail'.  Those
    callbacks can be python call'ables, or derivates of this callback base
    class.  Instances which inherit this base class MUST implement (overload)
    the cb() method.

    The callable, or the callback's cb() method is what is invoked whenever the
    SAGA implementation is notified of an change on the monitored object's
    attribute.

    The cb instance receives three parameters upon invocation:


      - obj: the watched object instance
      - key:  the watched attribute (e.g. 'state' or 'state_detail')
      - val:  the new value of the watched attribute

    If the callback returns 'True', it will remain registered after invocation,
    to monitor the attribute for the next subsequent state change.  On returning
    'False' (or nothing), the callback will not be called again.

    To register a callback on a object instance, use::

      class MyCallback (saga.Callback):

          def __init__ (self):
              pass

          def cb (self, obj, key, val) :
              print " %s\\n %s (%s) : %s"  %  self._msg, obj, key, val

      jd  = saga.job.Description ()
      jd.executable = "/bin/date"

      js  = saga.job.Service ("fork://localhost/")
      job = js.create_job(jd)

      cb = MyCallback()
      job.add_callback(saga.STATE, cb)
      job.run()


    See documentation of the :class:`saga.Attribute` interface for further 
    details and examples.
    """

    def __call__ (self, obj, key, val) :
        return self.cb (obj, key, val)

    def cb (self, obj, key, val) :
        """ This is the method that needs to be implemented by the application

            Keyword arguments::

                obj:  the watched object instance
                key:  the watched attribute
                val:  the new value of the watched attribute

            Return::

                keep:   bool, signals to keep (True) or remove (False) the callback
                        after invocation

            Callback invocation MAY (and in general will) happen in a separate
            thread -- so the application need to make sure that the callback
            code is thread-safe.

            The boolean return value is used to signal if the callback should
            continue to listen for events (return True) , or if it rather should
            get unregistered after this invocation (return False).
        """
        pass



# ------------------------------------------------------------------------------
#
class _AttributesBase (object) :
    """ 
    This class only exists to host properties -- as object itself does *not* have
    properties!  This class is not part of the public attribute API.
    """

    # --------------------------------------------------------------------------
    #
    @sus.takes   ('_AttributesBase')
    @sus.returns (sus.nothing)
    def __init__ (self) :
        pass


# ------------------------------------------------------------------------------
#
class Attributes (_AttributesBase) :
    """
    Attribute Interface Class

    The Attributes interface implements the attribute semantics of the SAGA Core
    API specification (http://ogf.org/documents/GFD.90.pdf).  Additionally, this
    implementation provides that semantics the python property interface.  Note 
    that a *single* set of attributes is internally managed, no matter what 
    interface is used for access.

    A class which uses this interface can internally specify which attributes
    can be set, and what type they have.  Also, default values can be specified,
    and the class provides a rudimentary support for converting scalar
    attributes into vector attributes and back.

    Also, the consumer of this API can register callbacks, which get triggered
    on changes to specific attribute values.

    Example use case::


<<<<<<< HEAD
        # --------------------------------------------------------------------------------
        class Transliterator ( pilot.Attributes ) :
=======
        ###########################################
        class Transliterator ( saga.Attribute ) :
>>>>>>> 0ac323a1
            
            def __init__ (self, *args, **kwargs) :
                # setting attribs to non-extensible will cause the cal to init below to
                # complain if attributes are specified.  Default is extensible.
              # self._attributes_extensible (False)
        
                # pass args to base class init (requires 'extensible')
                super (Transliterator, self).__init__ (*args, **kwargs)
        
                # setup class attribs
                self._attributes_register   ('apple', 'Appel', URL,    SCALAR, WRITEABLE)
                self._attributes_register   ('plum',  'Pruim', STRING, SCALAR, READONLY)
        
                # setting attribs to non-extensible at *this* point will have allowed
                # custom user attribs on __init__ time (via args), but will then forbid
                # any additional custom attributes.
              # self._attributes_extensible (False)
        
        
        # --------------------------------------------------------------------------------
        if __name__ == "__main__":
        
            # define a callback method.  This callback can get registered for
            # attribute changes later.
        
            # ----------------------------------------------------------------------------
            def cb (key, val, obj) :
                # the callback gets information about what attribute was changed
                # on what object:
                print "called: %s - %s - %s"  %  (key, str(val), type (obj))

                # returning True will keep the callback registered for further
                # attribute changes.
                return True
            # ----------------------------------------------------------------------------
        
            # create a class instance and add a 'cherry' attribute/value on
            # creation.  
            trans = Transliterator (cherry='Kersche')
        
            # use the property interface to mess with the pre-defined
            # 'apple' attribute
            print "\\n -- apple"
            print trans.apple 
            trans.apple = 'Abbel'
            print trans.apple 
        
            # add our callback to the apple attribute, and trigger some changes.
            # Note that the callback is also triggered when the attribute's
            # value changes w/o user control, e.g. by some internal state
            # changes.
            trans.add_callback ('apple', cb)
            trans.apple = 'Apfel'
        
            # Setting an attribute final is actually an internal method, used by
            # the implementation to signal that no further changes on that
            # attribute are expected.  We use that here for demonstrating the
            # concept though.  Callback is invoked on set_final().
            trans._attributes_set_final ('apple')
            trans.apple = 'Abbel'
            print trans.apple 
        
            # mess around with the 'plum' attribute, which was marked as
            # ReadOnly on registration time.
            print "\\n -- plum"
            print trans.plum
          # trans.plum    = 'Pflaume'  # raises readonly exception
          # trans['plum'] = 'Pflaume'  # raises readonly exception
            print trans.plum
        
            # check if the 'cherry' attribute exists, which got created on
            # instantiation time.
            print "\\n -- cherry"
            print trans.cherry
        
            # as we have 'extensible' set, we can add a attribute on the fly,
            # via either the property interface, or via the GFD.90 API of 
            # course.
            print "\\n -- peach"
            print trans.peach
            trans.peach = 'Birne'
            print trans.peach


    This example will result in::

        -- apple
        Appel
        Appel
        Abbel
        called: apple - Abbel Appel  - <class '__main__.Transliterator'>
        called: apple - Apfel - <class '__main__.Transliterator'>
        called: apple - Apfel - <class '__main__.Transliterator'>
        Apfel
        
        -- plum
        Pruim
        Pruim
        
        -- cherry
        Kersche
        
        -- peach
        Berne
        Birne


    """

    # internally used constants to distinguish API from adaptor calls
    _UP    = '_up'
    _DOWN  = '_down'

    # two regexes for converting CamelCase into under_score_casing, as static
    # class vars to avoid frequent recompilation
    _camel_case_regex_1 = re.compile('(.)([A-Z][a-z]+)')
    _camel_case_regex_2 = re.compile('([a-z0-9])([A-Z])')


    # --------------------------------------------------------------------------
    #
    @sus.takes   ('Attributes', 
                  sus.anything,
                  sus.anything)
    @sus.returns (sus.nothing)
    def __init__ (self, *args, **kwargs) :
        """
        This method is not supposed to be directly called by the consumer of
        this API -- it should be called via derived object construction.

        _attributes_t_init makes sure that the basic structures are in place on
        the attribute dictionary - this saves us ton of safety checks later on.
        """
        # FIXME: add the ability to initalize the attributes via a dict

        # initialize state
        d = self._attributes_t_init ()

        # # call to update and the args/kwargs handling seems to be part of the
        # # dict interface conventions *shrug*
        #
        # # FIXME: use similar mechanism to initialize attribs
        # self.update (*args, **kwargs)


    # --------------------------------------------------------------------------
    #
    # Internal interface tools.
    #
    # These tools are only for internal use, and should never be called from 
    # outside of this module.
    #
    # Naming: _attributes_t_*
    #
    @sus.takes   ('Attributes', 
                  sus.optional (basestring))
    @sus.returns (dict)
    def _attributes_t_init (self, key=None) :
        """
        This internal function is not to be used by the consumer of this API.

        The _attributes_t_init method initializes the interface's internal data
        structures.  We always need the attribute dict, and the extensible flag.
        Everything else can be added on the fly.  The method will not overwrite
        any settings -- initialization occurs only once!

        If a key is given, the existence of this key is checked.  An exception
        is raised if the key does not exist.

        The internal data are stored as property on the _AttributesBase class.
        Storing them as property on *this* class would obviously result in
        recursion...
        """

        d = {}

        try :
            d = _AttributesBase.__getattribute__ (self, '_d')
        except :
            # need to initialize -- any exceptions in the code below should fall through
            d['attributes']  = {}
            d['extensible']  = True
            d['private']     = True
            d['camelcasing'] = False
            d['getter']      = None
            d['setter']      = None
            d['lister']      = None
            d['caller']      = None
            d['recursion']   = False

            _AttributesBase.__setattr__ (self, '_d', d)


        # check if we know about the given attribute
        if key :
            if not key in d['attributes'] :
                raise se.DoesNotExist ("attribute key is invalid: %s"  %  (key))

        # all is well
        return d


    # --------------------------------------------------------------------------
    #
    @sus.takes   ('Attributes', 
                  basestring)
    @sus.returns (basestring)
    def _attributes_t_keycheck (self, key) :
        """
        This internal function is not to be used by the consumer of this API.

        For the given key, check if the key name is valid, and/or if it is
        aliased.  
        
        If the does not yet exist, the validity check is performed, and allows
        to limit dynamically added attribute names (for 'extensible' sets).
        
        if the key does exist, the alias check triggers a deprecation warning,
        and returns the aliased key for transparent operation.
        """

        # make sure interface is ready to use
        d = self._attributes_t_init ()

        # perform name validity checks if key is new
        if not key in d['attributes'] :
            # FIXME: we actually don't have any tests, yet.  We should allow to
            # configure such via, say, _attributes_add_check (callable (key))
            pass


        # if key is known, check for aliasing
        else: 
            # check if we know about the given attribute
            if d['attributes'][key]['mode'] == ALIAS :
                alias = d['attributes'][key]['alias']
                print "attribute key / property name '%s' is deprecated - use '%s'"  %  (key, alias)
                key   = alias

        return key


    # --------------------------------------------------------------------------
    #
    @sus.takes   ('Attributes', 
                  basestring,
                  sus.anything)
    @sus.returns (sus.nothing)
    def _attributes_t_call_cb (self, key, val) :
        """
        This internal function is not to be used by the consumer of this API.

        It triggers the invocation of all callbacks for a given attribute.
        Callbacks returning False (or nothing at all) will be unregistered after
        their invocation.
        """

        # make sure interface is ready to use
        d = self._attributes_t_init (key)

        # avoid recursion
        if d['attributes'][key]['recursion'] :
            return

        callbacks = d['attributes'][key]['callbacks']

        # iterate over a copy of the callback list, so that remove does not
        # screw up the iteration
        for cb in list (callbacks) :

            call = cb

            # got the callable - call it!
            # raise and lower recursion shield as needed
            ret = False
            try :
                d['attributes'][key]['recursion'] = True
                ret = call (self, key, val)
            finally :
                d['attributes'][key]['recursion'] = False

            # remove callbacks which return 'False', or raised and exception
            if not ret :
                callbacks.remove (cb)



    # --------------------------------------------------------------------------
    #
    @sus.takes   ('Attributes', 
                  basestring,
                  sus.anything)
    @sus.returns (sus.nothing)
    def _attributes_t_call_setter (self, key, val) :
        """
        This internal function is not to be used by the consumer of this API.

        It triggers the setter callbacks, to signal that the attribute value
        has just been set and should be propagated as needed.
        """

        # make sure interface is ready to use.
        d = self._attributes_t_init (key)

        # avoid recursion
        if d['attributes'][key]['recursion'] :
            return

        # no callbacks for private keys
        if key[0] == '_' and d['private'] :
            return


        # key_setter overwrites results from all_setter
        all_setter = d['setter']
        key_setter = d['attributes'][key]['setter']

        # Get the value via the attribute setter.  The setter will not call
        # attrib setters or callbacks, due to the recursion guard.
        # Set the value via the native setter (to the backend), 
        # always raise and lower the recursion shield
        #
        # If both are present, we can ignore *one* exception.  If one 
        # is present, exceptions are not ignored.
        #
        # always raise and lower the recursion shield.
        can_ignore = 0
        if all_setter and key_setter : can_ignore = 1

        if all_setter :
            try :
                d['attributes'][key]['recursion'] = True
                all_setter (key, val)
            except Exception as e :
                print "setter exception: " + str(e)
                # ignoring failures from setter
                pass
            except Exception as e :
                can_ignore -= 1
                if not can_ignore : raise e
            finally :
                d['attributes'][key]['recursion'] = False

        if key_setter :
            try :
                d['attributes'][key]['recursion'] = True
                key_setter (val)
            except Exception as e :
                can_ignore -= 1
                if not can_ignore : raise e
            finally :
                d['attributes'][key]['recursion'] = False



    # --------------------------------------------------------------------------
    #
    @sus.takes   ('Attributes', 
                  basestring)
    @sus.returns (sus.nothing)
    def _attributes_t_call_getter (self, key) :
        """
        This internal function is not to be used by the consumer of this API.

        It triggers the getter callbacks, to signal that the attribute value
        is about to be accesses and should be updated as needed.
        """

        # make sure interface is ready to use.
        d = self._attributes_t_init (key)

        # avoid recursion
        if d['attributes'][key]['recursion'] :
            return

        # no callbacks for private keys
        if key[0] == '_' and d['private'] :
            return

        # key getter overwrites results from all_getter
        all_getter = d['getter']
        key_getter = d['attributes'][key]['getter']


        # # Note that attributes have a time-to-live (ttl).  If a _attributes_i_set
        # # operation is attempted within 'time-of-last-update + ttl', the operation
        # # is not triggering backend setter hooks, to avoid trashing (hooks are
        # # expected to be costly).  The force flag set to True will request to call 
        # # registered getter hooks even if ttl is not yet expired.
        # 
<<<<<<< HEAD
=======
        # # NOTE: in SAGA, ttl does not make much sense, as this will only lead to
        # # valid attribute values if attribute changes are pushed from adaptor to
        # # API -- SAGA-Python does not do that.
        # 
>>>>>>> 0ac323a1
        # # For example, job.wait() will update the plugin level state to 'Done',
        # # but the cached job.state attribute will remain 'New' as the plugin does
        # # not push the state change upward
        #
        # age = self._attributes_t_get_age (key)
        # ttl = d['attributes'][key]['ttl']
        #
        # if age < ttl :
        #     return


        # get the value from the native getter (from the backend), and
        # set it via the attribute setter.  The setter will not call
        # attrib setters or callbacks, due to the recursion guard.
        #
        # If both are present, we can ignore *one* exception.  If one 
        # is present, exceptions are not ignored.
        #
        # always raise and lower the recursion shield.
        retries = 1
        if all_getter and key_getter : retries = 2

        if all_getter :

            try :
                d['attributes'][key]['recursion'] = True
                val=all_getter (key)
                d['attributes'][key]['value'] = val
            except Exception as e :
                retries -= 1
                if not retries : raise e
            finally :
              d['attributes'][key]['recursion'] = False

        if key_getter :
            try :
                d['attributes'][key]['recursion'] = True
                val=key_getter ()
                d['attributes'][key]['value'] = val
            except Exception as e :
                retries -= 1
                if not retries : raise e
            finally :
                d['attributes'][key]['recursion'] = False



    # --------------------------------------------------------------------------
    #
    @sus.takes   ('Attributes', 
                  basestring)
    @sus.returns (sus.list_of (basestring))
    def _attributes_t_call_lister (self) :
        """
        This internal function is not to be used by the consumer of this API.

        It triggers the lister callback, to signal that the attribute list
        is about to be accesses and should be updated as needed.
        """

        # make sure interface is ready to use.
        d = self._attributes_t_init ()

        # avoid recursion
        if d['recursion'] :
            return

        lister = d['lister']

        if lister :

            # the lister is simply called, and it is expected that it internally
            # adds/removes attributes as needed.
            #
            # always raise and lower the recursion shield
            try :
                d['recursion'] = True
                return lister ()
            finally :
                d['recursion'] = False

        return []



    # --------------------------------------------------------------------------
    #
    @sus.takes   ('Attributes', 
                  basestring,
                  int,
                  callable)
    @sus.returns (sus.anything)
    def _attributes_t_call_caller (self, key, id, cb) :
        """
        This internal function is not to be used by the consumer of this API.

        It triggers the invocation of any registered caller function, usually
        after an 'add_callback()' call.
        """

        # make sure interface is ready to use.
        d = self._attributes_t_init (key)

        # avoid recursion
        if d['recursion'] :
            return

        # no callbacks for private keys
        if key[0] == '_' and d['private'] :
            return

        caller = d['caller']

        if caller :

            # the caller is simply called, and it is expected that it internally
            # adds/removes callbacks as needed
            #
            # always raise and lower the recursion shield
            try :
                d['recursion'] = True
                return caller (key, id, cb)
            finally :
                d['recursion'] = False

        return



    # --------------------------------------------------------------------------
    #
    @sus.takes   ('Attributes', 
                  basestring)
    @sus.returns (basestring)
    def _attributes_t_underscore (self, key) :
        """ 
        This internal function is not to be used by the consumer of this API.

        The method accepts a CamelCased word, and translates that into
        'under_score' notation -- IFF 'camelcasing' is set

        Kudos: http://stackoverflow.com/questions/1175208/elegant-python-function-to-convert-camelcase-to-camel-case
        """

        # make sure interface is ready to use
        d = self._attributes_t_init ()


        if d['camelcasing'] :
            temp = Attributes._camel_case_regex_1.sub(r'\1_\2', key)
            return Attributes._camel_case_regex_2.sub(r'\1_\2', temp).lower()
        else :
            return key



    # --------------------------------------------------------------------------
    #
    @sus.takes   ('Attributes', 
                  basestring)
    @sus.returns (sus.anything)
    def _attributes_t_conversion (self, key, val) :
        """
        This internal function is not to be used by the consumer of this API.

        The method checks a given attribute value against the attribute's
        flags, and performs some simple type conversion as needed.  Also, the
        method will restore a 'None' value to the attribute's default value.

        A deriving class can add additional value checks for attributes by
        calling :func:`_attributes_add_check` (key, check).
        """

        # make sure interface is ready to use.  We do not check for keys, that
        # needs to be done in the calling method.  For example, on 'set', type
        # conversions will be performed, but the key will not exist previously.
        d = self._attributes_t_init ()

        # if the key is not known
        if not key in d['attributes'] :
            # cannot handle unknown attributes.  Attributes which have been
            # registered earlier will be fine, as they have type information.
            return val

        # check if a value is given.  If not, revert to the default value
        # (if available)
        if val == None :
            if 'default' in d['attributes'][key] :
                val = d['attributes'][key]['default']


        # perform flavor and type conversion
        val = self._attributes_t_conversion_flavor (key, val)

        # apply all value checks on the conversion result
        for check in d['attributes'][key]['checks'] :
            ret = check (key, val)
            if ret != True :
                raise se.BadParameter ("attribute value %s is not valid: %s"  %  (key, ret))

        # aaaand done
        return val


    # --------------------------------------------------------------------------
    #
    @sus.takes   ('Attributes', 
                  basestring, 
                  sus.anything)
    @sus.returns (sus.anything)
    def _attributes_t_conversion_flavor (self, key, val) :
        """ 
        This internal function is not to be used by the consumer of this API.
        This method should ONLY be called by _attributes_t_conversion! 
        """
        # FIXME: there are possibly nicer and more reversible ways to
        #        convert the flavors...

        # easiest conversion of them all... ;-)
        if val == None :
            return None

        # make sure interface is ready to use.
        d = self._attributes_t_init (key)

        # check if we need to serialize a list into a scalar
        f = d['attributes'][key]['flavor']
        t = d['attributes'][key]['type']
        if f == VECTOR :
            # we want a vector
            if isinstance (val, list) :
                # val is already vec - apply type conversion on all elems
                ret = []
                for elem in val :
                    ret.append (self._attributes_t_conversion_type (key, elem))
                return ret
            else :
                # need to create vec from scalar
                if isinstance (val, basestring) :
                    # for string values, we split on white spaces and type-convert 
                    # all elements
                    vec = val.split ()
                    ret = []
                    for element in vec :
                        ret.append (self._attributes_t_conversion_type (key, element))
                    return ret
                else :   
                    # all non-string types are interpreted as only element of
                    # a single-member list
                    return [self._attributes_t_conversion_type (key, val)]



        elif f == DICT :
            # we want a dict
            if  isinstance (val, dict) :
                # done :-)
                return val

            if  isinstance (val, list) :
                # if target type is a dict, we parse the values and
                # split on '=', creating the dict.  That will only work for
                # string typed values
                out = {}
                for elem in val :
                    (key, val) = str(elem).split ('=', 1)
                    out[key] = val
                return out

            if  isinstance (val, basestring) :
                # we assume a colon or comma separated list of = separated
                # key/value pairs
                elems = val.split (':')
                out   = {}
                if  len(elems) == 1 :
                    elems = val.split (',')

                for elem in elems :
                    (key, val) = str(elem).strip ().split ('=', 1)
                    out[key] = val
                return out




            # can't handle any other types...


        elif f == SCALAR :
            # we want a scalar
            if isinstance (val, list) :
                # need to create scalar from vec
                if len (val) > 1 :
                    # if the list has more than one element, we use an intermediate
                    # string representation of the list before converting to a scalar
                    # This is the weakest conversion mode, and will not very
                    # likely yield useful results.
                    tmp = ""
                    for i in val :
                        tmp += str(i) + " "
                    return self._attributes_t_conversion_type (key, tmp)
                elif len (val) == 1 :
                    # for single element lists, we simply use the one element as
                    # scalar value 
                    return self._attributes_t_conversion_type (key, val[0])
                else :
                    # no value in list
                    return None
            else :
                # scalar is already scalar, just do type conversion
                return self._attributes_t_conversion_type (key, val)


        # we should never get here...
        raise se.BadParameter ("Cannot evaluate attribute flavor (%s) : %s"  %  (key, str(f)))


    # --------------------------------------------------------------------------
    #
    @sus.takes   ('Attributes', 
                  basestring, 
                  sus.anything)
    @sus.returns (sus.anything)
    def _attributes_t_conversion_type (self, key, val) :
        """ 
        This internal function is not to be used by the consumer of this API.
        This method should ONLY be called by _attributes_t_conversion!
        """

        # make sure interface is ready to use.
        d = self._attributes_t_init (key)

        # oh python, how about a decent switch statement???
        t   = d['attributes'][key]['type']
        ret = None
        try :
            # FIXME: add time/date conversion to/from string
            if   t == ANY    : return        val  
            elif t == INT    : return int   (val) 
            elif t == FLOAT  : return float (val) 
            elif t == BOOL   : return bool  (val) 
            elif t == STRING : return str   (val) 
            else             : return        val  
        except ValueError as e:
            raise se.BadParameter ("attribute value %s has incorrect type: %s" %  (key, val))

        # we should never get here...
        raise se.BadParameter ("Cannot evaluate attribute type (%s) : %s"  %  (key, str(t)))

    # --------------------------------------------------------------------------
    #
    @sus.takes   ('Attributes', 
                  basestring)
    @sus.returns (basestring)
    def _attributes_t_wildcard2regex (self, pattern) :
        """ 
        This internal function is not to be used by the consumer of this API.

        This method converts a string containing POSIX shell wildcards into
        a regular expression with the same matching properties::

            *       -> .*
            ?       -> .
            {a,b,c} -> (a|b|c)
            [abc]   -> [abc]   
            [!abc]  -> [^abc]   
        """

        re = pattern

        re.replace ('*', '.*')  # set of characters
        re.replace ('?', '.' )  # single character

        # character classes
        match = re.find ('[', 0)
        while match >= 0 :
            if  re[match + 1] == '!' :
                re[match + 1] =  '^'
            match = re.find ('[', match + 1)

        # find opening { and closing }
        first = re.find ('{', 0)
        last  = re.find ('}', first + 1)

        # while match
        while first >= 0 and last  >= 0 :
            # replace with ()
            re[first] = '('
            re[last] = '('

            # also, replace all ',' with with '|' for alternatives
            comma = re.find (',', first)
            while comma >= 0 :
                re[comma] = '|'
                comma = re.find (',', comma + 1)

            # done - find next bracket pair...
            first = re.find ('{', last + 1)
            last  = re.find ('}', first + 1)

        return re


    # --------------------------------------------------------------------------
    #
    def _attributes_t_get_age (self, key) :
        """ get the age of the attribute, i.e. seconds.microseconds since last set """

        # make sure interface is ready to use.
        d    = self._attributes_t_init (key)
        last = d['attributes'][key]['last']
        age  = now() - last

        return (age.microseconds + (age.seconds + age.days * 24 * 3600) * 1e6) / 1e6



    # --------------------------------------------------------------------------
    #
    # internal interface
    #
    # This internal interface is used by the public interfaces (dict,
    # properties, GFD.90).  We assume that CamelCasing and under_scoring is
    # sorted out before this internal interface is called.  All other tests,
    # verifications, and conversion are done here though.
    #
    # Naming: _attributes_i_*
    #
    def _attributes_i_set (self, key, val=None, force=False, flow=_DOWN) :
        """
        This internal method should not be explicitly called by consumers of
        this API, but is indirectly used via the different public interfaces.

        See :func:`set_attribute` (key, val) for details.

        New value checks can be added dynamically, and per attribute, by calling
        :func:`_attributes_add_check` (key, callable).

        Some internal methods can set the 'force' flag, and will be able to set
        attributes even in ReadOnly mode.  That is, for example, used for getter
        hooks.  Note that the Final flag will be honored even if Force is set,
        and will result in the set request being ignored.
        """

        # make sure interface is ready to use
        d = self._attributes_t_init ()

        # if the key is not known
        if not key in d['attributes'] :
            if key[0] == '_' and d['private'] :
                # if the set is private, we can register the new key.  It
                # won't have any callbacks at this point.
                self._attributes_register (key, None, ANY, SCALAR, WRITEABLE,
                        EXTENDED, flow=flow)

            elif flow==self._UP or d['extensible'] :
                # if the set is extensible, we can register the new key.  It
                # won't have any callbacks at this point.
                self._attributes_register (key, None, ANY, SCALAR, WRITEABLE,
                        EXTENDED, flow=flow)

            else :
                # we cannot add new keys on non-extensible / non-private sets
                raise se.IncorrectState ("attribute set is not extensible/private (key %s)" %  key)


        # known attribute
        else :

            # check if we are allowed to change the attribute - complain if not.
            # Also, simply ignore write attempts to finalized keys.
            if 'mode' in  d['attributes'][key] :

                mode = d['attributes'][key]['mode']

                if FINAL == mode :
                    return

                elif READONLY == mode :
                    if not force :
                        raise se.BadParameter ("attribute %s is not writeable" %  key)


        # permissions are confirmed, set the attribute with conversion etc.

        # NOTE: keep the original value around for the setter
        orig_val = val

        # apply any attribute conversion
        val = self._attributes_t_conversion (key, val)

        # make sure the key's value entry exists
        if not 'value' in d['attributes'][key] :
            d['attributes'][key]['value'] = None

        # only once an attribute is explicitly set, it 'exists' for the purpose
        # of the 'attribute_exists' call, and the key iteration
        d['attributes'][key]['exists'] = True

        # # only actually change the attribute when the new value differs --
        # # and only then invoke any callbacks and hooked setters
        # if val != d['attributes'][key]['value'] :
        #
        # NOTE: this check is disabled now: we certainly want to update 'last',
        # and IMHO that should also imply a notification call, etc.  FWIW, the
        # spec is inconclusive here.
        #
        # if val != d['attributes'][key]['value'] :


        d['attributes'][key]['value'] = val
        d['attributes'][key]['last']  = now ()

        if flow==self._DOWN :
            # NOTE: we use the orig_val here, to make the environment hooks
            # happy which we introduced for BJ backward compatibility (FIXME)
            self._attributes_t_call_setter (key, orig_val)

        self._attributes_t_call_cb (key, val)


    # --------------------------------------------------------------------------
    #
    def _attributes_i_get (self, key, flow) :
        """
        This internal method should not be explicitly called by consumers of
        this API, but is indirectly used via the different public interfaces.

        see :func:`get_attribute` (key) for details.

        Note that this method is not performing any checks or conversions --
        those are all performed when *setting* an attribute.  So, any attribute
        flags (type, mode, flavor) are evaluated on setting, not on getting.
        This implementation does not account for resulting race conditions
        (changing attribute types after setting for example) -- but the public
        API does not allow that anyway.
        """

        # make sure interface is ready to use
        d = self._attributes_t_init (key)

        if flow == self._DOWN :
            self._attributes_t_call_getter (key)

        if 'value' in d['attributes'][key] :
            return d['attributes'][key]['value']

        if 'default' in d['attributes'][key] :
            return d['attributes'][key]['default']
                
        return None



    # --------------------------------------------------------------------------
    #
    def _attributes_i_list (self, ext=True, priv=False, CamelCase=True, flow=_DOWN) :
        """
        This internal method should not be explicitly called by consumers of
        this API, but is indirectly used via the different public interfaces.

        see :func:`list_attributes` () for details.

        Note that registration alone does not qualify for listing.  If 'ext' is
        True (default),extended attributes are listed, too.
        """

        # make sure interface is ready to use
        d = self._attributes_t_init ()

        # call list hooks to update state for listing
        self._attributes_t_call_lister ()

        ret = []
        for key in sorted(d['attributes'].iterkeys()) :
            if d['attributes'][key]['mode'] != ALIAS :
                if d['attributes'][key]['exists'] :

                    e = d['attributes'][key]['extended'] 
                    p = d['attributes'][key]['private'] 
                    k = key

                    if CamelCase :
                        k = d['attributes'][key]['camelcase']

                    if e and ext :
                        if p and priv :
                            ret.append (k)
                        elif not p :
                            ret.append (k)
                    elif not e :
                        if p and priv :
                            ret.append (k)
                        elif not p :
                            ret.append (k)

        return ret


    # --------------------------------------------------------------------------
    #
    def _attributes_i_find (self, pattern, flow) :
        """
        This internal method should not be explicitly called by consumers of
        this API, but is indirectly used via the different public interfaces.

        see :func:`find_attributes` (pattern) for details.
        """

        # FIXME: wildcard-to-regex

        # make sure interface is ready to use
        d = self._attributes_t_init ()


        # separate key and value pattern
        p_key  = ""    # string pattern
        p_val  = ""    # string pattern
        pc_key = None  # compiled pattern
        pc_val = None  # compiled pattern


        if pattern[0] == '=' :
            # no key pattern present, only grep on values
              p_val = self._attributes_t_wildcard2regex (pattern[1:])
        else :
          p = re.compile (r'[^\]=')
          tmp = p.split (pattern, 2)  # only split on first '='
          
          if len (tmp) >  0 : 
              # at least one elem: only key pattern present
              p_key = self._attributes_t_wildcard2regex (tmp[0])
          
          if len (tmp) == 2 :
              # two elems: val pattern is also present
              p_val = self._attributes_t_wildcard2regex (tmp[1])

        # compile the found pattern
        if len (p_key) : pc_key = re.compile (p_key)
        if len (p_val) : pc_val = re.compile (p_val)

        # now dig out matching keys. List hooks are triggered in
        # _attributes_i_list(flow).
        matches = []
        for key in self._attributes_i_list (flow) :
            val = str(self._attributes_i_get (key, flow=flow))

            if ( (pc_key == None) or pc_key.search (key) ) and \
               ( (pc_val == None) or pc_val.search (val) )     :
                matches.append (key)

        return matches


    # --------------------------------------------------------------------------
    #
    @sus.takes   ('Attributes', 
                  basestring, 
                  sus.one_of (_UP, _DOWN))
    @sus.returns (bool)
    def _attributes_i_exists (self, key, flow) :
        """
        This internal method should not be explicitly called by consumers of
        this API, but is indirectly used via the different public interfaces.

        see :func:`attribute_exists` (key) for details.

        Registered keys which have never been explicitly set to a value do not
        exist for the purpose of this call.
        """

        # make sure interface is ready to use
        d = self._attributes_t_init ()

        # check if we know about that attribute
        if 'exists' in d['attributes'][key] :
            if  d['attributes'][key]['exists'] :
                return True

        return False


    # --------------------------------------------------------------------------
    #
    @sus.takes   ('Attributes', 
                  basestring, 
                  sus.one_of (_UP, _DOWN))
    @sus.returns (bool)
    def _attributes_i_is_extended (self, key, flow) :
        """
        This internal method should not be explicitly called by consumers of
        this API, but is indirectly used via the different public interfaces.

        This method will check if the given key is extended, i.e. was registered
        on the fly, vs. registered explicitly.

        This method is not used by, and not exposed via the public API, yet.
        """

        # make sure interface is ready to use
        d = self._attributes_t_init (key)

        return d['attributes'][key]['extended']


    # --------------------------------------------------------------------------
    #
    @sus.takes   ('Attributes', 
                  basestring, 
                  sus.one_of (_UP, _DOWN))
    @sus.returns (bool)
    def _attributes_i_is_private (self, key, flow) :
        """
        This internal method should not be explicitly called by consumers of
        this API, but is indirectly used via the different public interfaces.

        This method will check if the given key is private, i.e. starts with an
        underscore and 'allow_private' is enabled.

        This method is not used by, and not exposed via the public API, yet.
        """

        # make sure interface is ready to use
        d = self._attributes_t_init (key)

        return d['attributes'][key]['private']


    # --------------------------------------------------------------------------
    #
    @sus.takes   ('Attributes', 
                  basestring, 
                  sus.one_of (_UP, _DOWN))
    @sus.returns (bool)
    def _attributes_i_is_readonly (self, key, flow) :
        """
        This internal method should not be explicitly called by consumers of
        this API, but is indirectly used via the different public interfaces.

        see L{attribute_is_readonly} (key) for details.

        This method will check if the given key is readonly, i.e. cannot be
        'set'.  The call will also return 'True' if the attribute is final
        """

        # make sure interface is ready to use
        d = self._attributes_t_init (key)

        # check if we know about that attribute
        if  d['attributes'][key]['mode'] == FINAL or \
            d['attributes'][key]['mode'] == READONLY :
            return True

        return False


    # --------------------------------------------------------------------------
    #
    @sus.takes   ('Attributes', 
                  basestring, 
                  sus.one_of (_UP, _DOWN))
    @sus.returns (bool)
    def _attributes_i_is_writeable (self, key, flow) :
        """
        This internal method should not be explicitly called by consumers of
        this API, but is indirectly used via the different public interfaces.

        see :func:`attribute_is_writable` (key) for details.

        This method will check if the given key is writeable - i.e. not readonly.
        """

        return not self._attributes_i_is_readonly (key, flow=flow)


    # --------------------------------------------------------------------------
    #
    @sus.takes   ('Attributes', 
                  basestring, 
                  sus.one_of (_UP, _DOWN))
    @sus.returns (bool)
    def _attributes_i_is_removable (self, key, flow) :
        """
        This internal method should not be explicitly called by consumers of
        this API, but is indirectly used via the different public interfaces.

        see :func:`attribute_is_removable` (key) for details.

        'True' if the attrib is writeable and Extended.
        """

        if self._attributes_i_is_writeable (key, flow=flow) and \
           self._attributes_i_is_extended  (key, flow=flow)     :
            return True

        return False

    # --------------------------------------------------------------------------
    #
    @sus.takes   ('Attributes', 
                  basestring, 
                  sus.one_of (_UP, _DOWN))
    @sus.returns (bool)
    def _attributes_i_is_vector (self, key, flow) :
        """
        This internal method should not be explicitly called by consumers of
        this API, but is indirectly used via the different public interfaces.

        see :func:`attribute_is_vector` (key) for details.
        """

        # make sure interface is ready to use
        d = self._attributes_t_init (key)

        # check if we know about that attribute
        if  d['attributes'][key]['flavor'] == VECTOR :
            return True

        return False


    # --------------------------------------------------------------------------
    #
    @sus.takes   ('Attributes', 
                  basestring, 
                  sus.one_of (_UP, _DOWN))
    @sus.returns (bool)
    def _attributes_i_is_final (self, key, flow) :
        """
        This internal method should not be explicitly called by consumers of
        this API, but is indirectly used via the different public interfaces.

        This method will query the 'final' flag for an attribute, which signals
        that the attribute will never change again.

        This method is not used by, and not exposed via the public API, yet.
        """

        # make sure interface is ready to use
        d = self._attributes_t_init (key)

        if FINAL == d['attributes'][key]['mode'] :
             return True

        # no final flag found -- assume non-finality!
        return False


    # --------------------------------------------------------------------------
    #
    @sus.takes   ('Attributes', 
                  basestring, 
                  callable,
                  sus.one_of (_UP, _DOWN))
    @sus.returns (int)
    def _attributes_i_add_cb (self, key, cb, flow) :
        """
        This internal method should not be explicitly called by consumers of
        this API, but is indirectly used via the different public interfaces.

        see :func:`add_callback` (key, cb) for details.
        """

        # make sure interface is ready to use
        d = self._attributes_t_init (key)

        d['attributes'][key]['callbacks'].append (cb)

        id = len (d['attributes'][key]['callbacks']) - 1

        if flow==self._DOWN :
            self._attributes_t_call_caller (key, id, cb)

        return id


    # --------------------------------------------------------------------------
    #
    @sus.takes   ('Attributes', 
                  basestring, 
                  sus.optional (int),
                  sus.one_of (_UP, _DOWN))
    @sus.returns (sus.nothing)
    def _attributes_i_del_cb (self, key, id=None, flow=_DOWN) :
        """
        This internal method should not be explicitly called by consumers of
        this API, but is indirectly used via the different public interfaces.

        see :func:`remove_callback` (key, cb) for details.
        """

        # make sure interface is ready to use
        d = self._attributes_t_init (key)

        if flow==self._DOWN :
            self._attributes_t_call_caller (key, id, None)

        # id == None: remove all callbacks
        if not id :
            d['attributes'][key]['callbacks'] = []
        else :
            if len (d['attributes'][key]['callbacks']) < id :
                raise se.BadParameter ("invalid callback cookie for attribute %s"  %  key)
            else :
                # do not pop from list, that would invalidate the id's!
                d['attributes'][key]['callbacks'][id] = None



    # --------------------------------------------------------------------------
    #
    # This part of the interface is primarily for use in deriving classes, which
    # thus provide the Attributes interface.
    #
    # Keys should be provided as CamelCase (only relevant if camelcasing is
    # set).
    #
    # Naming: _attributes_*
    #
    @sus.takes   ('Attributes', 
                  basestring, 
                  sus.optional (sus.optional (sus.anything)),
                  sus.optional (sus.one_of (ANY, URL, INT, FLOAT, STRING, BOOL, ENUM, TIME)),
                  sus.optional (sus.one_of (SCALAR, VECTOR, DICT)),
                  sus.optional (sus.one_of (READONLY, WRITEABLE, ALIAS, FINAL)),
                  sus.optional (sus.one_of (bool, EXTENDED)),
                  sus.optional (sus.one_of (_UP, _DOWN)))
    @sus.returns (sus.nothing)
    def _attributes_register (self, key, default=None, typ=ANY, flavor=SCALAR,
                              mode=WRITEABLE, ext=False, flow=_DOWN) :
        """
        This interface method is not part of the public consumer API, but can
        safely be called from within derived classes.

        Register a new attribute.

        This function ignores extensible, private, final and readonly flags.  It
        can also be used to re-register an existing attribute with new
        properties -- the old attribute value, callbacks etc. will be lost
        though.  Using this call that way may result in confusing behaviour on
        the public API level.
        """
        # FIXME: check for valid mode and flavor settings

        # make sure interface is ready to use
        d = self._attributes_t_init ()

        priv = False
        if d['private'] and key[0] == '_' :
            priv = True

        # we expect keys to be registered as CamelCase (in those cases where
        # that matters).  But we store attributes in 'under_score' version.
        us_key = self._attributes_t_underscore (key)

        # remove any old instance of this attribute
        if us_key in  d['attributes'] :
            self._attributes_unregister (us_key, flow=flow)

        # register the attribute and properties
        d['attributes'][us_key]                 = {}
        d['attributes'][us_key]['value']        = default # initial value
        d['attributes'][us_key]['default']      = default # default value
        d['attributes'][us_key]['type']         = typ     # int, float, enum, ...
        d['attributes'][us_key]['exists']       = False   # no value set, yet
        d['attributes'][us_key]['flavor']       = flavor  # scalar / vector
        d['attributes'][us_key]['mode']         = mode    # readonly / writeable / final
        d['attributes'][us_key]['extended']     = ext     # is an extended attribute 
        d['attributes'][us_key]['private']      = priv    # is a  private attribute
        d['attributes'][us_key]['camelcase']    = key     # keep original key name
        d['attributes'][us_key]['underscore']   = us_key  # keep under_scored name
        d['attributes'][us_key]['enums']        = []      # list of valid enum values
        d['attributes'][us_key]['checks']       = []      # list of custom value checks
        d['attributes'][us_key]['callbacks']    = []      # list of callbacks
        d['attributes'][us_key]['recursion']    = False   # recursion check for callbacks
        d['attributes'][us_key]['setter']       = None    # custom attribute setter
        d['attributes'][us_key]['getter']       = None    # custom attribute getter
        d['attributes'][us_key]['last']         = never   # time of last refresh (never)
        d['attributes'][us_key]['ttl']          = 0.0     # refresh delay (none)

        # for enum types, we add a value checker
        if typ == ENUM :

            def _enum_check (key, val) :
                if None == val  :
                    # None is always allowed
                    return True
                
                us_key = self._attributes_t_underscore (key)
                d      = self._attributes_t_init       (us_key)

                vals   = d['attributes'][us_key]['enums']

                # check if there is anything to check
                if not vals :
                    return True
                
                # value must be one of allowed enums
                if val in vals :
                        return True

                # Houston, we got a problem...
                return """
                incorrect value (%s) for Enum typed attribute (%s).
                Allowed values: %s
                """  %  (str(val), key, str(vals))

            self._attributes_add_check (key, _enum_check, flow=flow)



    # --------------------------------------------------------------------------
    #
    @sus.takes   ('Attributes', 
                  basestring, 
                  basestring, 
                  sus.one_of (_UP, _DOWN))
    @sus.returns (sus.nothing)
    def _attributes_register_deprecated (self, key, alias, flow) :
        """
        Often enough, there is the need to use change attribute names.  It is
        good practice to not simply rename attributes, and thus effectively
        remove old ones, as that is likely to break existing code.  Instead, new
        names are added, and old names are kept for a certain time for backward
        compatibility.  To support migration to the new names, the old names
        should be marked as 'deprecated' though - which can be configured to
        print a warning whenever an old, deprecated attribute is used.

        This method allows to register such deprecated attribute names.  They
        can thus be used just like new ones, and in fact are implemented as
        aliases to the new ones -- but they will print a deprecated warning on
        usage.

        The first parameter is the old name of the attribute, the second
        parameter is the aliased new name.  Note that the new name needs to be
        registered before (via :class:`saga._attributes_register`)::

            # old code:
            self._attributes_register ('apple', 'Appel', STRING, SCALAR, WRITEABLE)

            # new code
            self._attributes_register ('fruit', 'Appel', STRING, SCALAR, WRITEABLE)
            self._attributes_register_deprecated ('apple', 'fruit)

        In some cases, you may want to deprecate a variable and not replace it
        with a new one.  In order to keep this interface simple, this can be
        achieved via::

            # new code
            self._attributes_register ('deprecated_apple', 'Appel', STRING, SCALAR, WRITEABLE)
            self._attributes_register_deprecated ('apple', 'deprecated_apple)

        This way, the user will either see a warning, or has to explicitly use
        'deprecated_apple' as attribute name -- which should be warning enough,
        at least for the programmer ;o)
        """

        # we expect keys to be registered as CamelCase (in those cases where
        # that matters).  But we store attributes in 'under_score' version.
        us_alias = self._attributes_t_underscore (alias)
        us_key   = self._attributes_t_underscore (key)

        # make sure interface is ready to use
        # This check will throw if 'alias' was not registered before.
        d = self._attributes_t_init (us_alias)

        # remove any old instance of this attribute
        if us_key in  d['attributes'] :
            self._attributes_unregister (us_key, flow=flow)

        # register the attribute and properties
        d['attributes'][us_key]               = {}
        d['attributes'][us_key]['mode']       = ALIAS      # alias
        d['attributes'][us_key]['alias']      = us_alias   # aliased var
        d['attributes'][us_key]['camelcase']  = key        # keep original key name
        d['attributes'][us_key]['underscore'] = us_key     # keep under_scored name



    # --------------------------------------------------------------------------
    #
    @sus.takes   ('Attributes', 
                  basestring, 
                  sus.one_of (_UP, _DOWN))
    @sus.returns (sus.nothing)
    def _attributes_unregister (self, key, flow) :
        """
        This interface method is not part of the public consumer API, but can
        safely be called from within derived classes.

        Unregister an attribute.

        This function ignores the extensible, private, final and readonly flag,
        and is supposed to be used by derived classes, not by the consumer of
        the API.

        Note that unregistering is different from setting the value to 'None' --
        all meta information about the attribute will be removed.  Further
        attempts to access the attribute from the public API will result in an
        DoesNotExist exception.  This method should be used sparingly -- in
        fact, GFD.90 requires final attributes to stay around forever (frozen).
        """

        # make sure interface is ready to use
        us_key = self._attributes_t_underscore (key)
        d      = self._attributes_t_init       (us_key)

        # if the attribute exists, purge it
        if us_key in d['attributes'] :
            del (d['attributes'][us_key])


    # --------------------------------------------------------------------------
    #
    @sus.takes   ('Attributes', 
                  basestring, 
                  sus.one_of (_UP, _DOWN))
    @sus.returns (sus.nothing)
    def _attributes_remove (self, key, flow) :
        """
        This interface method is not part of the public consumer API, but can
        safely be called from within derived classes.

        Remove an extended an attribute.

        This function allows to safely remove any attribute which is 'private'
        or 'extended' and has write permissions.
        """

        # make sure interface is ready to use
        us_key = self._attributes_t_underscore (key)
        d      = self._attributes_t_init       (us_key)

        if self._attributes_i_is_removable (key, flow=flow) :
            del (d['attributes'][us_key])


    # --------------------------------------------------------------------------
    #
    @sus.takes   ('Attributes', 
                  basestring, 
                  sus.optional (sus.list_of (sus.anything)),
                  sus.optional (sus.one_of  (_UP, _DOWN)))
    @sus.returns (sus.nothing)
    def _attributes_set_enums (self, key, enums=None, flow=_DOWN) :
        """
        This interface method is not part of the public consumer API, but can
        safely be called from within derived classes.

        Specifies the set of allowed values for Enum typed attributes.  If not
        set, or if list is None, any values are allowed.
        """

        us_key = self._attributes_t_underscore (key)
        d      = self._attributes_t_init       (us_key)

        d['attributes'][us_key]['enums'] = enums


    # --------------------------------------------------------------------------
    #
    @sus.takes   ('Attributes', 
                  sus.optional (bool),
                  sus.optional (callable),
                  sus.optional (callable),
                  sus.optional (callable),
                  sus.optional (callable),
                  sus.optional (sus.one_of  (_UP, _DOWN)))
    @sus.returns (sus.nothing)
    def _attributes_extensible (self, e=True, 
                                getter=None, setter=None, 
                                lister=None, caller=None, 
                                flow=_DOWN) :
        """
        This interface method is not part of the public consumer API, but can
        safely be called from within derived classes.

        Allow (or forbid) the on-the-fly creation of new attributes.  Note that
        this method also allows to *remove* the extensible flag -- that leaves
        any previously created extended attributes untouched, but just prevents
        the creation of new extended attributes.
        """

        d = self._attributes_t_init ()
        d['extensible'] = e

        if getter : self._attributes_set_global_getter (getter, flow=flow)
        if setter : self._attributes_set_global_setter (setter, flow=flow)
        if lister : self._attributes_set_global_lister (lister, flow=flow)
        if caller : self._attributes_set_global_caller (caller, flow=flow)



    # --------------------------------------------------------------------------
    #
    @sus.takes   ('Attributes', 
                  sus.optional (bool),
                  sus.optional (sus.one_of  (_UP, _DOWN)))
    @sus.returns (sus.nothing)
    def _attributes_allow_private (self, p=True, flow=_DOWN) :
        """
        This interface method is not part of the public consumer API, but can
        safely be called from within derived classes.

        Allow (or forbid) the on-the-fly creation of private attributes
        (starting with underscore).  Note that this method also allows to
        *remove* the respective flag -- that leaves any previously created
        private attributes untouched, but just prevents the creation of new
        private attributes.
        """

        d = self._attributes_t_init ()
        d['private'] = p


    # --------------------------------------------------------------------------
    #
    @sus.takes   ('Attributes', 
                  sus.optional (bool),
                  sus.optional (sus.one_of  (_UP, _DOWN)))
    @sus.returns (sus.nothing)
    def _attributes_camelcasing (self, c=True, flow=_DOWN) :
        """
        This interface method is not part of the public consumer API, but can
        safely be called from within derived classes.

        Use 'CamelCase' for dict entries and the GFD.90 API, but 'under_score'
        for properties.

        Note that we do not provide an option to turn CamelCasing off - once it
        is turned on, it stays on -- otherwise we would loose attributes...
        """

        d = self._attributes_t_init ()
        d['camelcasing'] = c


    # --------------------------------------------------------------------------
    #
    @sus.takes   ('Attributes', 
                  'Attributes', 
                  sus.optional (sus.one_of  (_UP, _DOWN)))
    @sus.returns ('Attributes')
    def _attributes_deep_copy (self, other, flow=_DOWN) :
        """
        This interface method is not part of the public consumer API, but can
        safely be called from within derived classes.

        This method can be used to make sure that deep copies of derived classes
        are also deep copies of the respective attributes.  In accordance with
        GFD.90, the deep copy will ignore callbacks.  It will copy checks
        though, as the assumption is that value constraints stay valid.
        """

        
        # make sure interface is ready to use
        d = self._attributes_t_init ()

        other_d = {}

        # for some reason, deep copy won't work on the 'attributes' dict, so we
        # do it manually.  Use the list copy c'tor to copy list elements.
        other_d['camelcasing']  = d['camelcasing']
        other_d['attributes']   = d['attributes'] 
        other_d['extensible']   = d['extensible'] 
        other_d['private']      = d['private']
        other_d['camelcasing']  = d['camelcasing']
        other_d['recursion']    = d['recursion']    
        other_d['getter']       = d['setter']    
        other_d['setter']       = d['setter']    
        other_d['lister']       = d['lister']    
        other_d['caller']       = d['caller']    

        other_d['attributes'] = {}

        for key in d['attributes'] :
            other_d['attributes'][key] = {}
            other_d['attributes'][key]['default']      =       d['attributes'][key]['default']   
            other_d['attributes'][key]['exists']       =       d['attributes'][key]['exists']      
            other_d['attributes'][key]['type']         =       d['attributes'][key]['type']      
            other_d['attributes'][key]['flavor']       =       d['attributes'][key]['flavor']    
            other_d['attributes'][key]['mode']         =       d['attributes'][key]['mode']      
            other_d['attributes'][key]['extended']     =       d['attributes'][key]['extended']  
            other_d['attributes'][key]['private']      =       d['attributes'][key]['private']  
            other_d['attributes'][key]['camelcase']    =       d['attributes'][key]['camelcase'] 
            other_d['attributes'][key]['underscore']   =       d['attributes'][key]['underscore']
            other_d['attributes'][key]['enums']        = list (d['attributes'][key]['enums'])
            other_d['attributes'][key]['checks']       = list (d['attributes'][key]['checks'])
            other_d['attributes'][key]['callbacks']    = list (d['attributes'][key]['callbacks'])
            other_d['attributes'][key]['recursion']    =       d['attributes'][key]['recursion']
            other_d['attributes'][key]['setter']       =       d['attributes'][key]['setter']
            other_d['attributes'][key]['getter']       =       d['attributes'][key]['getter']
            other_d['attributes'][key]['last']         =       d['attributes'][key]['last']
            other_d['attributes'][key]['ttl']          =       d['attributes'][key]['ttl']

            if d['attributes'][key]['value' ] == None :
                other_d['attributes'][key]['value'] = None
            else :
                if d['attributes'][key]['flavor'] == VECTOR :
                    other_d['attributes'][key]['value'] = list (d['attributes'][key]['value'])
                else :
                    other_d['attributes'][key]['value'] =       d['attributes'][key]['value']

        # set the new dictionary as state for copied class
        _AttributesBase.__setattr__ (other, '_d', other_d)

        return other


    # --------------------------------------------------------------------------
    #
    @sus.takes   ('Attributes', 
                  sus.optional (basestring),
                  sus.optional (sus.one_of  (_UP, _DOWN)))
    @sus.returns (sus.nothing)
    def _attributes_dump (self, msg=None, flow=_DOWN) :
        """ 
        This interface method is not part of the public consumer API, but can
        safely be called from within derived classes.

        Debugging dump to stdout.
        """

        # make sure interface is ready to use
        d = self._attributes_t_init ()


        keys_all   = sorted (d['attributes'].iterkeys ())
        keys_exist = (key.lower for key in sorted (self._attributes_i_list (flow)))

        print "---------------------------------------"
        print str (type (self))

        if msg :
            print "---------------------------------------"
            print msg

        print "---------------------------------------"
        print " %-30s : %s"  %  ("Extensible"  , d['extensible'])
        print " %-30s : %s"  %  ("Private"     , d['private'])
        print " %-30s : %s"  %  ("CamelCasing" , d['camelcasing'])
        print "---------------------------------------"

        print "'Registered' attributes"
        for key in keys_all :
            if key not in keys_exist :
                if not  d['attributes'][key]['mode'] == ALIAS and \
                   not  d['attributes'][key]['extended'] :
                    print " %-30s [%6s, %6s, %9s, %3d]: %s"  % \
                             (d['attributes'][key]['camelcase'],
                              d['attributes'][key]['type'],
                              d['attributes'][key]['flavor'],
                              d['attributes'][key]['mode'],
                      len(d['attributes'][key]['callbacks']),
                              d['attributes'][key]['value']
                              )

        print "---------------------------------------"

        print "'Existing' attributes"
        for key in keys_exist :
            if not  d['attributes'][key]['mode'] == ALIAS :
                print " %-30s [%6s, %6s, %9s, %3d]: %s"  % \
                         (d['attributes'][key]['camelcase'],
                          d['attributes'][key]['type'],
                          d['attributes'][key]['flavor'],
                          d['attributes'][key]['mode'],
                      len(d['attributes'][key]['callbacks']),
                          d['attributes'][key]['value']
                          )

        print "---------------------------------------"

        print "'Extended' attributes"
        for key in keys_all :
            if key not in keys_exist :
                if not  d['attributes'][key]['mode'] == ALIAS and \
                        d['attributes'][key]['extended'] :
                    print " %-30s [%6s, %6s, %9s, %3d]: %s"  % \
                             (d['attributes'][key]['camelcase'],
                              d['attributes'][key]['type'],
                              d['attributes'][key]['flavor'],
                              d['attributes'][key]['mode'],
                      len(d['attributes'][key]['callbacks']),
                              d['attributes'][key]['value']
                              )

        print "---------------------------------------"

        print "'Deprecated' attributes (aliases)"
        for key in keys_all :
            if key not in keys_exist :
                if d['attributes'][key]['mode'] == ALIAS :
                    print " %-30s [%24s]:  %s"  % \
                             (d['attributes'][key]['camelcase'],
                              ' ',
                              d['attributes'][key]['alias']
                              )

        print "---------------------------------------"


    # --------------------------------------------------------------------------
    #
    @sus.takes   ('Attributes', 
                  basestring,
                  sus.optional (sus.anything),
                  sus.optional (sus.one_of (_UP, _DOWN)))
    @sus.returns (sus.nothing)
    def _attributes_set_final (self, key, val=None, flow=_DOWN) :
        """
        This interface method is not part of the public consumer API, but can
        safely be called from within derived classes.

        This method will set the 'final' flag for an attribute, signalling that
        the attribute will never change again.  The ReadOnly flag is ignored.
        A final value can optionally be provided -- otherwise the attribute is
        frozen with its current value.

        Note that attributes_set_final() will trigger callbacks, even if the
        value was not set, or did not change.
        """

        # make sure interface is ready to use
        us_key = self._attributes_t_underscore (key)
        d      = self._attributes_t_init       (us_key)

        newval = val
        oldval = d['attributes'][us_key]['value']
        if None == newval :
            # freeze at current value unless indicated otherwise
            val = oldval

        # flag as final, and set the final value (this order to avoid races in
        # callbacks)
        d['attributes'][us_key]['mode'] = FINAL
        self._attributes_i_set (us_key, val, flow=flow)

        # callbacks are not invoked if the value did not change -- we take care
        # of that here.
        #
        # if  None == newval or oldval == newval :

        self._attributes_t_call_cb (key, val)


    # --------------------------------------------------------------------------
    #
    @sus.takes   ('Attributes', 
                  basestring,
                  sus.optional (float),
                  sus.optional (sus.one_of (_UP, _DOWN)))
    @sus.returns (sus.nothing)
    def _attributes_set_ttl (self, key, ttl=0.0, flow=_DOWN) :
        """ set attributes TTL in seconds (float) -- see L{_attributes_i_set} """

        # make sure interface is ready to use.
        us_key = self._attributes_t_underscore (key)
        d      = self._attributes_t_init       (us_key)

        d['attributes'][us_key]['ttl'] = ttl



    # --------------------------------------------------------------------------
    #
    @sus.takes   ('Attributes', 
                  basestring,
                  callable,
                  sus.optional (sus.one_of (_UP, _DOWN)))
    @sus.returns (sus.nothing)
    def _attributes_add_check (self, key, check, flow=_DOWN) :
        """
        This interface method is not part of the public consumer API, but can
        safely be called from within derived classes.

        Value checks can be added dynamically, and per attribute.  'callable'
        needs to be a python callable, and will be invoked as::

            callable (key, val)

        Those checks will be invoked whenever a new attribute value is set.  If
        that call then returns 'True', the value is accepted.  Otherwise, the
        value will be considered to be invalid, which results in an exception as
        per above.  'callable' can return a string as error message.  
        """

        # make sure interface is ready to use
        us_key = self._attributes_t_underscore (key)
        d = self._attributes_t_init (us_key)

        # register the attribute and properties
        d['attributes'][us_key]['checks'].append (check)


    # --------------------------------------------------------------------------
    #
    @sus.takes   ('Attributes', 
                  basestring,
                  callable,
                  sus.optional (sus.one_of (_UP, _DOWN)))
    @sus.returns (sus.nothing)
    def _attributes_set_getter (self, key, getter, flow=_DOWN) :
        """
        This interface method is not part of the public consumer API, but can
        safely be called from within derived classes.

        The Attribute API makes no assumptions on how attribute values are kept
        up-to-date.  In general, it expects an asynchronous thread to set
        attribute values as needed.  To keep the complexity low for backend
        developers, it also supports the registration of 'setter' and 'getter'
        hooks.  Those are very similar to callbacks, but kind of inversed: where
        frontend callbacks are invoked on backend attribute changes, backend
        hooks are invoked on frontend attribute queries.  They are expected to
        internally trigger state updates.

        For example, on::

            print c.attrib

        The attribute getter for the 'attrib' attribute will be invoked.  If for
        that attribute a getter hook is registered, that hook will first query
        the backend for value updates.  After that update has been performed,
        the getter will retrieve the (updated) value.

        Similarly, setter hooks will be invoked *after* the attribute setter
        method, to inform the implementation of the updated attribute value.

        Further, list hooks are invoked before a list or find operation is
        really internally executed, to allow the implementation to updated the
        list of available attributes.  
        
        Note that only one setter/getter/lister method can be registered (for
        setters/getters per key, for listers per class instance).

        Hooks have a different call signature than callbacks::
        
            setter        (self, value)
            getter        (self)
            global_setter (self, key, value)
            global_setter (self, key)
            global_lister (self)
            global_caller (self, key)

        Note that frequent setter, and even more list and getter calls are very
        common -- the implementation of hooks should consider to cache the
        respective values.
        """

        # make sure interface is ready to use
        us_key = self._attributes_t_underscore (key)
        d      = self._attributes_t_init       (us_key)

        # register the attribute and properties
        d['attributes'][us_key]['getter'] = getter


    # --------------------------------------------------------------------------
    #
    @sus.takes   ('Attributes', 
                  basestring,
                  callable,
                  sus.optional (sus.one_of (_UP, _DOWN)))
    @sus.returns (sus.nothing)
    def _attributes_set_setter (self, key, setter, flow=_DOWN) :
        """
        This interface method is not part of the public consumer API, but can
        safely be called from within derived classes.

        See documentation of L{_attributes_set_getter } for details.
        """

        # make sure interface is ready to use
        us_key = self._attributes_t_underscore (key)
        d      = self._attributes_t_init       (us_key)

        # register the attribute and properties
        d['attributes'][us_key]['setter'] = setter


    # --------------------------------------------------------------------------
    #
    @sus.takes   ('Attributes', 
                  callable,
                  sus.optional (sus.one_of (_UP, _DOWN)))
    @sus.returns (sus.nothing)
    def _attributes_set_global_lister (self, lister, flow) :
        """
        This interface method is not part of the public consumer API, but can
        safely be called from within derived classes.

        See documentation of L{_attributes_set_getter } for details.
        """

        d = self._attributes_t_init ()

        # register the attribute and properties
        d['lister'] = lister


    # --------------------------------------------------------------------------
    #
    @sus.takes   ('Attributes', 
                  callable,
                  sus.optional (sus.one_of (_UP, _DOWN)))
    @sus.returns (sus.nothing)
    def _attributes_set_global_caller (self, caller, flow) :
        """
        This interface method is not part of the public consumer API, but can
        safely be called from within derived classes.

        See documentation of :class:`saga._attributes_set_setter ` for details.
        """

        d = self._attributes_t_init ()

        # register the attribute and properties
        d['caller'] = caller


    # --------------------------------------------------------------------------
    #
    @sus.takes   ('Attributes', 
                  callable,
                  sus.optional (sus.one_of (_UP, _DOWN)))
    @sus.returns (sus.nothing)
    def _attributes_set_global_getter (self, getter, flow) :
        """
        This interface method is not part of the public consumer API, but can
        safely be called from within derived classes.

        See documentation of L{_attributes_set_getter } for details.
        """

        d = self._attributes_t_init ()

        # register the attribute and properties
        d['getter'] = getter


    # --------------------------------------------------------------------------
    #
    @sus.takes   ('Attributes', 
                  callable,
                  sus.optional (sus.one_of (_UP, _DOWN)))
    @sus.returns (sus.nothing)
    def _attributes_set_global_setter (self, setter, flow) :
        """
        This interface method is not part of the public consumer API, but can
        safely be called from within derived classes.

        See documentation of L{_attributes_set_getter } for details.
        """

        d = self._attributes_t_init ()

        # register the attribute and properties
        d['setter'] = setter


    # --------------------------------------------------------------------------
    #
    # the GFD.90 attribute interface
    #
    # The GFD.90 interface supports CamelCasing, and thus converts all keys to
    # underscore before using them.
    # 
    @sus.takes   ('Attributes', 
                  basestring,
                  sus.anything,
                  sus.optional (sus.one_of (_UP, _DOWN)))
    @sus.returns (sus.nothing)
    def set_attribute (self, key, val, _flow=_DOWN) :
        """
        set_attribute(key, val)

        This method sets the value of the specified attribute.  If that
        attribute does not exist, DoesNotExist is raised -- unless the attribute
        set is marked 'extensible' or 'private'.  In that case, the attribute is
        created and set on the fly (defaulting to mode=writeable, flavor=Scalar,
        type=ANY, default=None).  A value of 'None' may reset the attribute to
        its default value, if such one exists (see documentation).

        Note that this method is performing a number of checks and conversions,
        to match the value type to the attribute properties (type, mode, flavor).
        Those conversions are not guaranteed to yield the expected result -- for
        example, the conversion from 'scalar' to 'vector' is, for complex types,
        ambiguous at best, and somewhat stupid.  The consumer of the API SHOULD
        ensure correct attribute values.  The conversions are intended to
        support the most trivial and simple use cases (int to string etc).
        Failed conversions will result in an BadParameter exception.

        Attempts to set a 'final' attribute are silently ignored.  Attempts to
        set a 'readonly' attribute will result in an IncorrectState exception
        being raised.

        Note that set_attribute() will trigger callbacks, if a new value
        (different from the old value) is given.  
        """

        key    = self._attributes_t_keycheck   (key)
        us_key = self._attributes_t_underscore (key)
        return   self._attributes_i_set        (us_key, val, flow=_flow)


    # --------------------------------------------------------------------------
    #
    @sus.takes   ('Attributes', 
                  basestring,
                  sus.optional (sus.one_of (_UP, _DOWN)))
    @sus.returns (sus.anything)
    def get_attribute (self, key, _flow=_DOWN) :
        """
        get_attribute(key)

        This method returns the value of the specified attribute.  If that
        attribute does not exist, an DoesNotExist is raised.  It is not an
        error to query an existing, but unset attribute though -- that will
        result in 'None' to be returned (or the default value, if available).
        """

        key    = self._attributes_t_keycheck   (key)
        us_key = self._attributes_t_underscore (key)
        return   self._attributes_i_get        (us_key, _flow)


    # --------------------------------------------------------------------------
    #
    @sus.takes   ('Attributes', 
                  basestring,
                  sus.list_of (sus.anything),
                  sus.optional (sus.one_of (_UP, _DOWN)))
    @sus.returns (sus.nothing)
    def set_vector_attribute (self, key, val, _flow=_DOWN) :
        """
        set_vector_attribute (key, val)

        See also: :func:`saga.Attributes.set_attribute` (key, val).

        As python can handle scalar and vector types transparently, this method
        is in fact not very useful.  For that reason, it maps internally to the
        set_attribute method.
        """

        key    = self._attributes_t_keycheck   (key)
        us_key = self._attributes_t_underscore (key)
        return   self._attributes_i_set        (us_key, val, _flow)


    # --------------------------------------------------------------------------
    #
    @sus.takes   ('Attributes', 
                  basestring,
                  sus.optional (sus.one_of (_UP, _DOWN)))
    @sus.returns (sus.list_of (sus.anything))
    def get_vector_attribute (self, key, _flow=_DOWN) :
        """
        get_vector_attribute (key)

<<<<<<< HEAD
        See also: :func:`saga.Attributes.get_attribute` (key).
=======
        See also: :func:`saga.AttributeInterface.get_attribute` (key).
>>>>>>> 0ac323a1

        As python can handle scalar and vector types transparently, this method
        is in fact not very useful.  For that reason, it maps internally to the
        get_attribute method.
        """

        key    = self._attributes_t_keycheck   (key)
        us_key = self._attributes_t_underscore (key)
        return   self._attributes_i_get        (us_key, _flow)


    # --------------------------------------------------------------------------
    #
    @sus.takes   ('Attributes', 
                  basestring,
                  sus.optional (sus.one_of (_UP, _DOWN)))
    @sus.returns (sus.nothing)
    def remove_attribute (self, key, _flow=_DOWN) :
        """
        remove_attribute (key)

        Removing an attribute is actually different from unsetting it, or from
        setting it to 'None'.  On remove, all traces of the attribute are
        purged, and the key will not be listed on 
<<<<<<< HEAD
        :func:`saga.Attributes.list_attributes` () anymore.
=======
        :func:`saga.AttributeInterface.list_attributes` () anymore.
>>>>>>> 0ac323a1
        """

        key    = self._attributes_t_keycheck   (key)
        us_key = self._attributes_t_underscore (key)
        return   self._attributes_remove       (us_key, _flow)


    # --------------------------------------------------------------------------
    #
    @sus.takes   ('Attributes', 
                  sus.optional (sus.one_of (_UP, _DOWN)))
    @sus.returns (sus.list_of (basestring))
    def list_attributes (self, _flow=_DOWN) :
        """
        list_attributes ()

        List all attributes which have been explicitly set. 
        """

        return self._attributes_i_list (_flow)


    # --------------------------------------------------------------------------
    #
    @sus.takes   ('Attributes', 
                  basestring,
                  sus.optional (sus.one_of (_UP, _DOWN)))
    @sus.returns (sus.list_of (basestring))
    def find_attributes (self, pattern, _flow=_DOWN) :
        """
        find_attributes (pattern)

        Similar to list(), but also grep for a given attribute pattern.  That
        pattern is of the form 'key=val', where both 'key' and 'val' can contain
        POSIX shell wildcards.  For non-string typed attributes, the pattern is
        applied to a string serialization of the typed value, if that exists.
        """

        return self._attributes_i_find (pattern, _flow)


    # --------------------------------------------------------------------------
    #
    @sus.takes   ('Attributes', 
                  basestring,
                  sus.optional (sus.one_of (_UP, _DOWN)))
    @sus.returns (bool)
    def attribute_exists (self, key, _flow=_DOWN) :
        """
        attribute_exist (key)

        This method will check if the given key is known and was set explicitly.
        The call will also return 'True' if the value for that key is 'None'.
        """

        key    = self._attributes_t_keycheck   (key)
        us_key = self._attributes_t_underscore (key)
        return self._attributes_i_exists (us_key, _flow)


    # --------------------------------------------------------------------------
    #
    @sus.takes   ('Attributes', 
                  basestring,
                  sus.optional (sus.one_of (_UP, _DOWN)))
    @sus.returns (bool)
    def attribute_is_readonly (self, key, _flow=_DOWN) :
        """
        attribute_is_readonly (key)

        This method will check if the given key is readonly, i.e. cannot be
        'set'.  The call will also return 'True' if the attribute is final
        """

        key    = self._attributes_t_keycheck   (key)
        us_key = self._attributes_t_underscore (key)
        return self._attributes_i_is_readonly (us_key, _flow)


    # --------------------------------------------------------------------------
    #
    @sus.takes   ('Attributes', 
                  basestring,
                  sus.optional (sus.one_of (_UP, _DOWN)))
    @sus.returns (bool)
    def attribute_is_writeable (self, key, _flow=_DOWN) :
        """
        attribute_is_writeable (key)

        This method will check if the given key is writeable - i.e. not readonly.
        """

        key    = self._attributes_t_keycheck   (key)
        us_key = self._attributes_t_underscore (key)
        return self._attributes_i_is_writeable (us_key, _flow)


    # --------------------------------------------------------------------------
    #
    @sus.takes   ('Attributes', 
                  basestring,
                  sus.optional (sus.one_of (_UP, _DOWN)))
    @sus.returns (bool)
    def attribute_is_removable (self, key, _flow=_DOWN) :
        """
        attribute_is_writeable (key)

        This method will check if the given key can be removed.
        """

        key    = self._attributes_t_keycheck   (key)
        us_key = self._attributes_t_underscore (key)
        return self._attributes_i_is_removable (us_key, _flow)


    # --------------------------------------------------------------------------
    #
    @sus.takes   ('Attributes', 
                  basestring,
                  sus.optional (sus.one_of (_UP, _DOWN)))
    @sus.returns (bool)
    def attribute_is_vector (self, key, _flow=_DOWN) :
        """
        attribute_is_vector (key)

        This method will check if the given attribute has a vector value type.
        """

        key    = self._attributes_t_keycheck   (key)
        us_key = self._attributes_t_underscore (key)
        return self._attributes_i_is_vector (us_key, _flow)


    # --------------------------------------------------------------------------
    #
    # fold the GFD.90 monitoring API into the attributes API
    #
    @sus.takes   ('Attributes', 
                  basestring,
                  callable, 
                  sus.optional (sus.one_of (_UP, _DOWN)))
    @sus.returns (int)
    def add_callback (self, key, cb, _flow=_DOWN) :
        """
        add_callback (key, cb)

        For any attribute change, the API will check if any callbacks are
        registered for that attribute.  If so, those callbacks will be called
        in order of registration.  This registration function will return an
        id (cookie) identifying the callback -- that id can be used to
        remove the callback.

        A callback is any callable python construct, and MUST accept three
        arguments::

            - STRING key: the name of the attribute which changed
            - ANY    val: the new value of the attribute
            - ANY    obj: the object on which this attribute interface was called

        The 'obj' can be any python object type, but is guaranteed to expose
        this attribute interface.

        The callback SHOULD return 'True' or 'False' -- on 'True', the callback
        will remain registered, and will thus be called again on the next
        attribute change.  On returning 'False', the callback will be
        unregistered, and will thus not be called again.  Returning nothing is
        interpreted as 'False', other return values lead to undefined behavior.

        Note that callbacks will not be called on 'Final' attributes (they will
        be called once as that attribute enters finality).
        """

        key    = self._attributes_t_keycheck   (key)
        us_key = self._attributes_t_underscore (key)
        return self._attributes_i_add_cb (us_key, cb, _flow)


    # --------------------------------------------------------------------------
    #
    @sus.takes   ('Attributes', 
                  basestring,
                  int, 
                  sus.optional (sus.one_of (_UP, _DOWN)))
    @sus.returns (sus.nothing)
    def remove_callback (self, key, id, _flow=_DOWN) :
        """
        remove_callback (key, id)

        This method allows to unregister a previously registered callback, by
        providing its id.  It is not an error to remove a non-existing cb, but
        a valid ID MUST be provided -- otherwise, a BadParameter is raised.

        If no ID is provided (id == None), all callbacks are removed for this
        attribute.
        """

        key    = self._attributes_t_keycheck   (key)
        us_key = self._attributes_t_underscore (key)
        return self._attributes_i_del_cb (us_key, id, _flow)



    # --------------------------------------------------------------------------
    #
    # Python property interface
    #
    # we assume that properties are always used in under_score notation.
    #
    @sus.takes   ('Attributes', 
                  basestring)
    @sus.returns (sus.anything)
    def __getattr__ (self, key) :
        """ see L{get_attribute} (key) for details. """
        
        key  = self._attributes_t_keycheck (key)
        return self._attributes_i_get      (key, flow=self._DOWN)


    # --------------------------------------------------------------------------
    #
    @sus.takes   ('Attributes', 
                  basestring, 
                  sus.anything)
    @sus.returns (sus.nothing)
    def __setattr__ (self, key, val) :
        """ see L{set_attribute} (key, val) for details. """

        key  = self._attributes_t_keycheck (key)
        return self._attributes_i_set      (key, val, flow=self._DOWN)


    # --------------------------------------------------------------------------
    #
    @sus.takes   ('Attributes', 
                  basestring)
    @sus.returns (sus.nothing)
    def __delattr__ (self, key) :
        """ see L{remove_attribute} (key) for details. """
        
        key  = self._attributes_t_keycheck (key)
        return self._attributes_remove     (key, flow=self._DOWN)

    # --------------------------------------------------------------------------
    #
    @sus.takes   ('Attributes')
    @sus.returns (basestring)
    def __str__  (self) :
        """ return a string representation of all set attributes """

        s = "%s %s" % (type(self), str(self.as_dict))

        return s

    ####################################
    def as_dict (self) :
        """ return a dict representation of all set attributes """

        d = {}

        for a in self.list_attributes () :
            d[a] = str(self.get_attribute (a))

        return d


# ------------------------------------------------------------------------------

# FIXME: add 
#   - as_dict()
#   - class metric()
#   - add_metric()
#   - remove_metric()
#   - fire_metric()
#   - list_metrics()
#   - get_metric()
#   - list_calbacks()

# ------------------------------------------------------------------------------

# vim: tabstop=8 expandtab shiftwidth=4 softtabstop=4
<|MERGE_RESOLUTION|>--- conflicted
+++ resolved
@@ -194,13 +194,8 @@
     Example use case::
 
 
-<<<<<<< HEAD
         # --------------------------------------------------------------------------------
         class Transliterator ( pilot.Attributes ) :
-=======
-        ###########################################
-        class Transliterator ( saga.Attribute ) :
->>>>>>> 0ac323a1
             
             def __init__ (self, *args, **kwargs) :
                 # setting attribs to non-extensible will cause the cal to init below to
@@ -591,13 +586,6 @@
         # # expected to be costly).  The force flag set to True will request to call 
         # # registered getter hooks even if ttl is not yet expired.
         # 
-<<<<<<< HEAD
-=======
-        # # NOTE: in SAGA, ttl does not make much sense, as this will only lead to
-        # # valid attribute values if attribute changes are pushed from adaptor to
-        # # API -- SAGA-Python does not do that.
-        # 
->>>>>>> 0ac323a1
         # # For example, job.wait() will update the plugin level state to 'Done',
         # # but the cached job.state attribute will remain 'New' as the plugin does
         # # not push the state change upward
@@ -2357,11 +2345,7 @@
         """
         get_vector_attribute (key)
 
-<<<<<<< HEAD
         See also: :func:`saga.Attributes.get_attribute` (key).
-=======
-        See also: :func:`saga.AttributeInterface.get_attribute` (key).
->>>>>>> 0ac323a1
 
         As python can handle scalar and vector types transparently, this method
         is in fact not very useful.  For that reason, it maps internally to the
@@ -2386,11 +2370,7 @@
         Removing an attribute is actually different from unsetting it, or from
         setting it to 'None'.  On remove, all traces of the attribute are
         purged, and the key will not be listed on 
-<<<<<<< HEAD
         :func:`saga.Attributes.list_attributes` () anymore.
-=======
-        :func:`saga.AttributeInterface.list_attributes` () anymore.
->>>>>>> 0ac323a1
         """
 
         key    = self._attributes_t_keycheck   (key)
