--- conflicted
+++ resolved
@@ -1,17 +1,9 @@
-<<<<<<< HEAD
-# vim: tabstop=8 expandtab shiftwidth=4 softtabstop=4
-
-__author__    = "Andre Merzky"
-__copyright__ = "Copyright 2012, The SAGA Project"
-__license__   = "MIT"
-=======
 __author__    = "Andre Merzky"
 __copyright__ = "Copyright 2012-2013, The SAGA Project"
 __license__   = "MIT"
 
 """ Global constants
 """
->>>>>>> c27ca85f
 
 ######################################################################
 #
