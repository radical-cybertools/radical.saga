--- conflicted
+++ resolved
@@ -105,38 +105,16 @@
             import glob
             candidate_certs = glob.glob ("%s/.ssh/*" % os.environ['HOME'])
 
-<<<<<<< HEAD
-            for cert in candidate_certs :
-=======
             for key in candidate_certs :
 
                 if  os.path.isdir (key) :
                     # don't want directories -- only keys
                     continue
->>>>>>> 70ad23a0
-
-                if  cert.endswith ('.pub') :
+
+                if  key.endswith ('.pub') :
                     # don't want public keys in this loop
                     continue
 
-<<<<<<< HEAD
-                if  cert.endswith ('.pem') :
-                    key  = cert
-                else :
-                    key  = "%s.pub" % cert
-            
-                if  not os.path.exists (key)   or \
-                    not os.path.isfile (key)   or \
-                    not os.path.exists (cert)  or \
-                    not os.path.isfile (cert)     :
-                  # self._logger.info ("incomplete ssh key at %s" %  cert)
-                    continue
-
-
-                try :
-                    fh_pub = open (key)
-                    fh_key = open (cert)
-=======
                 if  key.endswith ('.pem') :
                     pub  = "%s" % key
                 else :
@@ -159,41 +137,31 @@
                     self._logger.info ("ignore ssh key at %s (key not readable: %s)" %  (key, e))
                 else :
                     fh_key .close ()
->>>>>>> 70ad23a0
 
 
                 try :
                     fh_pub  = open (pub )
                 except Exception as e:
-<<<<<<< HEAD
-                    self._logger.info ("invalid ssh key at %s (%s)" %  (cert, e))
-                    continue
-=======
                     self._logger.info ("ignore ssh key at %s (public key %s not readable: %s)" %  (key, pub, e))
                 else :
                     fh_pub .close ()
->>>>>>> 70ad23a0
 
 
                 import subprocess
-                if  not subprocess.call (["sh", "-c", "grep ENCRYPTED %s > /dev/null" % cert]) :
+                if  not subprocess.call (["sh", "-c", "grep ENCRYPTED %s > /dev/null" % key]) :
                     # needs passphrase.  Great, actually, but won't work for
                     # default contexts as long as we can't prompt for pass
                     # phrases...
-                    self._logger.warn ("ignore  ssh key at %s (requires passphrase)" %  cert)
+                    self._logger.warn ("ignore  ssh key at %s (requires passphrase)" %  key)
                     continue
 
                 c = saga.Context ('ssh')
                 c.user_key  = key
-<<<<<<< HEAD
-                c.user_cert = cert
-=======
                 c.user_cert = pub
->>>>>>> 70ad23a0
 
                 self._default_contexts.append (c)
 
-                self._logger.info ("default ssh key at %s" %  cert)
+                self._logger.info ("default ssh key at %s" %  key)
 
             self._have_defaults = True
 
@@ -237,19 +205,6 @@
         # make sure we have can access the key
         api = self.get_api ()
 
-<<<<<<< HEAD
-        _key  = None
-        _cert = None
-        _pass = None
-
-        
-        if          _api.attribute_exists (saga.context.USER_KEY ) :
-            _key  = _api.get_attribute    (saga.context.USER_KEY )
-        if          _api.attribute_exists (saga.context.USER_CERT) :
-            _cert = _api.get_attribute    (saga.context.USER_CERT)
-        if          _api.attribute_exists (saga.context.USER_PASS) :
-            _pass = _api.get_attribute    (saga.context.USER_PASS)
-=======
         key = None
         pub = None
         pwd = None
@@ -261,58 +216,11 @@
             pub  = api.get_attribute    (saga.context.USER_CERT)
         if         api.attribute_exists (saga.context.USER_PASS) :
             pwd  = api.get_attribute    (saga.context.USER_PASS)
->>>>>>> 70ad23a0
 
 
         # either user_key or user_cert should be specified (or both), 
         # then we complement the other, and convert to/from private 
         # from/to public keys
-<<<<<<< HEAD
-        if  _cert and not _key :
-            _key  = _cert
-
-        if  _key and not _cert :
-            _cert  = _key
-
-        if  not _key :
-            # nothing to do, really.  This likely means that ssh key setup is
-            # done out-of-band.
-            return
-
-        # if we have an pem key, we don't do anything else
-        if  _key.endswith ('.pem') :
-            pass
-
-        # otherwise we assume normal public/private key pairs
-        else :
-
-            # convert public key into private key
-            if  _cert.endswith ('.pub') :
-                _cert = _cert[:-4]
-
-            # convert private key into public key
-            if  not _key.endswith ('.pub') :
-                _key += ".pub"
-
-            # update the context with these setting
-            _api.set_attribute (saga.context.USER_KEY , _key )
-            _api.set_attribute (saga.context.USER_CERT, _cert)
-
-
-
-        # the private and public keys must exist
-        if  not os.path.exists (_key ) or \
-            not os.path.isfile (_key )    :
-            raise se.BadParameter ("ssh public  key inaccessible: %s" % (_key))
-
-        if  not os.path.exists (_cert) or \
-            not os.path.isfile (_cert)    :
-            raise se.BadParameter ("ssh private key inaccessible: %s" % (_cert))
-
-
-        try :
-            fh_key  = open (_key)
-=======
         if  pub  and not key :
             key  = pub
 
@@ -354,7 +262,6 @@
             raise se.PermissionDenied ("ssh key '%s' not readable: %s" % (key, e))
         else :
             fh_key.close ()
->>>>>>> 70ad23a0
 
 
         try :
@@ -365,29 +272,7 @@
             fh_pub.close ()
 
 
-        try :
-            fh_cert = open (_cert)
-
-        except Exception as e:
-            raise se.PermissionDenied ("ssh key '%s' not readable: %s" % (_cert, e))
-        else :
-            fh_cert.close ()
-
-
         import subprocess
-<<<<<<< HEAD
-        if  not subprocess.call (["sh", "-c", "grep ENCRYPTED %s > /dev/null" % _cert]) :
-            if  not _pass :
-                raise se.PermissionDenied ("ssh key '%s' is encrypted, need password" % (_cert))
-
-
-        if  subprocess.call (["sh", "-c", "ssh-keygen -y -f %s -P %s > /dev/null"
-                          % (_cert, _pass)]) :
-            raise se.PermissionDenied ("ssh key '%s' is encrypted, incorrect password" % (_cert))
-
-
-        self._logger.info ("init SSH context for key  at '%s' done" %  _cert)
-=======
         if  not subprocess.call (["sh", "-c", "grep ENCRYPTED %s > /dev/null" % key]) :
             if  not pwd  :
                 raise se.PermissionDenied ("ssh key '%s' is encrypted, need password" % (key))
@@ -398,7 +283,6 @@
 
 
         self._logger.info ("init SSH context for key  at '%s' done" % key)
->>>>>>> 70ad23a0
 
 
 # vim: tabstop=8 expandtab shiftwidth=4 softtabstop=4
