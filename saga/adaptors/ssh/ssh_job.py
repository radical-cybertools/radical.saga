--- conflicted
+++ resolved
@@ -353,11 +353,7 @@
         # files, such as 'timeout' or 'purge_on_quit' ...
         #
         self.shell.stage_to_file (src = ssh_wrapper._WRAPPER_SCRIPT, 
-<<<<<<< HEAD
                                   tgt = "%s/wrapper.sh" % base)
-=======
-                                      tgt = "%s/wrapper.sh" % base)
->>>>>>> aeb21b64
 
         # if debug_trace is set, we add some magic redirection to the shell
         # command: we run it with 'sh -x' which creates a trace, and pipe to
