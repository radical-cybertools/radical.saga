
""" SSH job adaptor implementation """

import saga.utils.which
import saga.utils.pty_shell

import saga.adaptors.cpi.base
import saga.adaptors.cpi.job

import re
import os
import time

import ssh_wrapper

SYNC_CALL  = saga.adaptors.cpi.base.SYNC_CALL
ASYNC_CALL = saga.adaptors.cpi.base.ASYNC_CALL


# --------------------------------------------------------------------
# some private defs
#
_PTY_TIMEOUT = 2.0

# --------------------------------------------------------------------
# the adaptor name
#
_ADAPTOR_NAME          = "saga.adaptor.ssh_job"
_ADAPTOR_SCHEMAS       = ["fork", "ssh", "gsissh"]
_ADAPTOR_OPTIONS       = []

# --------------------------------------------------------------------
# the adaptor capabilities & supported attributes
#
_ADAPTOR_CAPABILITIES  = {
    "jdes_attributes"  : [saga.job.EXECUTABLE,
                          saga.job.ARGUMENTS,
                          saga.job.ENVIRONMENT,
                          saga.job.INPUT,
                          saga.job.OUTPUT,
                          saga.job.ERROR],
    "job_attributes"   : [saga.job.EXIT_CODE,
                          saga.job.EXECUTION_HOSTS,
                          saga.job.CREATED,
                          saga.job.STARTED,
                          saga.job.FINISHED],
    "metrics"          : [saga.job.STATE, 
                          saga.job.STATE_DETAIL],
    "contexts"         : {"ssh"      : "public/private keypair",
                          "x509"     : "X509 proxy for gsissh",
                          "userpass" : "username/password pair for simple ssh"}
}

# --------------------------------------------------------------------
# the adaptor documentation
#
_ADAPTOR_DOC           = {
    "name"             : _ADAPTOR_NAME,
    "cfg_options"      : _ADAPTOR_OPTIONS, 
    "capabilities"     : _ADAPTOR_CAPABILITIES,
    "description"      : """ 
        The SSH job adaptor. This adaptor uses the ssh command line tools to run
        remote jobs.
        """,
    "details"          : """ 
        A more elaborate description....

        Known Limitations:
        ------------------

          * number of system pty's are limited:  each job.service object bound
            to this adaptor will use 2 pairs of pty pipes.  Systems usually
            limit the number of available pty's to 1024 .. 4096.  Given that
            other process also use pty's , that gives a hard limit to the number
            of object instances which can be created concurrently.  Hitting the
            pty limit will cause the following error message (or similar)::

              NoSuccess: pty_allocation or process creation failed (ENOENT: no more ptys)

            This limitation comes from saga.utils.pty_process.  On Linux
            systems, the utilization of pty's can be monitored::

               echo "allocated pty's: `cat /proc/sys/kernel/pty/nr`"
               echo "available pty's: `cat /proc/sys/kernel/pty/max`"


          * number of ssh connections are limited: sshd's default configuration,
            which is in place on many systems, limits the number of concurrent
            ssh connections to 10 per user -- beyond that, connections are
            refused with the following error::

              NoSuccess: ssh_exchange_identification: Connection closed by remote host

            As the communication with the ssh channel is unbuffered, the
            dropping of the connection will likely cause this error message to
            be lost.  Instead, the adaptor will just see that the ssh connection
            disappeared, and will issue an error message similar to this one::

              NoSuccess: read from pty process failed (Could not read line - pty process died)

 
          * number of processes are limited: the creation of an job.service
            object will create one additional process on the local system, and
            two processes on the remote system (ssh daemon clone and a shell
            instance).  Each remote job will create three additional processes:
            two for the job instance itself (double fork), and an additional
            process which monitors the job for state changes etc.  Additional
            temporary processes may be needed as well.  

            While marked as 'obsolete' by POSIX, the `ulimit` command is
            available on many systems, and reports the number of processes
            available per user (`ulimit -u`)

            On hitting process limits, the job creation will fail with an error
            similar to either of these::
            
              NoSuccess: failed to run job (/bin/sh: fork: retry: Resource temporarily unavailable)
              NoSuccess: failed to run job -- backend error


          * Other system limits (memory, CPU, selinux, accounting etc.) apply as
            usual.

        """,
    "schemas"          : {"fork"   :"use /bin/sh to run jobs", 
                          "ssh"    :"use ssh to run remote jobs", 
                          "gsissh" :"use gsissh to run remote jobs"}
}

# --------------------------------------------------------------------
# the adaptor info is used to register the adaptor with SAGA

_ADAPTOR_INFO          = {
    "name"             : _ADAPTOR_NAME,
    "version"          : "v0.1",
    "schemas"          : _ADAPTOR_SCHEMAS,
    "cpis"             : [
        { 
        "type"         : "saga.job.Service",
        "class"        : "SSHJobService"
        }, 
        { 
        "type"         : "saga.job.Job",
        "class"        : "SSHJob"
        }
    ]
}

###############################################################################
# The adaptor class

class Adaptor (saga.adaptors.cpi.base.AdaptorBase):
    """ 
    This is the actual adaptor class, which gets loaded by SAGA (i.e. by the
    SAGA engine), and which registers the CPI implementation classes which
    provide the adaptor's functionality.
    """


    # ----------------------------------------------------------------
    #
    def __init__ (self) :

        saga.adaptors.cpi.base.AdaptorBase.__init__ (self, _ADAPTOR_INFO, _ADAPTOR_OPTIONS)

        self.id_re = re.compile ('^\[(.*)\]-\[(.*?)\]$')


    # ----------------------------------------------------------------
    #
    def sanity_check (self) :

        # FIXME: also check for gsissh

        pass


    def parse_id (self, id) :
        # split the id '[rm]-[pid]' in its parts, and return them.

        match = self.id_re.match (id)

        if  not match or len (match.groups()) != 2 :
            raise saga.BadParameter ("Cannot parse job id '%s'" % id)

        return (match.group(1), match.group (2))


###############################################################################
#
class SSHJobService (saga.adaptors.cpi.job.Service) :
    """ Implements saga.adaptors.cpi.job.Service """

    # ----------------------------------------------------------------
    #
    def __init__ (self, api, adaptor) :

        saga.adaptors.cpi.CPIBase.__init__ (self, api, adaptor)


    # ----------------------------------------------------------------
    #
    def __del__ (self) :

        # FIXME: not sure if we should PURGE here -- that removes states which
        # might not be evaluated, yet.  Should we mark state evaluation
        # separately? 
        #   cmd_state () { touch $DIR/purgeable; ... }
        # When should that be done?

<<<<<<< HEAD
      # try :
      #   # if self.shell : self.shell.run_sync ("PURGE", iomode=None)
      #   # self._logger.trace ()
      #   # self._logger.breakpoint ()
      #     if self.shell : self.shell.run_sync ("QUIT" , iomode=None)
      # except :
      #     pass
=======
        try :
          # if self.shell : self.shell.run_sync ("PURGE", iomode=None)
            if self.shell : self.shell.run_sync ("QUIT" , iomode=None)
        except :
            pass
>>>>>>> 326c57be

        try :
            if self.shell : del (self.shell)
        except :
            pass


    # ----------------------------------------------------------------
    #
    @SYNC_CALL
    def init_instance (self, adaptor_state, rm_url, session) :
        """ Service instance constructor """

        self.rm      = rm_url
        self.session = session

        self._open ()


    # ----------------------------------------------------------------
    #
    def _alive (self) :

        if  not self.shell or not self.shell.alive () :
            self._logger.info ("shell is dead - long live the shell")
            
            try :
                self._close ()  # for cleanup...
                self._open  ()

            except Exception :
                # did not work for good - give up
                raise saga.IncorrectState ("job service is not connected, can't reconnect")


    # ----------------------------------------------------------------
    #
    def _open (self) :

        # start the shell, find its prompt.  If that is up and running, we can
        # bootstrap our wrapper script, and then run jobs etc.
        self.shell = saga.utils.pty_shell.PTYShell (self.rm, self.session.contexts, self._logger)

        # -- now stage the shell wrapper script, and run it.  Once that is up
        # and running, we can requests job start / management operations via its
        # stdio.

        base = "$HOME/.saga/adaptors/ssh_job"

        ret, out, _ = self.shell.run_sync ("mkdir -p %s" % base)
        if  ret != 0 :
            raise saga.NoSuccess ("failed to prepare base dir (%s)(%s)" % (ret, out))

        # FIXME: this is a race condition is multiple job services stage the
        # script at the same time.  We should make that atomic by
        #
        #   cat > .../wrapper.sh.$$ ... ; mv .../wrapper.sh.$$ .../wrapper.sh
        #
        # which should work nicely as long as compatible versions of the script
        # are staged.  Oh well...
        #
        # TODO: replace some constants in the script with values from config
        # files, such as 'timeout' or 'purge_on_quit' ...
        #
        self.shell.stage_from_string (src = ssh_wrapper._WRAPPER_SCRIPT, 
                                      tgt = "%s/wrapper.sh" % base)

        # we run the script.  In principle, we should set a new / different
        # prompt -- but, due to some strange and very unlikely coincidence, the
        # script has the same prompt as the previous shell... - go figure ;-)
        #
        # Note that we use 'exec' - so the script replaces the shell process.
        # Thus, when the script times out, the shell dies and the connection
        # drops -- that will free all associated resources, and allows for
        # a clean reconnect.
      # ret, out, _ = self.shell.run_sync ("exec sh %s/wrapper.sh" % base)
      
        # Well, actually, we do not use exec, as that does not give us good
        # feedback on failures (the shell just quits) -- so we replace it with
        # this poor-man's version...
      # ret, out, _ = self.shell.run_sync ("sh -c '(/bin/sh %s/wrapper.sh && kill -9 $PPID)' || false" % base)

        # well, this version logs an sh-x trace to wrapper.log, w/o disturbing
        # stdout/stderr...
        ret, out, _ = self.shell.run_sync ("exec sh -x %s/wrapper.sh 2>&1 | tee %s/wrapper.log | grep -v -e '^\\+'" % (base, base))

        # either way, we somehow ran the script, and just need to check if it
        # came up all right...
        if  ret != 0 :
            raise saga.NoSuccess ("failed to run wrapper (%s)(%s)" % (ret, out))


        self._logger.debug ("got cmd prompt (%s)(%s)" % (ret, out))


    # ----------------------------------------------------------------
    #
    def _close (self) :
        del (self.shell)
        self.shell = None


    # ----------------------------------------------------------------
    #
    #
    def _job_run (self, jd) :
        """ runs a job on the wrapper via pty, and returns the job id """


        exe = jd.executable
        arg = ""
        env = ""
        cwd = ""

        self._alive ()

        if jd.attribute_exists ("arguments") :
            for a in jd.arguments :
                arg += " %s" % a

        if jd.attribute_exists ("environment") :
            env = "/usr/bin/env"
            for e in jd.environment :
                env += " %s=%s"  %  (e, jd.environment[e])
            env += " "

        if jd.attribute_exists ("working_directory") :
            cwd = "cd %s && " % jd.working_directory

        cmd = "%s %s %s %s"  %  (env, cwd, exe, arg)

        ret, out, _ = self.shell.run_sync ("RUN %s" % cmd)
        if  ret != 0 :
            raise saga.NoSuccess ("failed to run job '%s': (%s)(%s)" % (cmd, ret, out))

        lines = filter (None, out.split ("\n"))
        self._logger.debug (lines)

        if  len (lines) < 2 :
            raise saga.NoSuccess ("failed to run job (%s)" % lines)

        if lines[-2] != "OK" :
            raise saga.NoSuccess ("failed to run job (%s)" % lines)

        job_id = "[%s]-[%s]" % (self.rm, lines[-1])

        self._logger.debug ("started job %s" % job_id)

        return job_id
        


    # ----------------------------------------------------------------
    #
    #
    def _job_get_state (self, id) :
        """ get the job state from the wrapper shell """

        rm, pid = self._adaptor.parse_id (id)

        ret, out, _ = self.shell.run_sync ("STATE %s\n" % pid)
        if  ret != 0 :
            raise saga.NoSuccess ("failed to get job state for '%s': (%s)(%s)" \
                               % (id, ret, out))

        lines = filter (None, out.split ("\n"))
        self._logger.debug (lines)

        if  len (lines) == 3 :
            del (lines[0])

        if  len (lines) != 2 :
            raise saga.NoSuccess ("failed to get job state for '%s': (%s)" % (id, lines))

        if lines[0] != "OK" :
            raise saga.NoSuccess ("failed to get valid job state for '%s' (%s)" % (id, lines))

        return lines[1]
        


    # ----------------------------------------------------------------
    #
    @SYNC_CALL
    def create_job (self, jd) :
        """ Implements saga.adaptors.cpi.job.Service.get_url()
        """
        # check that only supported attributes are provided
        for attribute in jd.list_attributes():
            if attribute not in _ADAPTOR_CAPABILITIES["jdes_attributes"]:
                msg = "'JobDescription.%s' is not supported by this adaptor" % attribute
                raise saga.BadParameter._log (self._logger, msg)

        
        # this dict is passed on to the job adaptor class -- use it to pass any
        # state information you need there.
        adaptor_state = { "job_service"     : self, 
                          "job_description" : jd,
                          "job_schema"      : self.rm.schema }

        return saga.job.Job (_adaptor=self._adaptor, _adaptor_state=adaptor_state)

    # ----------------------------------------------------------------
    @SYNC_CALL
    def get_url (self) :
        """ Implements saga.adaptors.cpi.job.Service.get_url()
        """
        return self.rm


  # # ----------------------------------------------------------------
  # #
  # @SYNC_CALL
  # def list(self):
  #     """ Implements saga.adaptors.cpi.job.Service.list()
  #     """
  #     jobids = list()
  #     for (job_obj, job_id) in self._jobs.iteritems():
  #         if job_id is not None:
  #             jobids.append(job_id)
  #     return jobids
  #
  #
  # # ----------------------------------------------------------------
  # #
  # @SYNC_CALL
  # def get_job (self, jobid):
  #     """ Implements saga.adaptors.cpi.job.Service.get_url()
  #     """
  #     if jobid not in self._jobs.values():
  #         msg = "Service instance doesn't know a Job with ID '%s'" % (jobid)
  #         raise saga.BadParameter._log (self._logger, msg)
  #     else:
  #         for (job_obj, job_id) in self._jobs.iteritems():
  #             if job_id == jobid:
  #                 return job_obj.get_api ()
  #
  #
  # # ----------------------------------------------------------------
  # #
  # def container_run (self, jobs) :
  #     self._logger.debug("container run: %s"  %  str(jobs))
  #     # TODO: this is not optimized yet
  #     for job in jobs:
  #         job.run()
  #
  #
  # # ----------------------------------------------------------------
  # #
  # def container_wait (self, jobs, mode, timeout) :
  #     self._logger.debug("container wait: %s"  %  str(jobs))
  #     # TODO: this is not optimized yet
  #     for job in jobs:
  #         job.wait()
  #
  #
  # # ----------------------------------------------------------------
  # #
  # def container_cancel (self, jobs) :
  #     self._logger.debug("container cancel: %s"  %  str(jobs))
  #     raise saga.NoSuccess("Not Implemented");


###############################################################################
#
class SSHJob (saga.adaptors.cpi.job.Job) :
    """ Implements saga.adaptors.cpi.job.Job
    """
    # ----------------------------------------------------------------
    #
    def __init__ (self, api, adaptor) :
        """ Implements saga.adaptors.cpi.job.Job.__init__()
        """
        saga.adaptors.cpi.CPIBase.__init__ (self, api, adaptor)

    # ----------------------------------------------------------------
    #
    @SYNC_CALL
    def init_instance (self, job_info):
        """ Implements saga.adaptors.cpi.job.Job.init_instance()
        """
        self.jd = job_info["job_description"]
        self.js = job_info["job_service"] 

        # the js is responsible for job bulk operations -- which
        # for jobs only work for run()
        self._container       = self.js
        self._method_type     = "run"

        # initialize job attribute values
        self._id              = "default id"
        self._state           = saga.job.NEW
        self._exit_code       = None
        self._exception       = None
        self._started         = None
        self._finished        = None
        
        return self.get_api ()


    # ----------------------------------------------------------------
    #
    @SYNC_CALL
    def get_state(self):
        """ Implements saga.adaptors.cpi.job.Job.get_state()
        """
        self._state = self.js._job_get_state (self._id)
        return self._state
  

  # # ----------------------------------------------------------------
  # #
  # @SYNC_CALL
  # def wait(self, timeout):
  #     pass
  #
    # ----------------------------------------------------------------
    #
    @SYNC_CALL
    def get_id (self) :
        """ Implements saga.adaptors.cpi.job.Job.get_id() """        
        return self._id
   
  # # ----------------------------------------------------------------
  # #
  # @SYNC_CALL
  # def get_exit_code(self) :
  #     """ Implements saga.adaptors.cpi.job.Job.get_exit_code()
  #     """        
  #     return self._exit_code
  #
  # # ----------------------------------------------------------------
  # #
  # @SYNC_CALL
  # def get_created(self) :
  #     """ Implements saga.adaptors.cpi.job.Job.get_started()
  #     """     
  #     # for local jobs started == created. for other adaptors 
  #     # this is not necessarily true   
  #     return self._started
  #
  # # ----------------------------------------------------------------
  # #
  # @SYNC_CALL
  # def get_started(self) :
  #     """ Implements saga.adaptors.cpi.job.Job.get_started()
  #     """        
  #     return self._started
  #
  # # ----------------------------------------------------------------
  # #
  # @SYNC_CALL
  # def get_finished(self) :
  #     """ Implements saga.adaptors.cpi.job.Job.get_finished()
  #     """        
  #     return self._finished
  # 
  # # ----------------------------------------------------------------
  # #
  # @SYNC_CALL
  # def get_execution_hosts(self) :
  #     """ Implements saga.adaptors.cpi.job.Job.get_execution_hosts()
  #     """        
  #     return self._execution_hosts
  #
  # # ----------------------------------------------------------------
  # #
  # @SYNC_CALL
  # def cancel(self, timeout):
  #     pass
  #
  #
    # ----------------------------------------------------------------
    #
    @SYNC_CALL
    def run(self): 
        """ Implements saga.adaptors.cpi.job.Job.run()
        """
        self._id = self.js._job_run (self.jd)


  # # ----------------------------------------------------------------
  # #
  # @SYNC_CALL
  # def re_raise(self):
  #     return self._exception


# vim: tabstop=8 expandtab shiftwidth=4 softtabstop=4
<|MERGE_RESOLUTION|>--- conflicted
+++ resolved
@@ -208,21 +208,11 @@
         #   cmd_state () { touch $DIR/purgeable; ... }
         # When should that be done?
 
-<<<<<<< HEAD
-      # try :
-      #   # if self.shell : self.shell.run_sync ("PURGE", iomode=None)
-      #   # self._logger.trace ()
-      #   # self._logger.breakpoint ()
-      #     if self.shell : self.shell.run_sync ("QUIT" , iomode=None)
-      # except :
-      #     pass
-=======
         try :
           # if self.shell : self.shell.run_sync ("PURGE", iomode=None)
             if self.shell : self.shell.run_sync ("QUIT" , iomode=None)
         except :
             pass
->>>>>>> 326c57be
 
         try :
             if self.shell : del (self.shell)
