--- conflicted
+++ resolved
@@ -888,11 +888,7 @@
                 #TODO: Verify correctness
                 resource = query.split("=")[1]
                 self._logger.debug("Attempting to upload to query-specified resource %s" % resource)
-<<<<<<< HEAD
-                returncode, out, _ = self.shell.run_sync("iput -R %s %s %s %s" % \
-=======
                 returncode, out, _ = self.shell.run_sync("iput -R %s %s %s %s" %
->>>>>>> c8159239
                                          (resource, arg_list, complete_path, destination_path))
 
             # check our result
