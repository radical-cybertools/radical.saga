--- conflicted
+++ resolved
@@ -64,7 +64,6 @@
 # --------------------------------------------------------------------
 # simple parser for getting memory requirements flags and multipliers from the memreqs part of the job.Service url
 #
-<<<<<<< HEAD
 def _parse_memreqs(s):
     flags = []
     multipliers = []
@@ -89,8 +88,6 @@
 # --------------------------------------------------------------------
 #
 #
-=======
->>>>>>> b7e37dee
 def _sgescript_generator(url, logger, jd, pe_list, queue=None, memreqs=None):
     """ generates an SGE script from a SAGA job description
     """
@@ -160,7 +157,6 @@
         # use virtual_free, some use a combination of mem_req / h_vmem. 
         # It is very annoying. We need some sort of configuration variable 
         # that can control this. Yes, ugly and not very saga-ish, but 
-<<<<<<< HEAD
         # the only way to do this, IMHO...
         if memreqs is None:
             raise Exception("When using 'total_physical_memory' with the SGE adaptor, the query parameters of the job.Service URL must define the attributes used by your particular instance of SGE to control memory allocation.\n 'virtual_free', 'h_vmem' or 'mem_req' are commonly encountered examples of such attributes.\n A valid job.Service URL could be for instance:\n 'sge+ssh://myserver.edu?memreqs=virtual_free~1.5h_vmem'\n here the attribute 'virtual_free' would be set to 'total_physical_memory' and the attribute 'h_vmem' would be set to 1.5*'total_physical_memory', '~' is used as a separator.")            
@@ -168,24 +164,10 @@
         flags, multipliers = _parse_memreqs(memreqs)
         for flag,mult in zip(flags, multipliers):
             sge_params += "#$ -l %s=%sm \n" % (flag, int (round (mult*int(jd.total_physical_memory) ) ) )
-=======
-        # the only way to do this, IMHO... 
-
-        if memreqs is None:
-            raise Exception("When using 'total_physical_memory', you also need to define 'memreqs' in the query parameters of the job.Service URL. Valid options are memreqs=virtual_free and memreqs=mem_req-h_vmem.")
-
-        if memreqs.lower() == 'virtual_free':
-            sge_params += "#$ -l virtual_free=%sm \n" % jd.total_physical_memory
-        elif memreqs.lower() == 'mem_req-h_vmem':
-            sge_params += "#$ -l mem_req=%sm \n" % jd.total_physical_memory
-            sge_params += "#$ -l h_vmem=%sm \n" % int (round (1.5*int(jd.total_physical_memory) ) )
-        else:
-            raise Exception("Unknown 'memreqs' value: %s" %s)
 
     # if no cores are requested at all, we default to one
     if jd.total_cpu_count is None:
         jd.total_cpu_count = 1
->>>>>>> b7e37dee
 
     # we need to translate the # cores requested into
     # multiplicity, i.e., if one core is requested and
