--- conflicted
+++ resolved
@@ -144,12 +144,8 @@
         # create and return the new job
         job_info = { 'job_service'     : self._api, 
                      'job_description' : jd, 
-<<<<<<< HEAD
-                     'session'         : self_ssession }
-=======
                      'session'         : self._session }
-
->>>>>>> 444b0963
+811
         new_job  = saga.job.Job._create_from_adaptor (job_info,
                                                       self._rm.scheme, 
                                                       _adaptor_name)
