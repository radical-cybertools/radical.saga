--- conflicted
+++ resolved
@@ -269,13 +269,6 @@
         self.cwdurl      = saga.Url (url) # deep copy
         self.cwdurl.path = self.cwd
 
-<<<<<<< HEAD
-        if  not self.flags :
-            self.flags = 0
-
-        self.shell       = sups.PTYShell     (self.url, self.session, self._logger)
-        self.copy_shell  = None
-=======
         def _shell_creator (url) :
             return sups.PTYShell (url, self.session, self._logger)
         self.shell_creator = _shell_creator
@@ -285,7 +278,6 @@
         # performance or scalability becomes a problem, we can also lease-manage
         # it, but then need to keep state separate.
         self.shell         = sups.PTYShell     (self.url, self.session, self._logger)
->>>>>>> a28e2716
 
       # self.shell.set_initialize_hook (self.initialize)
       # self.shell.set_finalize_hook   (self.finalize)
