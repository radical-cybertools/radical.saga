--- conflicted
+++ resolved
@@ -258,15 +258,11 @@
         self.cwdurl      = saga.Url (url) # deep copy
         self.cwdurl.path = self.cwd
 
-<<<<<<< HEAD
         if  not self.flags :
             self.flags = 0
 
-        self.shell = sups.PTYShell     (self.url, self.session, self._logger)
-=======
         self.shell       = sups.PTYShell     (self.url, self.session, self._logger)
         self._copy_shell = None
->>>>>>> 2802b372
 
       # self.shell.set_initialize_hook (self.initialize)
       # self.shell.set_finalize_hook   (self.finalize)
