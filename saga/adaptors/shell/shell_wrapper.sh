--- conflicted
+++ resolved
@@ -679,19 +679,11 @@
 #
 cmd_purge_tmps () {
 
-<<<<<<< HEAD
-  rm -f "$BASE"/bulk.*
-  rm -f "$BASE"/idle.*
-  rm -f "$BASE"/quit.*
-  find  "$BASE" -type d -mtime +30 -print | xargs -n 100 \rm -rf 
-  find  "$BASE" -type f -mtime +30 -print | xargs -n 100 \rm -f 
-=======
   \rm -f "$BASE"/bulk.*
   \rm -f "$BASE"/idle.*
   \rm -f "$BASE"/quit.*
-  \find  "$BASE" -type d -mtime +30 -exec rm -rf {} \;
-  \find  "$BASE" -type f -mtime +30 -exec rm -rf {} \;
->>>>>>> a28e2716
+  \find  "$BASE" -type d -mtime +30 -print | xargs -n 100 \rm -rf 
+  \find  "$BASE" -type f -mtime +30 -print | xargs -n 100 \rm -f 
   RETVAL="purged tmp files"
 }
 
