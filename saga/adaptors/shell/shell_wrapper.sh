#!/bin/sh

# be friendly to bash users (and yes, the leading space is on purpose)
HISTIGNORE='*'
export HISTIGNORE

# this script uses only POSIX shell functionality, and does not rely on bash or
# other shell extensions.  It expects /bin/sh to be a POSIX compliant shell
# thought.


# --------------------------------------------------------------------
# on argument quoting
#
#   method "a b c" 'd e' f g
#   method() {
#     echo $*     # 'a' 'b' 'c' 'd' 'e' 'f' 'g'
#     echo $@     # 'a' 'b' 'c' 'd' 'e' 'f' 'g'
#     echo "$*"   # 'a b c d e f g'
#     echo "$@"   # 'a b c' 'd e' 'f' 'g'
#   }
#
# on tracing:
# http://www.unix.com/shell-programming-and-scripting/165648-set-x-within-script-capture-file.html


# --------------------------------------------------------------------
#
# Fucking /bin/kill by Ubuntu sometimes understands --, sometimes does not :-P
# We need to check the version, and assume that prior to 3.3.0 it is not
# understood
KILL_DASHES="--"
KILL_VERSION=`/bin/kill --version 2>&1 | tr -d -c '[:digit:]'`
if test 330 -gt "$KILL_VERSION"
then
  KILL_DASHES=""
fi

# we always start in the user's home dir
\cd $HOME 2>&1 > /dev/null


# --------------------------------------------------------------------
#
# ERROR and RETVAL are used for return state from function calls
#
ERROR=""
RETVAL=""

# this is where this 'daemon' keeps state for all started jobs
BASE=$HOME/.saga/adaptors/shell_job/
NOTIFICATIONS="$BASE/notifications"

# this process will terminate when idle for longer than TIMEOUT seconds
TIMEOUT=30

# update timestamp function
TIMESTAMP=0

PURGE_ON_START="%(PURGE_ON_START)s"

# default exit value is 1, for error.  We need to set explicitly to 0 for
# non-error conditions.
EXIT_VAL=1

# --------------------------------------------------------------------
#
# idle_checker is running in the background, and will terminate the wrapper
# shell if it is idle for longer than TIMEOUT seconds
#
\trap cleanup_handler QUIT TERM EXIT
# \trap idle_handler ALRM
\trap '' ALRM

cleanup_handler (){
  cmd_quit $IDLE
}

idle_handler (){
  cmd_quit TIMEOUT
}

idle_checker () {

  ppid=$1

  while true
  do
    \sleep $TIMEOUT

    if test -e "$BASE/quit.$ppid" 
    then
      \rm   -f  "$BASE/quit.$ppid" 
      EXIT_VAL=0
      exit 0
    fi

    if test -e "$BASE/idle.$ppid"
    then
      /bin/kill -s ALRM $ppid >/dev/null 2>&1
      \rm   -f  "$BASE/idle.$ppid" 
      exit 0
    fi

    \touch "$BASE/idle.$ppid"
  done
}


# --------------------------------------------------------------------
#
# When sending command stdout and stderr back, we encode into 
# hexadecimal via od, to keep the protocol simple.  This is done by 
# the 'encode' function which sets 'ENCODED' to the result of that 
# conversion for all given string parameters.  For completeness, we 
# also give the matching 'decode' function, although we don't use it
# in this shell wrapper script itself.  'decode' consumes the output 
# of 'encode' and stores the resulting string in 'DECODED'.  Any 
# elements for which decoding fails are complained about in 'RETVAL', 
# which remains otherwise empty on successful decoding.
#
encode () {
  ENCODED="`echo \"$*\" | od -t x1 -A n #| cut -c 2- | tr -d ' \n'`"
  echo $ENCODED
}

decode () {
  CODE=""
  SKIPPED=""
  RETVAL=""
  for word in $*; do
    case "$word" in 
      [0-9a-f][0-9a-f] )
        CODE="$CODE\x$word"
        ;;
      * )
        SKIPPED="$SKIPPED $word"
        ;;
    esac
  done
  DECODED=`/usr/bin/printf "$CODE"`
  if ! test -z "$SKIPPED"; then
    RETVAL="skip decoding of [$SKIPPED ]"
  fi
}



# --------------------------------------------------------------------
#
# it is suprisingly difficult to get seconds since epoch in POSIX -- 
# 'date +%%s' is a GNU extension...  Anyway, awk to the rescue! 
#
timestamp () {
  TIMESTAMP=`\awk 'BEGIN{srand(); print srand()}'`
}


# --------------------------------------------------------------------
# ensure that a given job id points to a viable working directory
verify_dir () {
  if test -z $1 ;            then ERROR="no pid given";        return 1; fi
  DIR="$BASE/$1"
  if ! test -d "$DIR";       then ERROR="pid $1 not known";    return 1; fi
}


# --------------------------------------------------------------------
# ensure that given job id has valid pid file
verify_pid () {
  verify_dir $1
  if ! test -r "$DIR/rpid";  then ERROR="pid $1 has no process id"; return 1; fi
}


# --------------------------------------------------------------------
# ensure that given job id has valid state file
verify_state () {
  verify_dir $1
  if ! test -r "$DIR/state"; then ERROR="pid $1 has no state"; return 1; fi
}


# --------------------------------------------------------------------
# ensure that given job id has valid stdin file
verify_in () {
  verify_dir $1
  if ! test -r "$DIR/in";    then ERROR="pid $1 has no stdin"; return 1; fi
}


# --------------------------------------------------------------------
# ensure that given job id has valid stdout file
verify_out () {
  verify_dir $1
  if ! test -r "$DIR/out";   then ERROR="pid $1 has no stdout"; return 1; fi
}


# --------------------------------------------------------------------
# ensure that given job id has valid stderr file
verify_err () {
  verify_dir $1
  if ! test -r "$DIR/err";   then ERROR="pid $1 has no stderr"; return 1; fi
}


# --------------------------------------------------------------------
#
# create the monitor script, used by the command running routines.
#
create_monitor () {
  \cat > "$BASE/monitor.sh" <<EOT

  # create the monitor wrapper script once -- this is used by all job startup
  # scripts to actually run job.sh.  The script gets SAGA_PID as argument,
  # denoting the job to monitor.   The monitor will write 3 pids to a named pipe
  # (listened to by the wrapper):
  #
  #   rpid: pid of the actual job              (not exposed to user)
  #   mpid: pid of this monitor.sh instance    (== pid of process group for cancel)
  #   upid: mpid + unique postfix on pid reuse (== SAGA id)

  MPID=\$\$
  NOTIFICATIONS="$NOTIFICATIONS"

  # on reuse of process IDs, we need to generate new, unique derivations of the
  # job directory name.  That name is, by default, the job's rpid.  Id the job
  # dies and that rpid is reused, we don't want to remove the old dir (job state
  # may still be queried), so we append an (increasing) integer to that dirname,
  # i.e. that job id
  POST=0
  UPID="\$MPID.\$POST"
  DIR="$BASE/\$UPID"
  
  while test -d "\$DIR"
  do
    POST=\$((\$POST+1))
    UPID="\$MPID.\$POST"
    DIR="$BASE/\$UPID"
  done

  \\mkdir -p "\$DIR"

# exec 2>"\$DIR/monitor.trace"
# set -x 


  # FIXME: timestamp
  START=\`\\awk 'BEGIN{srand(); print srand()}'\`
  \\printf "START : \$START\n"  > "\$DIR/stats"
  \\printf "NEW \n"            >> "\$DIR/state"

  # create represents the job.  The 'exec' call will replace
  # the subshell instance with the job executable, leaving the I/O redirections
  # intact.
  \\touch  "\$DIR/in"
  \\printf "#!/bin/sh\n\n" > \$DIR/cmd
  \\printf "\$@\n"        >> \$DIR/cmd
  \\chmod 0700               \$DIR/cmd

  (
    \\printf  "RUNNING \\n"             >> "\$DIR/state"
    \\printf  "\$SAGA_PID:RUNNING: \\n" >> "\$NOTIFICATIONS"
    \\exec "\$DIR/cmd"   < "\$DIR/in" > "\$DIR/out" 2> "\$DIR/err"
  ) 1> /dev/null 2>/dev/null 3</dev/null &

  # the real job ID (not exposed to user)
  RPID=\$!

  \\printf "RUNNING \\n" >> "\$DIR/state" # declare as running
  \\printf "\$RPID\\n"    > "\$DIR/rpid"  # real process  pid
  \\printf "\$MPID\\n"    > "\$DIR/mpid"  # monitor shell pid
  \\printf "\$UPID\\n"    > "\$DIR/upid"  # unique job    pid

  # signal the wrapper that job startup is done, and report job id
  \\printf "\$UPID\\n" >> "$BASE/fifo"
  
  # start monitoring the job
  while true
  do
    \\wait \$RPID
    retv=\$?

    # if wait failed for other reason than job finishing, i.e. due to
    # suspend/resume, then we need to wait again, otherwise we are done
    # waiting...
    if test -e "\$DIR/suspended"
    then
      \\rm -f "\$DIR/suspended"
      TIME=\`\\awk 'BEGIN{srand(); print srand()}'\`
      \\printf "SUSPEND: \$TIME\\n"        >> "\$DIR/stats"
      \\printf "\$SAGA_PID:SUSPENDED: \\n" >> "$NOTIFICATIONS"

      # need to wait again
      continue
    fi

    if test -e "\$DIR/resumed"
    then
      \\rm -f "\$DIR/resumed"
      TIME=\`\\awk 'BEGIN{srand(); print srand()}'\`
      \\printf "RESUME : \$TIME\\n"      >> "\$DIR/stats"
      \\printf "\$SAGA_PID:RUNNING: \\n" >> "$NOTIFICATIONS"

      # need to wait again
      continue
    fi

    TIME=\`\\awk 'BEGIN{srand(); print srand()}'\`
    \\printf "STOP   : \$TIME\\n"  >> "\$DIR/stats"

    # evaluate exit val
    \\printf "\$retv\\n" > "\$DIR/exit"

    test   "\$retv" -eq 0  && \\printf            "DONE   \\n" >> "\$DIR/state"
    test   "\$retv" -eq 0  || \\printf            "FAILED \\n" >> "\$DIR/state"

    test   "\$retv" -eq 0  && \\printf "\$SAGA_PID:DONE:\$retv   \\n" >> "\$NOTIFICATIONS"
    test   "\$retv" -eq 0  || \\printf "\$SAGA_PID:FAILED:\$retv \\n" >> "\$NOTIFICATIONS"


    # done waiting
    break
  done

  exit

EOT

}


# --------------------------------------------------------------------
#
# list all job IDs
#
cmd_monitor () {

  # 'touch' to make sure the file exists, and use '-n 0' so that we don't 
  # read old notifications'
  # NOTE: tail complains on inotify handle shortage, and then continues 
  #       by using pulling.  We redirect stderr to /dev/null -- lets pray 
  #       that we don't miss any other notifications... :/
  \touch        "$NOTIFICATIONS"
  \tail -f -n 0 "$NOTIFICATIONS" 2>/dev/null

  # if tail dies for some reason, make sure the shell goes down
  \printf "EXIT\n"
  ERROR="EXIT"
  true
}


# --------------------------------------------------------------------
#
# run a job in the background.  Note that the returned job ID is actually the
# pid of the shell process which wraps the actual job, monitors its state, and
# serves its I/O channels.  The actual job id is stored in the 'pid' file in the
# jobs working directory.
#
# Note that the actual job is not run directly, but via nohup.  Otherwise all
# jobs would be canceled as soon as this master script finishes...
#
# Note further that we perform a double fork, effectively turning the monitor
# into a daemon.  That provides a speedup of ~300 percent, as the wait in 
# cmd_run now will return very quickly (it just waits on the second fork).  
# We can achieve near same performance be removing the wait, but that will 
# result in one zombie per command, which sticks around as long as the wrapper 
# script itself lives.
#
# Note that the working directory is created on the fly.  As the name of the dir
# is the pid, it must be unique -- we thus purge whatever trace we find of an
# earlier directory of the same name.
#
#
# Known limitations:
#
# The script has a small race condition, between starting the job (the 'nohup'
# line), and the next line where the jobs now known pid is stored away.  I don't
# see an option to make those two ops atomic, or resilient against system
# failure - so, in worst case, you might get a running job for which the job id
# is not stored (i.e. not known).
#
# Also, the line after is when the job state is set to 'Running' -- we can't
# really do that before, but on failure, in the worst case, we might have a job
# with known job ID which is not marked as running.
#
# Bottom line: full disk will screw with state consistency -- which is no
# surprise really...

cmd_run () {

  # do a double fork to avoid zombies.  Use 'set -m' to force a new process
  # group for the monitor
  (
   ( set -m 
     /bin/sh "$BASE/monitor.sh" "$@" 
   ) 1>/dev/null 2>/dev/null 3</dev/null & exit
  )

  # we wait until the job was really started, and get its pid from the fifo
  \read -r SAGA_PID < "$BASE/fifo"

  # report the current state
  \tail -n 1 "$BASE/$SAGA_PID/state" || \printf "UNKNOWN\n"

  # return job id
  RETVAL="$SAGA_PID"

}


cmd_lrun () {
  # LRUN allows to run shell commands which span more than one line.
  CMD=""
  # need IFS to preserve white space,
  OLDIFS=$IFS
  IFS=
  while \read -r IN
  do
    if test "$IN" = "LRUN_EOT "
    then
      break
    fi
    CMD="$CMD$IN\n"
  done
  IFS=$OLDIFS
  cmd_run "$CMD"
}

# --------------------------------------------------------------------
#
# inspect job state
#
cmd_state () {
  verify_state $1 || return

  DIR="$BASE/$1"
  RETVAL=`\grep -e ' $' "$DIR/state" | \tail -n 1 | \tr -d ' '`
  if test "$RETVAL" = ""
  then
    RETVAL=UNKNOWN
  fi
}


# --------------------------------------------------------------------
#
# retrieve job stats
#
cmd_stats () {
  # stats are only defined for jobs in some state
  verify_state $1 || return

  DIR="$BASE/$1"
  STATE=`\grep -e ' $' "$DIR/state" | \tail -n 1 | \tr -d ' '`
  RETVAL="STATE : $STATE\n"
  RETVAL="$RETVAL\n`\cat $DIR/stats`\n"
}


# --------------------------------------------------------------------
#
# wait for job to finish.  Arguments are pid, and time to wait in seconds
# (forever by default).  FIXME: timeout not yet implemented
#
cmd_wait () {

  while true
  do
    cmd_state $1

    case "$RETVAL" in
      DONE      ) return ;;
      FAILED    ) return ;;
      CANCELED  ) return ;;
      NEW       )        ;;
      RUNNING   )        ;;
      SUSPENDED )        ;;
      UNKNOWN   )        ;;   # FIXME: should be an error?
      *         ) ERROR="NOK - invalid state '$RETVAL'"
                  return ;;  
    esac

    \sleep 1
  done
}


# --------------------------------------------------------------------
#
# get exit code
#
cmd_result () {
  verify_state $1 || return

  DIR="$BASE/$1"
  state=`\grep -e ' $' "$DIR/state" | \tail -n 1 | \tr -d ' '`

  if test "$state" != "DONE" -a "$state" != "FAILED" -a "$state" != "CANCELED"
  then 
    ERROR="job $1 in incorrect state ($state != DONE|FAILED|CANCELED)"
    return
  fi

  if ! test -r "$DIR/exit"
  then
    ERROR="job $1 in incorrect state -- no exit code available"
  fi

  RETVAL=`\cat "$DIR/exit"`
}


# --------------------------------------------------------------------
#
# suspend a running job
#
cmd_suspend () {
  verify_state $1 || return
  verify_pid   $1 || return

  DIR="$BASE/$1"
  state=`\grep -e ' $' "$DIR/state" | \tail -n 1 | \tr -d ' '`
  rpid=`\cat "$DIR/rpid"`

  if ! test "$state" = "RUNNING"
  then
    ERROR="job $1 in incorrect state ($state != RUNNING)"
    return
  fi

  \touch "$DIR/suspended"
  RETVAL=`/bin/kill -STOP $rpid 2>&1`
  ECODE=$?

  if test "$ECODE" = "0"
  then
    \printf "SUSPENDED \n" >>  "$DIR/state"
    \printf "$state \n"    >   "$DIR/state.susp"
    RETVAL="$1 suspended"
  else
    \rm -f   "$DIR/suspended"
    ERROR="suspend failed ($ECODE): $RETVAL"
  fi

}


# --------------------------------------------------------------------
#
# resume a suspended job
#
cmd_resume () {
  verify_state $1 || return
  verify_pid   $1 || return

  DIR="$BASE/$1"
  state=`\grep -e ' $' "$DIR/state" | \tail -n 1 | \tr -d ' '`
  rpid=`\cat "$DIR/rpid"`

  if ! test "$state" = "SUSPENDED"
  then
    ERROR="job $1 in incorrect state ($state != SUSPENDED)"
    return
  fi

  \touch   "$DIR/resumed"
  RETVAL=`/bin/kill -CONT $rpid 2>&1`
  ECODE=$?

  if test "$ECODE" = "0"
  then
    test -s "$DIR/state.susp" || \printf "RUNNING \n" >  "$DIR/state.susp"
    \cat    "$DIR/state.susp"                         >> "$DIR/state"
    \rm  -f "$DIR/state.susp"
    RETVAL="$1 resumed"
  else
    \rm  -f "$DIR/resumed"
    ERROR="resume failed ($ECODE): $RETVAL"
  fi

}


# --------------------------------------------------------------------
#
# kill a job, and set state to canceled
#
cmd_cancel () {
  verify_state $1 || return
  verify_pid   $1 || return

  DIR="$BASE/$1"


  rpid=`\cat "$DIR/rpid"`
  mpid=`\cat "$DIR/mpid"`

  # first kill monitor, so that it does not interfer with state management
  /bin/kill -TERM $mpid 2>/dev/null
  /bin/kill -KILL $mpid 2>/dev/null

  # now make sure that job did not reach final state before monitor died
  state=`\grep -e ' $' "$DIR/state" | \tail -n 1 | \tr -d ' '`
  if test "$state" = "FAILED" -o "$state" = "DONE" -o "$state" = "CANCELED"
  then
    ERROR="job $1 in incorrect state ('$state' = 'DONE|FAILED|CANCELED')"
    return
  fi

  # now kill the job process group, and to be sure also the job shell
  /bin/kill -TERM $KILL_DASHES -$mpid # this is the important one...
  /bin/kill -KILL $KILL_DASHES -$mpid 2>/dev/null
  /bin/kill -TERM               $rpid 2>/dev/null
  /bin/kill -KILL               $rpid 2>/dev/null

  # FIXME: how can we check for success?  ps?
  \printf "CANCELED \n" >> "$DIR/state"
  RETVAL="$1 canceled"
}


# --------------------------------------------------------------------
#
# feed given string to job's stdin stream
#
cmd_stdin () {
  verify_in $1 || return

  DIR="$BASE/$1"
  shift
  \printf "$@" >> "$DIR/in"
  RETVAL="stdin refreshed"
}


# --------------------------------------------------------------------
#
# print encoded string of job's stdout
#
cmd_stdout () {
  verify_out $1 || return

  DIR="$BASE/$1"
  RETVAL=`cat "$DIR/out" | od -t x1 -A n #| cut -c 2- | tr -d ' \n'`
}


# --------------------------------------------------------------------
#
# print uuencoded string of job's stderr
#
cmd_stderr () {
  verify_err $1 || return

  DIR="$BASE/$1"
  RETVAL=`cat "$DIR/err" | od -t x1 -A n #| cut -c 2- | tr -d ' \n'`
}


# --------------------------------------------------------------------
#
# list all job IDs
#
cmd_list () {
  RETVAL=`(\cd "$BASE" ; \ls -C1 -d */ 2>/dev/null) | \cut -f 1 -d '/'`
}


# --------------------------------------------------------------------
#
# purge working directories of given jobs 
# default (no job id given): purge all final jobs older than 1 day
#
cmd_purge () {

  if ! test -z "$1"
  then
    DIR="$BASE/$1"
    \rm -rf "$DIR"
    RETVAL="purged $1"
  else
    for d in `\grep -l -e 'DONE' -e 'FAILED' -e 'CANCELED' "$BASE"/*/state 2>/dev/null`
    do
      dir=`dirname "$d"`
      id=`basename "$dir"`
      \find  "$BASE/$id"      -type f -mtime +1 -print | xargs -n 100 rm -f
      \rmdir "$BASE/$id"      >/dev/null 2>&1
      \find  "$NOTIFICATIONS" -type f -mtime +1 -print | xargs -n 100 rm -f
      \touch "$NOTIFICATIONS"
    done
    RETVAL="purged finished jobs"
  fi
}


# --------------------------------------------------------------------
#
# purge tmp files for bulks etc.
#
cmd_purge_tmps () {

  \rm -f "$BASE"/bulk.*
  \rm -f "$BASE"/idle.*
  \rm -f "$BASE"/quit.*
  \find  "$BASE" -type d -mtime +30 -print | xargs -n 100 \rm -rf 
  \find  "$BASE" -type f -mtime +30 -print | xargs -n 100 \rm -f 
  RETVAL="purged tmp files"
}


# --------------------------------------------------------------------
#
# quit this script gracefully
#
cmd_quit () {

  if test "$1" = "TIMEOUT"
  then
    \printf "IDLE TIMEOUT\n"
    \touch "$BASE/timed_out.$$"
    EXIT_VAL=2
  else
    \touch "$BASE/quit.$$"
  fi

  # kill idle checker
  /bin/kill $1 >/dev/null 2>&1
  \rm -f "$BASE/idle.$$"

  # clean bulk file and other temp files
  \rm -f bulk.$$

  # restore shell echo
  \stty echo    >/dev/null 2>&1
  \stty echonl  >/dev/null 2>&1

  exit $EXIT_VAL
}


# --------------------------------------------------------------------
#
# main even loop -- wait for incoming command lines, and react on them
#
listen() {

  # make sure the base has a monitor script....
  create_monitor

  # we need our home base cleaned
  test -d "$BASE" || \mkdir -p  "$BASE"  || exit 1
  \rm  -f "$BASE/bulk.$$"
  \touch  "$BASE/bulk.$$"

<<<<<<< HEAD
  # make sure the base has a monitor script....
  create_monitor

=======
>>>>>>> 595661db
  # set up monitoring fifo
  if ! test -f "$NOTIFICATIONS"
  then
    \touch "$NOTIFICATIONS"
  fi

  # make sure we get killed when idle
  ( idle_checker $$ 1>/dev/null 2>/dev/null 3</dev/null & ) &
  IDLE=$!

  # create fifo to communicate with the monitors
  \rm -f  "$BASE/fifo"
  \mkfifo "$BASE/fifo"

  # prompt for commands...
  \printf "PROMPT-0->\n"

  # and read those from stdin
  OLDIFS=$IFS
  IFS=
  while \read -r CMD ARGS
  do

    # check if we start or finish a bulk
    case $CMD in
      BULK     ) IN_BULK=1
                 BULK_ERROR="OK"
                 BULK_EXITVAL="0"
                 ;;
      BULK_RUN ) IN_BULK=""
                 \printf "BULK_EVAL\n" >> "$BASE/bulk.$$"
                 ;;
      *        ) \echo   "$CMD $ARGS"  >> "$BASE/bulk.$$"
                 ;;
    esac

    if ! test -z "$IN_BULK"
    then
      # continue to collect bulk commands
      continue
    fi

    # no more bulk collection (if there ever was any) -- execute the collected
    # command lines.
    IFS=$OLDIFS
    while \read -r CMD ARGS
    do

      # reset err state for each command
      ERROR="OK"
      RETVAL=""

      # simply invoke the right function for each command, or complain if command
      # is not known
      case $CMD in
        MONITOR   ) cmd_monitor "$ARGS"  ;;
        RUN       ) cmd_run     "$ARGS"  ;;
        LRUN      ) cmd_lrun    "$ARGS"  ;;
        SUSPEND   ) cmd_suspend "$ARGS"  ;;
        RESUME    ) cmd_resume  "$ARGS"  ;;
        CANCEL    ) cmd_cancel  "$ARGS"  ;;
        RESULT    ) cmd_result  "$ARGS"  ;;
        STATE     ) cmd_state   "$ARGS"  ;;
        STATS     ) cmd_stats   "$ARGS"  ;;
        WAIT      ) cmd_wait    "$ARGS"  ;;
        STDIN     ) cmd_stdin   "$ARGS"  ;;
        STDOUT    ) cmd_stdout  "$ARGS"  ;;
        STDERR    ) cmd_stderr  "$ARGS"  ;;
        LIST      ) cmd_list    "$ARGS"  ;;
        PURGE     ) cmd_purge   "$ARGS"  ;;
        QUIT      ) cmd_quit    "$IDLE"  ;;
        NOOP      ) ERROR="NOOP"         ;;
        BULK_EVAL ) ERROR="$BULK_ERROR"
                    RETVAL="BULK COMPLETED"
                    test "$ERROR" = OK || false
                    ;;
        *         ) RETVAL=$($CMD $ARGS 2>&1) || ERROR="NOK - command '$CMD' failed" ;;
      esac

      EXITVAL=$?

      # the called function will report state and results in 'ERROR' and 'RETVAL'
      if test "$ERROR" = "OK"; then
        \printf "OK\n"
        \printf "$RETVAL\n"
      elif test "$ERROR" = "NOOP"; then
        # nothing
        true
      elif test "$ERROR" = "EXIT"; then
        exit
      else
        \printf "ERROR\n"
        \printf "$ERROR\n"
        \printf "$RETVAL\n"
        BULK_ERROR="NOK - bulk error '$ERROR'"  # a single error spoils the bulk
        BULK_EXITVAL="$EXITVAL"
      fi

      # we did hard work - make sure we are not getting killed for idleness!
      \rm -f "$BASE/idle.$$"

      # well done - prompt for next command (even in bulk mode, for easier
      # parsing and EXITVAL communication)
      \printf "PROMPT-$EXITVAL->\n"

    # closing thye read loop for the bulk data file
    done < "$BASE/bulk.$$"

    # empty the bulk data file
    \rm -f "$BASE/bulk.$$"

    # next main loop read needs IFS reset again
    OLDIFS=$IFS
    IFS=

  done
}


# --------------------------------------------------------------------
#
# run the main loop -- that will live forever, until a 'QUIT' command is
# encountered.
#
# The first arg to wrapper.sh is the id of the spawning shell, which we need to
# report, if given
#
\stty -echo   2> /dev/null
\stty -echonl 2> /dev/null

# confirm existence
\printf "PID: $$\n"

# FIXME: this leads to timing issues -- disable for benchmarking
if test "$PURGE_ON_START" = "True"
then
  cmd_purge
  cmd_purge_tmps
fi

listen
#
# --------------------------------------------------------------------

# vim: tabstop=2 expandtab shiftwidth=2 softtabstop=2
<|MERGE_RESOLUTION|>--- conflicted
+++ resolved
@@ -747,20 +747,14 @@
 #
 listen() {
 
-  # make sure the base has a monitor script....
-  create_monitor
-
   # we need our home base cleaned
   test -d "$BASE" || \mkdir -p  "$BASE"  || exit 1
   \rm  -f "$BASE/bulk.$$"
   \touch  "$BASE/bulk.$$"
 
-<<<<<<< HEAD
   # make sure the base has a monitor script....
   create_monitor
 
-=======
->>>>>>> 595661db
   # set up monitoring fifo
   if ! test -f "$NOTIFICATIONS"
   then
