#!/bin/bash

# be friendly to bash users (and yes, the leading space is on purpose)
 export HISTIGNORE='*'

# this script uses only POSIX shell functionality, and does not rely on bash or
# other shell extensions.  It expects /bin/sh to be a POSIX compliant shell
# thought.

# --------------------------------------------------------------------
#
# Fucking /bin/kill by Ubuntu sometimes understands --, sometimes does not :-P
# We need to check the version, and assume that prior to 3.3.0 it is not
# understood
KILL_DASHES="--"
KILL_VERSION=`/bin/kill --version 2>&1 | tr -d -c '[:digit:]'`
if test 330 -gt "$KILL_VERSION"
then
  KILL_DASHES=""
fi

# we always start in the user's home dir
\cd $HOME 2>&1 > /dev/null

# --------------------------------------------------------------------
#
# ERROR and RETVAL are used for return state from function calls
#
ERROR=""
RETVAL=""

# this is where this 'daemon' keeps state for all started jobs
BASE=$HOME/.saga/adaptors/shell_job/
NOTIFICATIONS="$BASE/notifications"

# this process will terminate when idle for longer than TIMEOUT seconds
TIMEOUT=30

# update timestamp function
TIMESTAMP=0

PURGE_ON_START="%(PURGE_ON_START)s"

# default exit value is 1, for error.  We need to set explicitly to 0 for
# non-error conditions.
EXIT_VAL=1

# --------------------------------------------------------------------
#
# idle_checker is running in the background, and will terminate the wrapper
# shell if it is idle for longer than TIMEOUT seconds
#
\trap cleanup_handler QUIT TERM EXIT
# trap idle_handler ALRM
\trap '' ALRM

cleanup_handler (){
  cmd_quit $IDLE
}

idle_handler (){
  cmd_quit TIMEOUT
}

idle_checker () {

  ppid=$1

  while true
  do
    \sleep $TIMEOUT

    if test -e "$BASE/quit.$ppid" 
    then
      \rm   -f  "$BASE/quit.$ppid" 
      EXIT_VAL=0
      exit 0
    fi

    if test -e "$BASE/idle.$ppid"
    then
      /bin/kill -s ALRM $ppid >/dev/null 2>&1
      \rm   -f  "$BASE/idle.$ppid" 
      exit 0
    fi

    \touch "$BASE/idle.$ppid"
  done
}

# --------------------------------------------------------------------
#
# When sending command stdout and stderr back, we encode into 
# hexadecimal via od, to keep the protocol simple.  This is done by 
# the 'encode' function which sets 'ENCODED' to the result of that 
# conversion for all given string parameters.  For completeness, we 
# also give the matching 'decode' function, although we don't use it
# in this shell wrapper script itself.  'decode' consumes the output 
# of 'encode' and stores the resulting string in 'DECODED'.  Any 
# elements for which decoding fails are complained about in 'RETVAL', 
# which remains otherwise empty on successful decoding.
#
encode () {
  export ENCODED="`echo \"$*\" | od -t x1 -A n #| cut -c 2- | tr -d ' \n'`"
  echo $ENCODED
}

decode () {
  CODE=""
  SKIPPED=""
  RETVAL=""
  for word in $*; do
    case "$word" in 
      [0-9a-f][0-9a-f] )
        CODE="$CODE\x$word"
        ;;
      * )
        SKIPPED="$SKIPPED $word"
        ;;
    esac
  done
  DECODED=`/usr/bin/printf "$CODE"`
  if ! test -z "$SKIPPED"; then
    RETVAL="skip decoding of [$SKIPPED ]"
  fi
}



# --------------------------------------------------------------------
#
# it is suprisingly difficult to get seconds since epoch in POSIX -- 
# 'date +%%s' is a GNU extension...  Anyway, awk to the rescue! 
#
timestamp () {
  TIMESTAMP=`\awk 'BEGIN{srand(); print srand()}'`
}


# --------------------------------------------------------------------
# ensure that a given job id points to a viable working directory
verify_dir () {
  if test -z $1 ;            then ERROR="no pid given";        return 1; fi
  DIR="$BASE/$1"
  if ! test -d "$DIR";       then ERROR="pid $1 not known";    return 1; fi
}


# --------------------------------------------------------------------
# ensure that given job id has valid pid file
verify_pid () {
  verify_dir $1
  if ! test -r "$DIR/rpid";  then ERROR="pid $1 has no process id"; return 1; fi
}


# --------------------------------------------------------------------
# ensure that given job id has valid state file
verify_state () {
  verify_dir $1
  if ! test -r "$DIR/state"; then ERROR="pid $1 has no state"; return 1; fi
}


# --------------------------------------------------------------------
# ensure that given job id has valid stdin file
verify_in () {
  verify_dir $1
  if ! test -r "$DIR/in";    then ERROR="pid $1 has no stdin"; return 1; fi
}


# --------------------------------------------------------------------
# ensure that given job id has valid stdout file
verify_out () {
  verify_dir $1
  if ! test -r "$DIR/out";   then ERROR="pid $1 has no stdout"; return 1; fi
}


# --------------------------------------------------------------------
# ensure that given job id has valid stderr file
verify_err () {
  verify_dir $1
  if ! test -r "$DIR/err";   then ERROR="pid $1 has no stderr"; return 1; fi
}


# --------------------------------------------------------------------
#
# create the monitor script, used by the command running routines.
#
create_monitor () {
  \cat > "$BASE/monitor.sh" <<EOT

  # create the monitor wrapper script once -- this is used by all job startup
  # scripts to actually run job.sh.  The script gets SAGA_PID as argument,
  # denoting the job to monitor.   The monitor will write 3 pids to a named pipe
  # (listened to by the wrapper):
  #
  #   rpid: pid of shell running the job 
  #   mpid: pid of this monitor.sh instance (== pid of process group for cancel)
  export SAGA_PID="\$1"
  shift
  DIR="\$*"
  NOTIFICATIONS="$NOTIFICATIONS"

  # subscript which represents the job.  The 'exec' call will replace the
  # script's shell instance with the job executable, leaving the I/O
  # redirections intact.
  \\touch "\$DIR/in"

  (
    \\printf  "RUNNING \\n"             >> "\$DIR/state"
    \\printf  "\$SAGA_PID:RUNNING: \\n" >> "\$NOTIFICATIONS"
    \\exec /bin/sh "\$DIR/cmd"   < "\$DIR/in" > "\$DIR/out" 2> "\$DIR/err"
  ) 1> /dev/null 2>/dev/null 3</dev/null &

  RPID=\$!
  MPID=\$\$

  \\printf "\$RPID\\n" >  "\$DIR/rpid"  # real job id
  \\printf "\$MPID\\n" >  "\$DIR/mpid"  # monitor pid
  

  # we don't care when the wrapper sees these, print can hang forever as far as
  # we care...
  ( \\printf "OK\\n" > "\$DIR/fifo" & )
  

  while true
  do
    \\wait \$RPID
    retv=\$?

    # if wait failed for other reason than job finishing, i.e. due to
    # suspend/resume, then we need to wait again, otherwise we are done
    # waiting...
    if test -e "\$DIR/suspended"
    then
      \\rm -f "\$DIR/suspended"
      # need to wait again
      continue
      printf "\$SAGA_PID:SUSPENDED: \n" >> "$NOTIFICATIONS"
    fi

    if test -e "\$DIR/resumed"
    then
      \\rm -f "\$DIR/resumed"
      # need to wait again
      printf "\$SAGA_PID:RESUMED: \n" >> "$NOTIFICATIONS"
      continue
    fi

    STOP=\`\\awk 'BEGIN{srand(); print srand()}'\`
    \\printf "STOP  : \$STOP\\n"  >> "\$DIR/stats"

    # evaluate exit val
    \\printf "\$retv\\n" > "\$DIR/exit"

    test   "\$retv" -eq 0  && \\printf            "DONE   \\n" >> "\$DIR/state"
    test   "\$retv" -eq 0  || \\printf            "FAILED \\n" >> "\$DIR/state"

    test   "\$retv" -eq 0  && \\printf "\$SAGA_PID:DONE:\$retv   \\n" >> "\$NOTIFICATIONS"
    test   "\$retv" -eq 0  || \\printf "\$SAGA_PID:FAILED:\$retv \\n" >> "\$NOTIFICATIONS"


    # done waiting
    break
  done

  exit

EOT

}


# --------------------------------------------------------------------
#
# list all job IDs
#
cmd_monitor () {

  # 'touch' to make sure the file exists, and use '-n 0' so that we don't 
  # read old notifications'
  # NOTE: tail complains on inotify handle shortage, and then continues 
  #       by using pulling.  We redirect stderr to /dev/null -- lets pray 
  #       that we don't miss any other notifications... :/
  \touch        "$NOTIFICATIONS"
  \tail -f -n 0 "$NOTIFICATIONS" 2>/dev/null

  # if tail dies for some reason, make sure the shell goes down
  \printf "EXIT\n"
  ERROR="EXIT"
  true
}


# --------------------------------------------------------------------
#
# run a job in the background.  Note that the returned job ID is actually the
# pid of the shell process which wraps the actual job, monitors its state, and
# serves its I/O channels.  The actual job id is stored in the 'pid' file in the
# jobs working directory.
#
# Note that the actual job is not run directly, but via nohup.  Otherwise all
# jobs would be canceled as soon as this master script finishes...
#
# Note further that we perform a double fork, effectively turning the monitor
# into a daemon.  That provides a speedup of ~300 percent, as the wait in 
# cmd_run now will return very quickly (it just waits on the second fork).  
# We can achieve near same performance be removing the wait, but that will 
# result in one zombie per command, which sticks around as long as the wrapper 
# script itself lives.
#
# Note that the working directory is created on the fly.  As the name of the dir
# is the pid, it must be unique -- we thus purge whatever trace we find of an
# earlier directory of the same name.
#
#
# Known limitations:
#
# The script has a small race condition, between starting the job (the 'nohup'
# line), and the next line where the jobs now known pid is stored away.  I don't
# see an option to make those two ops atomic, or resilient against system
# failure - so, in worst case, you might get a running job for which the job id
# is not stored (i.e. not known).
#
# Also, the line after is when the job state is set to 'Running' -- we can't
# really do that before, but on failure, in the worst case, we might have a job
# with known job ID which is not marked as running.
#
# Bottom line: full disk will screw with state consistency -- which is no
# surprise really...

cmd_run () {
  #
  # do a double fork to avoid zombies (need to do a wait in this process)


  cmd_run2 "$@" &

  SAGA_PID=$!      # this is the (SAGA-level) job id!
  \wait $SAGA_PID  # this will return very quickly -- look at cmd_run2... ;-)

  if test "$SAGA_PID" = '0'  
  then
    # some error occured, assume RETVAL is set
    ERROR="NOK"
    return
  fi

  # success
  RETVAL=$SAGA_PID 

  # we have to wait though 'til the job enters RUNNING (this is a sync job
  # startup)
  DIR="$BASE/$SAGA_PID"

  while true
  do
    \grep "RUNNING" "$DIR/state" && break
    \sleep 0  # sleep 0 will wait for just some millisecs
  done
}


cmd_run2 () {
  # this is the second part of the double fork -- run the actual workload in the
  # background and return - voila!  Note: no wait here, as the spawned script is
  # supposed to stay alive with the job.
  #
  # NOTE: we could, in principle, separate SUBMIT from RUN -- in this case, move
  # the job into NEW state.

  # turn off debug tracing -- stdout interleaving will mess with parsing.
  set +x 

  SAGA_PID=`sh -c '\printf "$PPID"'`
  DIR="$BASE/$SAGA_PID"

  timestamp
  START=$TIMESTAMP

  test -d "$DIR"            && \rm    -rf "$DIR"     # re-use old pid if needed
  test -d "$DIR"            || \mkdir -p  "$DIR"  || (RETVAL="cannot use job id"; return 0)
  \printf "START : $START\n"  > "$DIR/stats"
  \printf "NEW \n"           >> "$DIR/state"

  cmd_run_process "$SAGA_PID" "$@" &
  DAEMON_PID=$!      # this is the (SAGA-level) job id!
  \wait $DAEMON_PID   # this will return very quickly -- look at cmd_run2... ;-)
  return $!
}


cmd_run_process () {
  # this command runs the job.  PPID will point to the id of the spawning
  # script, which, coincidentally, we designated as job ID -- nice:
  SAGA_PID=$1
  shift

  DIR="$BASE/$SAGA_PID"

  \mkfifo "$DIR/fifo"           # to communicate with the monitor
  \printf "$*\n" >  "$DIR/cmd"  # job to run by the monitor

  # start the monitor script, which makes sure
  # that the job state is properly watched and captured.
  # The monitor script is ran asynchronously, so that its
  # lifetime will not be bound to the manager script lifetime.  Also, it runs in
  # an interactive shell, i.e. in a new process group, so that we can signal the
  # monitor and the actual job processes all at once (think suspend, cancel).
  ( /bin/sh -i -c "sh $BASE/monitor.sh  $SAGA_PID \"$DIR\" 2>&1 > \"$DIR/monitor.log\" & exit" )

  \read -r TEST < "$DIR/fifo"
  \rm -rf $DIR/fifo

  exit
}


cmd_lrun () {
  # LRUN allows to run shell commands which span more than one line.
  CMD=""
  # need IFS to preserve white space,
  OLDIFS=$IFS
  IFS=
  while \read -r IN
  do
    if test "$IN" = "LRUN_EOT "
    then
      break
    fi
    CMD="$CMD$IN\n"
  done
  IFS=$OLDIFS
  cmd_run "$CMD"
}

# --------------------------------------------------------------------
#
# inspect job state
#
cmd_state () {
  verify_state $1 || return

  DIR="$BASE/$1"
  RETVAL=`\grep -e ' $' "$DIR/state" | \tail -n 1 | \tr -d ' '`
  if test "$RETVAL" = ""
  then
    RETVAL=UNKNOWN
  fi
}


# --------------------------------------------------------------------
#
# retrieve job stats
#
cmd_stats () {
  # stats are only defined for jobs in some state
  verify_state $1 || return

  DIR="$BASE/$1"
  STATE=`\grep -e ' $' "$DIR/state" | \tail -n 1 | \tr -d ' '`
  RETVAL="STATE : $STATE\n"
  RETVAL="$RETVAL\n`\cat $DIR/stats`\n"
}


# --------------------------------------------------------------------
#
# wait for job to finish.  Arguments are pid, and time to wait in seconds
# (forever by default).  FIXME: timeout not yet implemented
#
cmd_wait () {

  while true
  do
    cmd_state $1

    case "$RETVAL" in
      DONE      ) return ;;
      FAILED    ) return ;;
      CANCELED  ) return ;;
      NEW       )        ;;
      RUNNING   )        ;;
      SUSPENDED )        ;;
      UNKNOWN   )        ;;   # FIXME: should be an error?
      *         ) ERROR="NOK - invalid state '$RETVAL'"; return ;;  
    esac

    \sleep 1
  done
}


# --------------------------------------------------------------------
#
# get exit code
#
cmd_result () {
  verify_state $1 || return

  DIR="$BASE/$1"
  state=`\grep -e ' $' "$DIR/state" | \tail -n 1 | \tr -d ' '`

  if test "$state" != "DONE" -a "$state" != "FAILED" -a "$state" != "CANCELED"
  then 
    ERROR="job $1 in incorrect state ($state != DONE|FAILED|CANCELED)"
    return
  fi

  if ! test -r "$DIR/exit"
  then
    ERROR="job $1 in incorrect state -- no exit code available"
  fi

  RETVAL=`\cat "$DIR/exit"`
}


# --------------------------------------------------------------------
#
# suspend a running job
#
cmd_suspend () {
  verify_state $1 || return
  verify_pid   $1 || return

  DIR="$BASE/$1"
  state=`\grep -e ' $' "$DIR/state" | \tail -n 1 | \tr -d ' '`
  rpid=`\cat "$DIR/rpid"`

  if ! test "$state" = "RUNNING"
  then
    ERROR="job $1 in incorrect state ($state != RUNNING)"
    return
  fi

  \touch "$DIR/suspended"
  RETVAL=`/bin/kill -STOP $rpid 2>&1`
  ECODE=$?

  if test "$ECODE" = "0"
  then
    \printf "SUSPENDED \n" >>  "$DIR/state"
    \printf "$state \n"    >   "$DIR/state.susp"
    RETVAL="$1 suspended"
  else
    \rm -f   "$DIR/suspended"
    ERROR="suspend failed ($ECODE): $RETVAL"
  fi

}


# --------------------------------------------------------------------
#
# resume a suspended job
#
cmd_resume () {
  verify_state $1 || return
  verify_pid   $1 || return

  DIR="$BASE/$1"
  state=`\grep -e ' $' "$DIR/state" | \tail -n 1 | \tr -d ' '`
  rpid=`\cat "$DIR/rpid"`

  if ! test "$state" = "SUSPENDED"
  then
    ERROR="job $1 in incorrect state ($state != SUSPENDED)"
    return
  fi

  \touch   "$DIR/resumed"
  RETVAL=`/bin/kill -CONT $rpid 2>&1`
  ECODE=$?

  if test "$ECODE" = "0"
  then
    test -s "$DIR/state.susp" || \printf "RUNNING \n" >  "$DIR/state.susp"
    \cat    "$DIR/state.susp"                         >> "$DIR/state"
    \rm  -f "$DIR/state.susp"
    RETVAL="$1 resumed"
  else
    \rm  -f "$DIR/resumed"
    ERROR="resume failed ($ECODE): $RETVAL"
  fi

}


# --------------------------------------------------------------------
#
# kill a job, and set state to canceled
#
cmd_cancel () {
  verify_state $1 || return
  verify_pid   $1 || return

  DIR="$BASE/$1"


  rpid=`\cat "$DIR/rpid"`
  mpid=`\cat "$DIR/mpid"`

  # first kill monitor, so that it does not interfer with state management
  /bin/kill -TERM $mpid 2>/dev/null
  /bin/kill -KILL $mpid 2>/dev/null

  # now make sure that job did not reach final state before monitor died
  state=`\grep -e ' $' "$DIR/state" | \tail -n 1 | \tr -d ' '`
  if test "$state" = "FAILED" -o "$state" = "DONE" -o "$state" = "CANCELED"
  then
    ERROR="job $1 in incorrect state ('$state' = 'DONE|FAILED|CANCELED')"
    return
  fi

  # now kill the job process group, and to be sure also the job shell
  /bin/kill -TERM $KILL_DASHES -$mpid # this is the important one...
  /bin/kill -KILL $KILL_DASHES -$mpid 2>/dev/null
  /bin/kill -TERM               $rpid 2>/dev/null
  /bin/kill -KILL               $rpid 2>/dev/null

  # FIXME: how can we check for success?  ps?
  \printf "CANCELED \n" >> "$DIR/state"
  RETVAL="$1 canceled"
}


# --------------------------------------------------------------------
#
# feed given string to job's stdin stream
#
cmd_stdin () {
  verify_in $1 || return

  DIR="$BASE/$1"
  shift
  \printf "$*" >> "$DIR/in"
  RETVAL="stdin refreshed"
}


# --------------------------------------------------------------------
#
# print encoded string of job's stdout
#
cmd_stdout () {
  verify_out $1 || return

  DIR="$BASE/$1"
  RETVAL=`cat "$DIR/out" | od -t x1 -A n #| cut -c 2- | tr -d ' \n'`
}


# --------------------------------------------------------------------
#
# print uuencoded string of job's stderr
#
cmd_stderr () {
  verify_err $1 || return

  DIR="$BASE/$1"
  RETVAL=`cat "$DIR/err" | od -t x1 -A n #| cut -c 2- | tr -d ' \n'`
}


# --------------------------------------------------------------------
#
# list all job IDs
#
cmd_list () {
  RETVAL=`(\cd "$BASE" ; \ls -C1 -d */ 2>/dev/null) | \cut -f 1 -d '/'`
}


# --------------------------------------------------------------------
#
# purge working directories of given jobs 
# default (no job id given): purge all final jobs older than 1 day
#
cmd_purge () {

  if ! test -z "$1"
  then
    DIR="$BASE/$1"
    \rm -rf "$DIR"
    RETVAL="purged $1"
  else
    for d in `\grep -l -e 'DONE' -e 'FAILED' -e 'CANCELED' "$BASE"/*/state 2>/dev/null`
    do
      dir=`dirname "$d"`
      id=`basename "$dir"`
<<<<<<< HEAD
      \rm -rf "$BASE/$id" >/dev/null 2>&1
      \rm -f  "$NOTIFICATIONS"
      \touch  "$NOTIFICATIONS"
=======
      \find  "$BASE/$id" -type f -mtime +1 -exec rm -f {} \;
      \rmdir "$BASE/$id" >/dev/null 2>&1
>>>>>>> 97f2c838
    done
    RETVAL="purged finished jobs"
  fi
}


# --------------------------------------------------------------------
#
# purge tmp files for bulks etc.
#
cmd_purge_tmps () {

  \rm -f "$BASE"/bulk.*
  \rm -f "$BASE"/idle.*
  \rm -f "$BASE"/quit.*
  \find  "$BASE" -type d -mtime +30 -exec rm -rf {} \;
  \find  "$BASE" -type f -mtime +30 -exec rm -rf {} \;
  RETVAL="purged tmp files"
}


# --------------------------------------------------------------------
#
# quit this script gracefully
#
cmd_quit () {

  if test "$1" = "TIMEOUT"
  then
    \printf "IDLE TIMEOUT\n"
    \touch "$BASE/timed_out.$$"
    EXIT_VAL=2
  else
    \touch "$BASE/quit.$$"
  fi

  # kill idle checker
  /bin/kill $1 >/dev/null 2>&1
  \rm -f "$BASE/idle.$$"

  # clean bulk file and other temp files
  \rm -f bulk.$$

  # restore shell echo
  \stty echo    >/dev/null 2>&1
  \stty echonl  >/dev/null 2>&1

  exit $EXIT_VAL
}


# --------------------------------------------------------------------
#
# main even loop -- wait for incoming command lines, and react on them
#
listen() {

  # report our own pid
  if ! test -z $1; then
    \printf "PID: $$\n" # FIXME: this should be $1
  fi

  # interprete new base dir
  if ! test -z $2; then
    BASE="$2"
    NOTIFICATIONS="$BASE/notifications"
  fi

  # make sure the base has a monitor script....
  create_monitor


  # we need our home base cleaned
  test -d "$BASE" || \mkdir -p  "$BASE"  || exit 1
  \touch  "$BASE/bulk.$$"
  \rm  -f "$BASE/bulk.$$"
  \touch  "$BASE/bulk.$$"

  # set up monitoring fifo
  if ! test -f "$NOTIFICATIONS"
  then
    \touch "$NOTIFICATIONS"
  fi

  # make sure we get killed when idle
  idle_checker $$ 1>/dev/null 2>/dev/null 3</dev/null &
  IDLE=$!

  # prompt for commands...
  \printf "PROMPT-0->\n"

  # and read those from stdin
  OLDIFS=$IFS
  IFS=
  while \read -r CMD ARGS
  do

    # check if we start or finish a bulk
    case $CMD in
      BULK     ) IN_BULK=1
                 BULK_ERROR="OK"
                 BULK_EXITVAL="0"
                 ;;
      BULK_RUN ) IN_BULK=""
                 \printf "BULK_EVAL\n" >> "$BASE/bulk.$$"
                 ;;
      *        ) \echo   "$CMD $ARGS"  >> "$BASE/bulk.$$"
                 ;;
    esac

    if ! test -z "$IN_BULK"
    then
      # continue to collect bulk commands
      continue
    fi

    # no more bulk collection (if there ever was any) -- execute the collected
    # command lines.
    IFS=$OLDIFS
    while \read -r CMD ARGS
    do

      # reset err state for each command
      ERROR="OK"
      RETVAL=""

      # simply invoke the right function for each command, or complain if command
      # is not known
      case $CMD in
        MONITOR   ) cmd_monitor "$ARGS"  ;;
        RUN       ) cmd_run     "$ARGS"  ;;
        LRUN      ) cmd_lrun    "$ARGS"  ;;
        SUSPEND   ) cmd_suspend "$ARGS"  ;;
        RESUME    ) cmd_resume  "$ARGS"  ;;
        CANCEL    ) cmd_cancel  "$ARGS"  ;;
        RESULT    ) cmd_result  "$ARGS"  ;;
        STATE     ) cmd_state   "$ARGS"  ;;
        STATS     ) cmd_stats   "$ARGS"  ;;
        WAIT      ) cmd_wait    "$ARGS"  ;;
        STDIN     ) cmd_stdin   "$ARGS"  ;;
        STDOUT    ) cmd_stdout  "$ARGS"  ;;
        STDERR    ) cmd_stderr  "$ARGS"  ;;
        LIST      ) cmd_list    "$ARGS"  ;;
        PURGE     ) cmd_purge   "$ARGS"  ;;
        QUIT      ) cmd_quit    "$IDLE"  ;;
        NOOP      ) ERROR="NOOP"         ;;
        BULK_EVAL ) ERROR="$BULK_ERROR"
                    RETVAL="BULK COMPLETED"
                    test "$ERROR" = OK || false
                    ;;
        *         ) RETVAL=$($CMD $ARGS 2>&1) || ERROR="NOK - command '$CMD' failed" ;;
      esac

      EXITVAL=$?

      # the called function will report state and results in 'ERROR' and 'RETVAL'
      if test "$ERROR" = "OK"; then
        \printf "OK\n"
        \printf "$RETVAL\n"
      elif test "$ERROR" = "NOOP"; then
        # nothing
        true
      elif test "$ERROR" = "EXIT"; then
        exit
      else
        \printf "ERROR\n"
        \printf "$ERROR\n"
        \printf "$RETVAL\n"
        BULK_ERROR="NOK - bulk error '$ERROR'"  # a single error spoils the bulk
        BULK_EXITVAL="$EXITVAL"
      fi

      # we did hard work - make sure we are not getting killed for idleness!
      \rm -f "$BASE/idle.$$"

      # well done - prompt for next command (even in bulk mode, for easier
      # parsing and EXITVAL communication)
      \printf "PROMPT-$EXITVAL->\n"

    # closing thye read loop for the bulk data file
    done < "$BASE/bulk.$$"

    # empty the bulk data file
    \rm -f "$BASE/bulk.$$"

    # next main loop read needs IFS reset again
    OLDIFS=$IFS
    IFS=

  done
}


# --------------------------------------------------------------------
#
# run the main loop -- that will live forever, until a 'QUIT' command is
# encountered.
#
# The first arg to wrapper.sh is the id of the spawning shell, which we need to
# report, if given
#
\stty -echo   2> /dev/null
\stty -echonl 2> /dev/null

# FIXME: this leads to timing issues -- disable for benchmarking
if test "$PURGE_ON_START" = "True"
then
  cmd_purge
  cmd_purge_tmps
fi

listen $*
#
# --------------------------------------------------------------------

# vim: tabstop=2 expandtab shiftwidth=2 softtabstop=2
<|MERGE_RESOLUTION|>--- conflicted
+++ resolved
@@ -695,14 +695,10 @@
     do
       dir=`dirname "$d"`
       id=`basename "$dir"`
-<<<<<<< HEAD
-      \rm -rf "$BASE/$id" >/dev/null 2>&1
-      \rm -f  "$NOTIFICATIONS"
-      \touch  "$NOTIFICATIONS"
-=======
-      \find  "$BASE/$id" -type f -mtime +1 -exec rm -f {} \;
-      \rmdir "$BASE/$id" >/dev/null 2>&1
->>>>>>> 97f2c838
+      \find  "$BASE/$id"      -type f -mtime +1 -exec rm -f {} \;
+      \rmdir "$BASE/$id"      >/dev/null 2>&1
+      \find  "$NOTIFICATIONS" -type f -mtime +1 -exec rm -f {} \;
+      \touch "$NOTIFICATIONS"
     done
     RETVAL="purged finished jobs"
   fi
