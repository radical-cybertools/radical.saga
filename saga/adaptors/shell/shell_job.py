--- conflicted
+++ resolved
@@ -861,20 +861,13 @@
         for line in lines :
 
             try :
-<<<<<<< HEAD
                 pid    = int(line.strip ())
                 job_id = "[%s]-[%s]" % (self.rm, pid)
                 job_ids.append (job_id)
-=======
-                pid = int(line.strip ())
->>>>>>> a73ee5f2
 
             except Exception as e:
                 self._logger.debug ("Ignore ill-formatted job id (%s) (%s)" % (line, e))
                 continue
-
-            job_id = "[%s]-[%s]" % (self.rm, pid)
-            self._ids.append (job_id)
 
         return job_ids
    
