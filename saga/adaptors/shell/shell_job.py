--- conflicted
+++ resolved
@@ -491,10 +491,6 @@
 
         # TODO: replace some constants in the script with values from config
         # files, such as 'timeout' or 'purge_on_quit' ...
-<<<<<<< HEAD
-=======
-        src = shell_wrapper._WRAPPER_SCRIPT
->>>>>>> abea67c2
         tgt = ".saga/adaptors/shell_job/wrapper.sh"
 
         # lets check if we actually need to stage the wrapper script.  We need
