
__author__    = "Andre Merzky, Ole Weidner"
__copyright__ = "Copyright 2012-2013, The SAGA Project"
__license__   = "MIT"


""" shell based job adaptor implementation """

import saga.utils.pty_shell

import saga.adaptors.base
import saga.adaptors.cpi.job

from   saga.job.constants import *

import re
import time
import threading

import shell_wrapper

SYNC_CALL  = saga.adaptors.cpi.decorators.SYNC_CALL
ASYNC_CALL = saga.adaptors.cpi.decorators.ASYNC_CALL


# ------------------------------------------------------------------------------
#
class _job_state_monitor (threading.Thread) :
    """ thread that periodically monitors job states """

    # --------------------------------------------------------------------------
    #
    def __init__ (self, js, channel, rm, logger) :

        self.js      = js
        self.channel = channel
        self.rm      = rm 
        self.logger  = logger
        self.stop    = False
        self.events  = dict()

        super (_job_state_monitor, self).__init__ ()

        self.setDaemon (True)


    # --------------------------------------------------------------------------
    #
    def finalize (self) :

        self.stop = True


    # --------------------------------------------------------------------------
    #
    def run (self) :

        MONITOR_READ_TIMEOUT = 1.0   # check for stop signal now and then

        try:

            self.channel.run_async ("MONITOR")

            while self.channel.alive () :

                idx, out = self.channel.find (['\n'], timeout=MONITOR_READ_TIMEOUT)

                line = out.strip ()

                if  not line :

                    # just a read timeout, i.e. an opportiunity to check for
                    if  self.stop :
                        self.logger.debug ("stop monitoring")
                        return
                    pass


                elif line == 'EXIT' or line == "Killed" :
                    self.logger.error ("monitoring channel failed -- disable notifications")
                    return


                elif not ':' in line :
                    self.logger.warn ("monitoring channel noise: %s" % line)


                else :
                    job_pid, state, data = line.split (':', 2)
                    job_id = "[%s]-[%s]" % (self.rm, job_pid)

                    state = self.js._adaptor.string_to_state (state)

                    try :
                        job = self.js.get_job (job_id, no_reconnect=True)

                        if  not job :
                            # job not yet known -- keep event for later
                            if  not job_id in self.events :
                                self.events[job_id] = list()
                            self.events[job_id].append (state)

                        else :

                            # check for previous events :
                            if  job_id in self.events :
                                for event in self.events[job_id] :
                                    job._adaptor._set_state (event)
                                del (self.events[job_id])
                            job._adaptor._set_state (state)


                    except saga.DoesNotExist as e :
                        self.logger.error ("event for unknown job '%s'" % job_id)


        except Exception as e:

            self.logger.error ("Exception in job monitoring thread: %s" % e)
            self.logger.error ("Cancel job monitoring for %s" % self.rm)


# --------------------------------------------------------------------
#
# strip white space from a string, and hex-decode the remaining characters.
# This must be applied to stdout/stderr data returned from the shell wrapper.
#
def _decode (data) :

    elem = ""
    code = ""
    
    for c in data :
    
        if  c in ['0','1','2','3','4','5','6','7','8','9','a','b','c','d','e','f'] :
            code += c
        elif c not in [' ', '\n'] :
            raise saga.BadParameter("Cannot decode '%s' in data (%s)" % (c, data))
    
    return code.decode ('hex')


# --------------------------------------------------------------------
# the adaptor name
#
_ADAPTOR_NAME          = "saga.adaptor.shell_job"
_ADAPTOR_SCHEMAS       = ["fork", "local", "ssh", "gsissh"]
_ADAPTOR_OPTIONS       = [
    { 
    'category'         : 'saga.adaptor.shell_job',
    'name'             : 'enable_notifications', 
    'type'             : bool, 
    'default'          : False,
    'valid_options'    : [True, False],
    'documentation'    : '''Enable support for job state notifications.  Note that
                          enabling this option will create a local thread, a remote 
                          shell process, and an additional network connection.
                          In particular for ssh/gsissh where the number of
                          concurrent connections is limited to 10, this
                          effectively halfs the number of available job service
                          instances per remote host.''',
    'env_variable'     : None
    },
    { 
    'category'         : 'saga.adaptor.shell_job',
    'name'             : 'purge_on_start', 
    'type'             : bool, 
    'default'          : True,
    'valid_options'    : [True, False],
    'documentation'    : '''Purge job information (state, stdio, ...) for all
                          jobs which are in final state when starting the job
                          service instance.  Note that this will purge *all*
                          suitable jobs, including the ones managed by another,
                          live job service instance.''',
    'env_variable'     : None
    }
]

# --------------------------------------------------------------------
# the adaptor capabilities & supported attributes
#
_ADAPTOR_CAPABILITIES  = {
    "jdes_attributes"  : [saga.job.EXECUTABLE,
                          saga.job.ARGUMENTS,
                          saga.job.ENVIRONMENT,
                          saga.job.WORKING_DIRECTORY,
                          saga.job.INPUT,
                          saga.job.OUTPUT,
                          saga.job.ERROR,
                          saga.job.WALL_TIME_LIMIT, # TODO: 'hot'-fix for BigJob - implement properly
                          saga.job.TOTAL_CPU_COUNT, # TODO: 'hot'-fix for BigJob - implement properly
                          saga.job.SPMD_VARIATION,  # TODO: 'hot'-fix for BigJob - implement properly
                         ],
    "job_attributes"   : [saga.job.EXIT_CODE,
                          saga.job.EXECUTION_HOSTS,
                          saga.job.CREATED,
                          saga.job.STARTED,
                          saga.job.FINISHED],
    "metrics"          : [saga.job.STATE, 
                          saga.job.STATE_DETAIL],
    "contexts"         : {"ssh"      : "public/private keypair",
                          "x509"     : "X509 proxy for gsissh",
                          "userpass" : "username/password pair for ssh"}
}

# --------------------------------------------------------------------
# the adaptor documentation
#
_ADAPTOR_DOC           = {
    "name"             : _ADAPTOR_NAME,
    "cfg_options"      : _ADAPTOR_OPTIONS, 
    "capabilities"     : _ADAPTOR_CAPABILITIES,
    "description"      : """ 
        The Shell job adaptor. This adaptor uses the sh command line tools (sh,
        ssh, gsissh) to run local and remote jobs.  The adaptor expects the
        login shell on the target host to be POSIX compliant.  However, one can
        also specify a custom POSIX shell via the resource manager URL, like::

          js = saga.job.Service ("ssh://remote.host.net/bin/sh")

        Note that custom shells in many cases will find a different environment
        than the users default login shell!


        Known Limitations:
        ******************

          * number of system pty's are limited:  each job.service object bound
            to this adaptor will use 2 pairs of pty pipes.  Systems usually
            limit the number of available pty's to 1024 .. 4096.  Given that
            other process also use pty's , that gives a hard limit to the number
            of object instances which can be created concurrently.  Hitting the
            pty limit will cause the following error message (or similar)::

              NoSuccess: pty_allocation or process creation failed (ENOENT: no more ptys)

            This limitation comes from saga.utils.pty_process.  On Linux
            systems, the utilization of pty's can be monitored::

               echo "allocated pty's: `cat /proc/sys/kernel/pty/nr`"
               echo "available pty's: `cat /proc/sys/kernel/pty/max`"


          * number of ssh connections are limited: sshd's default configuration,
            which is in place on many systems, limits the number of concurrent
            ssh connections to 10 per user -- beyond that, connections are
            refused with the following error::

              NoSuccess: ssh_exchange_identification: Connection closed by remote host

            As the communication with the ssh channel is unbuffered, the
            dropping of the connection will likely cause this error message to
            be lost.  Instead, the adaptor will just see that the ssh connection
            disappeared, and will issue an error message similar to this one::

              NoSuccess: read from pty process failed (Could not read line - pty process died)

 
          * number of processes are limited: the creation of an job.service
            object will create one additional process on the local system, and
            two processes on the remote system (ssh daemon clone and a shell
            instance).  Each remote job will create three additional processes:
            two for the job instance itself (double fork), and an additional
            process which monitors the job for state changes etc.  Additional
            temporary processes may be needed as well.  

            While marked as 'obsolete' by POSIX, the `ulimit` command is
            available on many systems, and reports the number of processes
            available per user (`ulimit -u`)

            On hitting process limits, the job creation will fail with an error
            similar to either of these::
            
              NoSuccess: failed to run job (/bin/sh: fork: retry: Resource temporarily unavailable)
              NoSuccess: failed to run job -- backend error

          * number of files are limited, as is disk space: the job.service will
            
            keep job state on the remote disk, in ``~/.saga/adaptors/shell_job/``.
            Quota limitations may limit the number of files created there,
            and/or the total size of that directory.  

            On quota or disk space limits, you may see error messages similar to
            the following ones::
            
              NoSuccess: read from pty process failed ([Errno 5] Quota exceeded)
              NoSuccess: read from pty process failed ([Errno 5] Input/output error)
              NoSuccess: find from pty process [Thread-5] failed (Could not read - pty process died)
              


          * Other system limits (memory, CPU, selinux, accounting etc.) apply as
            usual.

          
          * thread safety: it is safe to create multiple :class:`job.Service`
            instances to the same target host at a time -- they should not
            interfere with each other, but ``list()`` will list jobs created by
            either instance (if those use the same target host user account).

            It is **not** safe to use the *same* :class:`job.Service` instance
            from multiple threads concurrently -- the communication on the I/O
            channel will likely get screwed up.  This limitation may be removed
            in future versions of the adaptor.  Non-concurrent (i.e. serialized)
            use should work as expected though.

        """,
    "example": "examples/jobs/localjob.py",
    "schemas"          : {"fork"   :"use /bin/sh to run jobs", 
                          "local"  :"alias for fork://", 
                          "ssh"    :"use ssh to run remote jobs", 
                          "gsissh" :"use gsissh to run remote jobs"}
}

# --------------------------------------------------------------------
# the adaptor info is used to register the adaptor with SAGA

_ADAPTOR_INFO          = {
    "name"             : _ADAPTOR_NAME,
    "version"          : "v0.1",
    "schemas"          : _ADAPTOR_SCHEMAS,
    "capabilities"     : _ADAPTOR_CAPABILITIES,
    "cpis"             : [
        { 
        "type"         : "saga.job.Service",
        "class"        : "ShellJobService"
        }, 
        { 
        "type"         : "saga.job.Job",
        "class"        : "ShellJob"
        }
    ]
}

###############################################################################
# The adaptor class

class Adaptor (saga.adaptors.base.Base):
    """ 
    This is the actual adaptor class, which gets loaded by SAGA (i.e. by the
    SAGA engine), and which registers the CPI implementation classes which
    provide the adaptor's functionality.
    """


    # ----------------------------------------------------------------
    #
    def __init__ (self) :

        saga.adaptors.base.Base.__init__ (self, _ADAPTOR_INFO, _ADAPTOR_OPTIONS)

        self.id_re = re.compile ('^\[(.*)\]-\[(.*?)\]$')
        self.opts  = self.get_config (_ADAPTOR_NAME)

        self.notifications  = self.opts['enable_notifications'].get_value ()
        self.purge_on_start = self.opts['purge_on_start'].get_value ()


    # ----------------------------------------------------------------
    #
    def sanity_check (self) :

        # FIXME: also check for gsissh

        pass


    # ----------------------------------------------------------------
    #
    def parse_id (self, id) :
        """
        Split the id '[rm]-[pid]' in its parts, and return them.

        The callee makes sure that the ID is set and valid.
        """

        match = self.id_re.match (id)

        if  not match or len (match.groups()) != 2 :
            raise saga.BadParameter ("Cannot parse job id '%s'" % id)

        return (match.group(1), match.group (2))


    # ----------------------------------------------------------------
    #
    def string_to_state (self, state_str) :

        state_str = state_str.strip ().lower ()

        return {'new'       : saga.job.NEW,
                'running'   : saga.job.RUNNING,
                'suspended' : saga.job.SUSPENDED,
                'done'      : saga.job.DONE,
                'failed'    : saga.job.FAILED,
                'canceled'  : saga.job.CANCELED
               }.get (state_str, saga.job.UNKNOWN)



###############################################################################
#
class ShellJobService (saga.adaptors.cpi.job.Service) :
    """ Implements saga.adaptors.cpi.job.Service """

    # ----------------------------------------------------------------
    #
    def __init__ (self, api, adaptor) :

        _cpi_base = super  (ShellJobService, self)
        _cpi_base.__init__ (api, adaptor)

        self.opts = {}
        self.opts['shell'] = None  # default to login shell


    # ----------------------------------------------------------------
    #
    def __del__ (self) :

        try :
            # FIXME: not sure if we should PURGE here -- that removes states which
            # might not be evaluated, yet.  Should we mark state evaluation
            # separately? 
            #   cmd_state () { touch $DIR/purgeable; ... }
            # When should that be done?

            self._logger.info ("adaptor %s : %s jobs" % (self, self.njobs))

            if  self.shell : 
             #  self.shell.run_sync  ("PURGE", iomode=None)
                self.shell.run_async ("QUIT")
                self.finalize (kill_shell=True)

            if  self.monitor : 
                self.finalize (kill_shell=True)

        except Exception as e :
          # print str(e)
            pass
    


    # ----------------------------------------------------------------
    #
    @SYNC_CALL
    def init_instance (self, adaptor_state, rm_url, session) :
        """ Service instance constructor """

        self.rm      = rm_url
        self.session = session
        self.jobs    = dict()
        self.njobs   = 0

        if  self.rm.path and self.rm.path != '/' and self.rm.path != '.' :
            self.opts['shell'] = self.rm.path

        # create and initialize connection for starting jobs
        self.shell   = saga.utils.pty_shell.PTYShell (self.rm, self.session, 
                                                      self._logger, opts=self.opts)
        self.channel = saga.utils.pty_shell.PTYShell (self.rm, self.session, 
                                                      self._logger, opts=self.opts)
        self.initialize ()

        # the monitoring thread - one per service instance.  We wait for
        # initialize to finish to make sure that the shell_wrapper is set
        # up...
        self.monitor = _job_state_monitor (js      = self,
                                           channel = self.channel, 
                                           rm      = self.rm, 
                                           logger  = self._logger)
        self.monitor.start ()

        return self.get_api ()


    # ----------------------------------------------------------------
    #
    def close (self) :

        if  self.monitor :
            self.monitor.finalize ()
            # we don't care about join, really

        if  self.shell :
            self.shell.finalize (True)


    # ----------------------------------------------------------------
    #
    def initialize (self) :

        # start the shell, find its prompt.  If that is up and running, we can
        # bootstrap our wrapper script, and then run jobs etc.

        # -- now stage the shell wrapper script, and run it.  Once that is up
        # and running, we can requests job start / management operations via its
        # stdio.

        base = "~/.saga/adaptors/shell_job"

        ret, out, _ = self.shell.run_sync (" mkdir -p %s" % base)
        if  ret != 0 :
            raise saga.NoSuccess ("host setup failed (%s): (%s)" % (ret, out))

        # TODO: replace some constants in the script with values from config
        # files, such as 'timeout' or 'purge_on_quit' ...
        tgt = ".saga/adaptors/shell_job/wrapper.sh"

        # lets check if we actually need to stage the wrapper script.  We need
        # an adaptor lock on this one.
        with self._adaptor._lock :

            ret, out, _ = self.shell.run_sync (" test -f %s" % tgt)
            if  ret != 0 :
                # yep, need to stage...
                src = shell_wrapper._WRAPPER_SCRIPT % ({ 'PURGE_ON_START' : str(self._adaptor.purge_on_start) })
                self.shell.write_to_remote (src, tgt)

        # ----------------------------------------------------------------------
        # we run the script.  In principle, we should set a new / different
        # prompt -- but, due to some strange and very unlikely coincidence, the
        # script has the same prompt as the previous shell... - go figure ;-)
        #
        # Note that we use 'exec' - so the script replaces the shell process.
        # Thus, when the script times out, the shell dies and the connection
        # drops -- that will free all associated resources, and allows for
        # a clean reconnect.
        # ret, out, _ = self.shell.run_sync (" exec sh %s/wrapper.sh" % base)
      
        # Well, actually, we do not use exec, as that does not give us good
        # feedback on failures (the shell just quits) -- so we replace it with
        # this poor-man's version...
        ret, out, _ = self.shell.run_sync (" /bin/sh %s/wrapper.sh $$" % base)

        # shell_wrapper.sh will report its own PID -- we use that to sync prompt
        # detection, too.
        if  ret != 0 :
            raise saga.NoSuccess ("failed to run bootstrap: (%s)(%s)" % (ret, out))

        id_pattern = re.compile ("\s*PID:\s+(\d+)\s*$")
        id_match   = id_pattern.search (out)

        if  not id_match :
            self.shell.run_async (" exit")
            self._logger.error   ("host bootstrap failed - no pid (%s)" % out)
            raise saga.NoSuccess ("host bootstrap failed - no pid (%s)" % out)

        # we actually don't care much about the PID :-P
        
        self._logger.debug ("got cmd prompt (%s)(%s)" % (ret, out.strip ()))


        # ----------------------------------------------------------------------
        # now do the same for the monitoring shell
        ret, out, _ = self.channel.run_sync (" /bin/sh %s/wrapper.sh $$" % base)

        # shell_wrapper.sh will report its own PID -- we use that to sync prompt
        # detection, too.
        if  ret != 0 :
            raise saga.NoSuccess ("failed to run bootstrap: (%s)(%s)" % (ret, out))

        id_pattern = re.compile ("\s*PID:\s+(\d+)\s*$")
        id_match   = id_pattern.search (out)

        if  not id_match :
            self.channel.run_async (" exit")
            self._logger.error     ("host bootstrap failed - no pid (%s)" % out)
            raise saga.NoSuccess   ("host bootstrap failed - no pid (%s)" % out)

        # we actually don't care much about the PID :-P
        
        self._logger.debug ("got mon prompt (%s)(%s)" % (ret, out.strip ()))


    # ----------------------------------------------------------------
    #
    def finalize (self, kill_shell = False) :

        if  kill_shell :
            if  self.shell :
                self.shell.finalize (kill_pty=True)


    
    # ----------------------------------------------------------------
    #
    #
    def _jd2cmd (self, jd) :

        exe = jd.executable
        arg = ""
        env = ""
        cwd = ""
        io  = ""

        if  jd.attribute_exists (ARGUMENTS) :
            for a in jd.arguments :
                arg += "%s " % a

        if  jd.attribute_exists (ENVIRONMENT) :
            for e in jd.environment :
                env += "export %s=%s; "  %  (e, jd.environment[e])

        if  jd.attribute_exists (WORKING_DIRECTORY) :
            cwd = "mkdir -p %s && cd %s && " % (jd.working_directory, jd.working_directory)

        if  jd.attribute_exists (INPUT) :
            io += "<%s " % jd.input

        if  jd.attribute_exists (OUTPUT) :
            io += "1>%s " % jd.output

        if  jd.attribute_exists (ERROR) :
            io += "2>%s " % jd.error

        cmd = "( %s%s( %s %s) %s)" % (env, cwd, exe, arg, io)

        return cmd

    # ----------------------------------------------------------------
    #
    #
    def _job_run (self, jd) :
        """ runs a job on the wrapper via pty, and returns the job id """

        cmd = self._jd2cmd (jd)
        ret = 1
        out = ""

        run_cmd  = ""
        use_lrun = False

        # simple one-liners use RUN, otherwise LRUN
        if not "\n" in cmd :
            run_cmd = "RUN %s\n" % cmd
        else :
            use_lrun = True
            run_cmd  = "BULK\nLRUN\n%s\nLRUN_EOT\nBULK_RUN\n" % cmd

        run_cmd = run_cmd.replace ("\\", "\\\\\\\\") # hello MacOS

        ret, out, _ = self.shell.run_sync (run_cmd)
        if  ret != 0 :
            raise saga.NoSuccess ("failed to run Job '%s': (%s)(%s)" % (cmd, ret, out))

        lines = filter (None, out.split ("\n"))
        self._logger.debug (lines)

        if  len (lines) < 2 :
            raise saga.NoSuccess ("Failed to run job (%s)" % lines)
        
      # for i in range (0, len(lines)) :
      #     print "%d: %s" % (i, lines[i])

        if lines[-2] != "OK" :
            raise saga.NoSuccess ("Failed to run Job (%s)" % lines)

        # FIXME: verify format of returned pid (\d+)!
        pid    = lines[-1].strip ()
        job_id = "[%s]-[%s]" % (self.rm, pid)

        self._logger.debug ("started job %s" % job_id)

        self.njobs += 1

        # before we return, we need to clean the 'BULK COMPLETED message from lrun
        if use_lrun :
            ret, out = self.shell.find_prompt ()
            if  ret != 0 :
                raise saga.NoSuccess ("failed to run multiline job '%s': (%s)(%s)" % (run_cmd, ret, out))

        return job_id
        

    # ----------------------------------------------------------------
    #
    #
    def _job_get_stats (self, id) :
        """ get the job stats from the wrapper shell """

        rm, pid     = self._adaptor.parse_id (id)
        ret, out, _ = self.shell.run_sync ("STATS %s\n" % pid)

        if  ret != 0 :
            raise saga.NoSuccess ("failed to get job stats for '%s': (%s)(%s)" \
                               % (id, ret, out))

        lines = filter (None, out.split ("\n"))
        self._logger.debug (lines)

        if lines[0] != "OK" :
            raise saga.NoSuccess ("failed to get valid job state for '%s' (%s)" % (id, lines))

        ret = {}
        for line in lines :
            if not ':' in line :
                continue

            key, val = line.split (":", 2)
            ret[key.strip ().lower ()] = val.strip ()

        return ret

        

    # ----------------------------------------------------------------
    #
    # TODO: this should also fetch the (final) state, to safe a hop
    #
    def _job_get_exit_code (self, id) :
        """ get the job's exit code from the wrapper shell """

        rm, pid = self._adaptor.parse_id (id)

        ret, out, _ = self.shell.run_sync ("RESULT %s\n" % pid)
        if  ret != 0 :
            raise saga.NoSuccess ("failed to get exit code for '%s': (%s)(%s)" \
                               % (id, ret, out))
            self._logger.warning ("failed to get exit code for '%s': (%s)(%s)" \
                               % (id, ret, out))
            return None

        lines = filter (None, out.split ("\n"))
        self._logger.debug (lines)

        if  len (lines) == 3 :
            # shell did not manage to do 'stty -echo'?
            del (lines[0])

        if  len (lines) != 2 :
            raise saga.NoSuccess ("failed to get exit code for '%s': (%s)" % (id, lines))
            self._logger.warning ("failed to get exit code for '%s': (%s)" % (id, lines))
            return None

        if lines[0] != "OK" :
            raise saga.NoSuccess ("failed to get exit code for '%s' (%s)" % (id, lines))
            self._logger.warning ("failed to get exit code for '%s' (%s)" % (id, lines))
            return None

        exit_code = lines[1].strip ()

        if not exit_code.isdigit () :
            return None

        return int(exit_code)
        

    # ----------------------------------------------------------------
    #
    # TODO: this should also cache state
    #
    def _job_suspend (self, id) :

        rm, pid = self._adaptor.parse_id (id)

        ret, out, _ = self.shell.run_sync ("SUSPEND %s\n" % pid)
        if  ret != 0 :
            raise saga.NoSuccess ("failed to suspend job '%s': (%s)(%s)" \
                               % (id, ret, out))


    # ----------------------------------------------------------------
    #
    # TODO: this should also cache state
    #
    def _job_resume (self, id) :

        rm, pid = self._adaptor.parse_id (id)

        ret, out, _ = self.shell.run_sync ("RESUME %s\n" % pid)
        if  ret != 0 :
            raise saga.NoSuccess ("failed to resume job '%s': (%s)(%s)" \
                               % (id, ret, out))


    # ----------------------------------------------------------------
    #
    # TODO: this should also fetch the (final) state, to safe a hop
    #
    def _job_cancel (self, id) :

        rm, pid = self._adaptor.parse_id (id)

        ret, out, _ = self.shell.run_sync ("CANCEL %s\n" % pid)
        if  ret != 0 :
            raise saga.NoSuccess ("failed to cancel job '%s': (%s)(%s)" \
                               % (id, ret, out))

        lines = filter (None, out.split ("\n"))
        self._logger.debug (lines)

        if  len (lines) == 3 :
            # shell did not manage to do 'stty -echo'?
            del (lines[0])

        if  len (lines) != 2 :
            raise saga.NoSuccess ("failed to cancel job '%s': (%s)" % (id, lines))

        if lines[0] != "OK" :
            raise saga.NoSuccess ("failed to cancel job '%s' (%s)" % (id, lines))



    # ----------------------------------------------------------------
    #
    @SYNC_CALL
    def run_job (self, cmd, host) :
        """ Implements saga.adaptors.cpi.job.Service.run_job()
        """

        if not cmd :
            raise saga.BadParameter._log (self._logger, "run_job needs a command to run")

        if  host and host != self.rm.host :
            raise saga.BadParameter._log (self._logger, "Can only run jobs on %s, not on %s" \
                                       % (self.rm.host, host))

        cmd_quoted = cmd.replace ("'", "\\\\'")

        jd = saga.job.Description ()

        jd.executable = "/bin/sh"
        jd.arguments  = ["-c", "'%s'" % cmd_quoted]

        job = self.create_job (jd)
        job.run ()

        return job

    # ----------------------------------------------------------------
    #
    @SYNC_CALL
    def create_job (self, jd) :
        """ Implements saga.adaptors.cpi.job.Service.create_job()
        """
        
        # this dict is passed on to the job adaptor class -- use it to pass any
        # state information you need there.
        adaptor_state = { "job_service"     : self, 
                          "job_description" : jd,
                          "job_schema"      : self.rm.schema }

        return saga.job.Job (_adaptor=self._adaptor, _adaptor_state=adaptor_state)


    # ----------------------------------------------------------------
    @SYNC_CALL
    def get_url (self) :
        """ Implements saga.adaptors.cpi.job.Service.get_url()
        """
        return self.rm


    # ----------------------------------------------------------------
    #
    @SYNC_CALL
    def list (self):

        # FIXME: this should also fetch job state and metadata, and cache those

        ret, out, _ = self.shell.run_sync ("LIST\n")
        if  ret != 0 :
            raise saga.NoSuccess ("failed to list jobs: (%s)(%s)" \
                               % (ret, out))

        lines = filter (None, out.split ("\n"))
        self._logger.debug (lines)

        if lines[0] != "OK" :
            raise saga.NoSuccess ("failed to list jobs (%s)" % (lines))

        del lines[0]
        job_ids = list()

        for line in lines :

            try :
                pid    = line.strip ()
                job_id = "[%s]-[%s]" % (self.rm, pid)
                job_ids.append (job_id)

            except Exception as e:
                self._logger.debug ("Ignore ill-formatted job id (%s) (%s)" % (line, e))
                continue

        return job_ids
   
   
    # ----------------------------------------------------------------
    #
    @SYNC_CALL
    def get_job (self, job_id, no_reconnect=False):
        """ Implements saga.adaptors.cpi.job.Service.get_url()
        """

<<<<<<< HEAD
        if  job_id in self.jobs :
            # no need to reconnect
            return self.jobs[job_id]

        if  no_reconnect :
            return None

        known_jobs = self.list ()

        if  job_id not in known_jobs :
            # can't reconnect
            raise saga.BadParameter._log (self._logger, "job id '%s' unknown"
                                       % job_id)

        # this dict is passed on to the job adaptor class -- use it to pass any
        # state information you need there.
        adaptor_state = { "job_service"     : self, 
                          "job_id"          : job_id,
                          "job_schema"      : self.rm.schema }

        job = saga.job.Job (_adaptor=self._adaptor, _adaptor_state=adaptor_state)

        return job

=======
        # this dict is passed on to the job adaptor class -- use it to pass any
        # state information you need there.
        adaptor_state = { "job_service"     : self, 
                          "job_id"          : jobid,
                          "job_schema"      : self.rm.schema }

        return saga.job.Job (_adaptor=self._adaptor, _adaptor_state=adaptor_state)
>>>>>>> 97f2c838

    # ----------------------------------------------------------------
    #
    @SYNC_CALL
    def container_run (self, jobs) :
        """
        From all the job descriptions in the container, build a bulk, and submit
        as async.  The read whaterver the wrapper returns, and sort through the
        messages, assigning job IDs etc.
        """

        self._logger.debug ("container run: %s"  %  str(jobs))

        bulk = "BULK\n"

        for job in jobs :
            cmd   = self._jd2cmd (job.description)
            bulk += "RUN %s\n" % cmd

        bulk += "BULK_RUN\n"
        self.shell.run_async (bulk)

        for job in jobs :

            ret, out = self.shell.find_prompt ()

            if  ret != 0 :
                job._adaptor._set_state (saga.job.FAILED)
                job._adaptor._exception = saga.NoSuccess ("failed to run job: (%s)(%s)" % (ret, out))
                continue

            lines = filter (None, out.split ("\n"))

            if  len (lines) < 2 :
                job._adaptor._set_state (saga.job.FAILED)
                job._adaptor._exception = saga.NoSuccess ("failed to run job : (%s)(%s)" % (ret, out))
                continue

            if lines[-2] != "OK" :
                job._adaptor._set_state (saga.job.FAILED)
                job._adaptor._exception = saga.NoSuccess ("failed to run job : (%s)(%s)" % (ret, out))
                continue

            # FIXME: verify format of returned pid (\d+)!
            pid    = lines[-1].strip ()
            job_id = "[%s]-[%s]" % (self.rm, pid)

            self._logger.debug ("started job %s" % job_id)

            self.njobs += 1

            # FIXME: at this point we need to make sure that we actually created
            # the job.  Well, we should make sure of this *before* we run it.
            # But, actually, the container sorter should have done that already?
            # Check!
            job._adaptor._id = job_id

        # we also need to find the output of the bulk op itself
        ret, out = self.shell.find_prompt ()

        if  ret != 0 :
            self._logger.error ("failed to run (parts of the) bulk jobs: (%s)(%s)" % (ret, out))
            return

        lines = filter (None, out.split ("\n"))

        if  len (lines) < 2 :
            self._logger.error ("Cannot evaluate status of bulk job submission: (%s)(%s)" % (ret, out))
            return

        if lines[-2] != "OK" :
            self._logger.error ("failed to run (parts of the) bulk jobs: (%s)(%s)" % (ret, out))
            return

   
    # ----------------------------------------------------------------
    #
    @SYNC_CALL
    def container_wait (self, jobs, mode, timeout) :

        self._logger.debug ("container wait: %s"  %  str(jobs))

        bulk = "BULK\n"

        for job in jobs :
            rm, pid = self._adaptor.parse_id (job.id)
            bulk   += "WAIT %s\n" % pid

        bulk += "BULK_RUN\n"
        self.shell.run_async (bulk)

        for job in jobs :

            ret, out = self.shell.find_prompt ()

            if  ret != 0 :
                job._adaptor._set_state (saga.job.FAILED)
                job._adaptor._exception = saga.NoSuccess ("failed to wait for job: (%s)(%s)" % (ret, out))
                continue

            lines = filter (None, out.split ("\n"))

            if  len (lines) < 2 :
                job._adaptor._set_state (saga.job.FAILED)
                job._adaptor._exception = saga.NoSuccess ("failed to wait for job : (%s)(%s)" % (ret, out))
                continue

            if lines[-2] != "OK" :
                job._adaptor._set_state (saga.job.FAILED)
                job._adaptor._exception = saga.NoSuccess ("failed to wait for job : (%s)(%s)" % (ret, out))
                continue

        # we also need to find the output of the bulk op itself
        ret, out = self.shell.find_prompt ()

        if  ret != 0 :
            self._logger.error ("failed to wait for (parts of the) bulk jobs: (%s)(%s)" % (ret, out))
            return

        lines = filter (None, out.split ("\n"))

        if  len (lines) < 2 :
            self._logger.error ("Cannot evaluate status of bulk job wait: (%s)(%s)" % (ret, out))
            return

        if lines[-2] != "OK" :
            self._logger.error ("failed to wait for (parts of the) bulk jobs: (%s)(%s)" % (ret, out))
            return

   
    # ----------------------------------------------------------------
    #
    @SYNC_CALL
    def container_cancel (self, jobs, timeout) :

        self._logger.debug ("container cancel: %s"  %  str(jobs))

        bulk = "BULK\n"

        for job in jobs :
            rm, pid = self._adaptor.parse_id (job.id)
            bulk   += "CANCEL %s\n" % pid

        bulk += "BULK_RUN\n"
        self.shell.run_async (bulk)

        for job in jobs :

            ret, out = self.shell.find_prompt ()

            if  ret != 0 :
                job._adaptor._set_state (saga.job.FAILED)
                job._adaptor._exception = saga.NoSuccess ("failed to cancel job: (%s)(%s)" % (ret, out))
                continue

            lines = filter (None, out.split ("\n"))

            if  len (lines) < 2 :
                job._adaptor._set_state (saga.job.FAILED)
                job._adaptor._exception = saga.NoSuccess ("failed to cancel job : (%s)(%s)" % (ret, out))
                continue

            if lines[-2] != "OK" :
                job._adaptor._set_state (saga.job.FAILED)
                job._adaptor._exception = saga.NoSuccess ("failed to cancel job : (%s)(%s)" % (ret, out))
                continue

        # we also need to find the output of the bulk op itself
        ret, out = self.shell.find_prompt ()

        if  ret != 0 :
            self._logger.error ("failed to cancel (parts of the) bulk jobs: (%s)(%s)" % (ret, out))
            return

        lines = filter (None, out.split ("\n"))

        if  len (lines) < 2 :
            self._logger.error ("Cannot evaluate status of bulk job cancel: (%s)(%s)" % (ret, out))
            return

        if lines[-2] != "OK" :
            self._logger.error ("failed to cancel (parts of the) bulk jobs: (%s)(%s)" % (ret, out))
            return


    # ----------------------------------------------------------------
    #
    @SYNC_CALL
    def container_get_states (self, jobs) :

        self._logger.debug ("container get_state: %s"  %  str(jobs))

        bulk   = "BULK\n"
        states = []

        for job in jobs :
            rm, pid = self._adaptor.parse_id (job.id)
            bulk   += "STATE %s\n" % pid

        bulk += "BULK_RUN\n"
        self.shell.run_async (bulk)

        for job in jobs :

            ret, out = self.shell.find_prompt ()

            if  ret != 0 :
                job._adaptor._set_state (saga.job.FAILED)
                job._adaptor._exception = saga.NoSuccess ("failed to get job state: (%s)(%s)" % (ret, out))
                continue

            lines = filter (None, out.split ("\n"))

            if  len (lines) < 2 :
                job._adaptor._set_state (saga.job.FAILED)
                job._adaptor._exception = saga.NoSuccess ("failed to get job state : (%s)(%s)" % (ret, out))
                continue

            if lines[-2] != "OK" :
                job._adaptor._set_state (saga.job.FAILED)
                job._adaptor._exception = saga.NoSuccess ("failed to get job state : (%s)(%s)" % (ret, out))
                continue

            state = self._adaptor.string_to_state (lines[-1])

            job._adaptor._set_state (state)
            states.append (state)


        # we also need to find the output of the bulk op itself
        ret, out = self.shell.find_prompt ()

        if  ret != 0 :
            self._logger.error ("failed to get state for (parts of the) bulk jobs: (%s)(%s)" % (ret, out))
            return

        lines = filter (None, out.split ("\n"))

        if  len (lines) < 2 :
            self._logger.error ("Cannot evaluate status of bulk job get_state: (%s)(%s)" % (ret, out))
            return

        if lines[-2] != "OK" :
            self._logger.error ("failed to get state for (parts of the) bulk jobs: (%s)(%s)" % (ret, out))
            return

        return states


###############################################################################
#
class ShellJob (saga.adaptors.cpi.job.Job) :
    """ Implements saga.adaptors.cpi.job.Job
    """
    # ----------------------------------------------------------------
    #
    def __init__ (self, api, adaptor) :

        _cpi_base = super  (ShellJob, self)
        _cpi_base.__init__ (api, adaptor)


    # ----------------------------------------------------------------
    #
    @SYNC_CALL
    def init_instance (self, job_info):
        """ Implements saga.adaptors.cpi.job.Job.init_instance()
        """

        if  'job_description' in job_info :
            # comes from job.service.create_job()
            self.js = job_info["job_service"] 
            self.jd = job_info["job_description"]

            # the js is responsible for job bulk operations -- which
            # for jobs only work for run()
            self._container       = self.js
            self._method_type     = "run"

            # initialize job attribute values
            self._id              = None
            self._state           = None
            self._exit_code       = None
            self._exception       = None
            self._created         = time.time ()
            self._started         = None
            self._finished        = None

            self._set_state (saga.job.NEW)

        elif 'job_id' in job_info :
            # initialize job attribute values
            self.js               = job_info["job_service"] 
            self._id              = job_info['job_id']
            self._state           = None
            self._exit_code       = None
            self._exception       = None
            self._created         = None
            self._started         = None
            self._finished        = None

        else :
            # don't know what to do...
            raise saga.BadParameter ("Cannot create job, insufficient information")
        
        if self._created : self._created = float(self._created)

        return self.get_api ()


    # ----------------------------------------------------------------
    #
    @SYNC_CALL
    def get_description (self):
        return self.jd


    # ----------------------------------------------------------------
    #
    @SYNC_CALL
    def get_state (self):
        """ Implements saga.adaptors.cpi.job.Job.get_state() """

        # may not yet have backend representation, state is 'NEW'
        if  self._id == None :
            return self._state

        # no need to re-fetch final states
        if  self._state == saga.job.DONE      or \
            self._state == saga.job.FAILED    or \
            self._state == saga.job.CANCELED     :
                return self._state

        stats     = self.js._job_get_stats (self._id)

        if 'start' in stats : self._started  = stats['start']
        if 'stop'  in stats : self._finished = stats['stop']

        if self._started  : self._started  = float(self._started)
        if self._finished : self._finished = float(self._finished)
        
        if  not 'state' in stats :
            raise saga.NoSuccess ("failed to get job state for '%s': (%s)" \
                               % (self._id, stats))

        state = self._adaptor.string_to_state (stats['state'])
        self._set_state (state)

        return state


    # ----------------------------------------------------------------
    #
    def _set_state (self, state) :

        old_state = self._state

        # on state changes, trigger notifications
        if  old_state != state :
            self._state  = state
            self._api ()._attributes_i_set ('state', state, self._api ()._UP)
        
        return self._state


    # ----------------------------------------------------------------
    #
    @SYNC_CALL
    def get_created (self) : 

        # no need to refresh stats -- this is set locally
        return self._created


    # ----------------------------------------------------------------
    #
    @SYNC_CALL
    def get_started (self) : 

        self.get_state () # refresh stats
        return self._started


    # ----------------------------------------------------------------
    #
    @SYNC_CALL
    def get_finished (self) : 

        self.get_state () # refresh stats
        return self._finished


    # ----------------------------------------------------------------
    #
    @SYNC_CALL
    def get_stdout_string (self) : 

        state = self.get_state () # refresh stats

        if  state == saga.job.NEW      or \
            state == saga.job.PENDING  :
            raise saga.IncorrectState ("Job output is only available after the job started")

        if  not self._id :
            raise saga.IncorrectState ("Job output is only available after the job started")

        rm, pid     = self._adaptor.parse_id (self._id)
        ret, out, _ = self.js.shell.run_sync ("STDOUT %s\n" % pid)

        if  ret != 0 :
            raise saga.NoSuccess ("failed to get job stdout for '%s': (%s)(%s)" \
                               % (self._id, ret, out))

        lines = filter (None, out.split ("\n"))

        if lines[0] != "OK" :
            raise saga.NoSuccess ("failed to get valid job stdout for '%s' (%s)" % (self._id, lines))

        data = ""
        for line in lines[1:] :
            data += "%s\n" % line

        return _decode (data)


    # ----------------------------------------------------------------
    #
    @SYNC_CALL
    def get_stderr_string (self) : 

        state = self.get_state () # refresh stats

        if  state == saga.job.NEW      or \
            state == saga.job.PENDING  :
            raise saga.IncorrectState ("Job output is only available after the job started")

        if  not self._id :
            raise saga.IncorrectState ("Job output is only available after the job started")

        rm, pid     = self._adaptor.parse_id (self._id)
        ret, out, _ = self.js.shell.run_sync ("STDERR %s\n" % pid)

        if  ret != 0 :
            raise saga.NoSuccess ("failed to get job stderr for '%s': (%s)(%s)" \
                               % (self._id, ret, out))

        lines = filter (None, out.split ("\n"))

        if lines[0] != "OK" :
            raise saga.NoSuccess ("failed to get valid job stderr for '%s' (%s)" % (self._id, lines))

        data = ""
        for line in lines[1:] :
            data += "%s\n" % line

        return _decode (data)


    # ----------------------------------------------------------------
    #
    @SYNC_CALL
    def get_service_url (self):

        if not self.js :
            raise saga.IncorrectState ("Job Service URL unknown")
        else :
            return self.js.get_url ()


    # ----------------------------------------------------------------
    #
    # TODO: this should also fetch the (final) state, to safe a hop
    # TODO: implement via notifications
    #
    @SYNC_CALL
    def wait (self, timeout):
        """ 
        A call to the shell to do the WAIT would block the shell for any
        other interactions.  In particular, it would practically kill it if the
        Wait waits forever...

        So we implement the wait via a state pull.  The *real* solution is, of
        course, to implement state notifications, and wait for such
        a notification to arrive within timeout seconds...
        """

        time_start = time.time ()
        time_now   = time_start

        while True :

            state = self.get_state ()

            if  state == saga.job.DONE      or \
                state == saga.job.FAILED    or \
                state == saga.job.CANCELED     :
                    return True

            # avoid busy poll
            # FIXME: self-tune by checking call latency
            time.sleep (0.5)

            # check if we hit timeout
            if  timeout >= 0 :
                time_now = time.time ()
                if  time_now - time_start > timeout :
                    return False
   
    # ----------------------------------------------------------------
    #
    @SYNC_CALL
    def get_id (self) :
        """ Implements saga.adaptors.cpi.job.Job.get_id() """        
        return self._id
   
    # ----------------------------------------------------------------
    #
    @SYNC_CALL
    def get_exit_code (self) :
        """ Implements saga.adaptors.cpi.job.Job.get_exit_code() """

        if  self._exit_code != None :
            return self._exit_code

        if  self.get_state () not in [saga.job.DONE, 
                                      saga.job.FAILED, 
                                      saga.job.CANCELED] :
            raise saga.IncorrectState ("Cannot get exit code, job is not in final state")

        self._exit_code = self.js._job_get_exit_code (self._id)

        return self._exit_code
   
    # ----------------------------------------------------------------
    #
    # TODO: the values below should be fetched with every get_state...
    #
    @SYNC_CALL
    def get_execution_hosts (self) :
        """ Implements saga.adaptors.cpi.job.Job.get_execution_hosts()
        """        
        self._logger.debug ("this is the shell adaptor, reporting execution hosts")
        return [self.js.get_url ().host]
   
    # ----------------------------------------------------------------
    #
    @SYNC_CALL
    def run (self): 

        self._id = self.js._job_run (self.jd)
        self.js.jobs[self._id] = self._api ()

        self._set_state (saga.job.RUNNING)


    # ----------------------------------------------------------------
    #
    @SYNC_CALL
    def suspend (self):

        if  self.get_state () != saga.job.RUNNING :
            raise saga.IncorrectState ("Cannot suspend, job is not RUNNING")

        self.js._job_suspend (self._id)
   
   
    # ----------------------------------------------------------------
    #
    @SYNC_CALL
    def resume (self):

        if  self.get_state () != saga.job.SUSPENDED :
            raise saga.IncorrectState ("Cannot resume, job is not SUSPENDED")

        self.js._job_resume (self._id)
   
   
    # ----------------------------------------------------------------
    #
    @SYNC_CALL
    def cancel (self, timeout):

        if  self.get_state () not in [saga.job.RUNNING, 
                                      saga.job.SUSPENDED, 
                                      saga.job.CANCELED, 
                                      saga.job.DONE, 
                                      saga.job.FAILED] :
            raise saga.IncorrectState ("Cannot cancel, job is not running")

        if  self._state in [saga.job.CANCELED, 
                            saga.job.DONE, 
                            saga.job.FAILED] :
            self._set_state (saga.job.CANCELED)
            return

        self.js._job_cancel (self._id)
   
   
    # ----------------------------------------------------------------
    #
    @SYNC_CALL
    def re_raise (self):
        # nothing to do here actually, as run () is synchronous...
        return self._exception



<|MERGE_RESOLUTION|>--- conflicted
+++ resolved
@@ -894,7 +894,6 @@
         """ Implements saga.adaptors.cpi.job.Service.get_url()
         """
 
-<<<<<<< HEAD
         if  job_id in self.jobs :
             # no need to reconnect
             return self.jobs[job_id]
@@ -915,19 +914,8 @@
                           "job_id"          : job_id,
                           "job_schema"      : self.rm.schema }
 
-        job = saga.job.Job (_adaptor=self._adaptor, _adaptor_state=adaptor_state)
-
-        return job
-
-=======
-        # this dict is passed on to the job adaptor class -- use it to pass any
-        # state information you need there.
-        adaptor_state = { "job_service"     : self, 
-                          "job_id"          : jobid,
-                          "job_schema"      : self.rm.schema }
-
         return saga.job.Job (_adaptor=self._adaptor, _adaptor_state=adaptor_state)
->>>>>>> 97f2c838
+
 
     # ----------------------------------------------------------------
     #
