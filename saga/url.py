<<<<<<< HEAD
=======

>>>>>>> aeb21b64
__author__    = "Ole Weidner"
__copyright__ = "Copyright 2011-2013, The SAGA Project"
__license__   = "MIT"

import os

from saga.exceptions    import BadParameter
from saga.utils.contrib import urlparse25 as urlparse  # this urlparse needs Python 2.5


class Url (object):
    """ The SAGA Url class.
    
        URLs are used in several places in the SAGA API: to specify service
        endpoints for job submission or resource management, for file or 
        directory locations, etc.  

        The URL class is designed to simplify URL management for these
        purposes -- it allows to manipulate individual URL elements, while 
        ensuring that the resulting URL is well formatted. Example::

          # create a URL from a string
          location = saga.Url ("file://localhost/tmp/file.dat")
          d = saga.filesystem.Directory(location)

        A URL consists of the following components (where one ore more can 
        be 'None')::

          <scheme>://<user>:<pass>@<host>:<port>/<path>?<query>#<fragment>

        Each of these components can be accessed via its property or 
        alternatively, via getter / setter methods. Example::

          url = saga.Url ("scheme://pass:user@host:123/dir/file?query#fragment")
  
          # modify the scheme 
          url.scheme = "anotherscheme"
       
          # above is equivalent with  
          url.set_scheme("anotherscheme")
    """

    ######################################################################
    ##
    def __init__(self, url_string=''):
        """ Create a new Url object from a string or another Url object.
        """

        if type(url_string) == str:
            self._urlobj = urlparse.urlparse(url_string)    
        elif type(url_string) == Url:
            self._urlobj = urlparse.urlparse(str(url_string))        
        else:
            raise BadParameter("Url expects str or Url type as parameter")

    ######################################################################
    ##
    def __str__(self):
        """ String representation (utf-8).
        """
        return unicode(self).decode('utf-8', 'ignore')

    ######################################################################
    ##
    def __unicode__(self):
        """ Unicode representation.
        """
        ucstring = u'%s' % unicode(self._urlobj.geturl())
        return ucstring

    ######################################################################
    ##
    def _make_netloc(self, username, password, host, port):
        """ Private helper function to generate netloc string.
        """
        netloc = str()
        if username is not None:
            if password is not None:
                netloc += "%s:%s@" % (username, password)
            else:
                netloc += "%s@" % (username)
        if host is not None:
            netloc += host
        if port is not None:
            netloc += ":%s" % (port)
        return netloc                

    ######################################################################
    ## Scheme property
    def set_scheme(self, scheme):
        """ Set the 'scheme' component.
        """
        newurl = urlparse.urlunparse((scheme, 
                                     self._urlobj.netloc, 
                                     self._urlobj.path,
                                     self._urlobj.params,
                                     self._urlobj.query,
                                     self._urlobj.fragment))
        self._urlobj = urlparse.urlparse(newurl)

    def get_scheme(self):
        """R eturn the 'scheme' component.
        """
        return self._urlobj.scheme

    scheme=property(get_scheme, set_scheme)
    schema=scheme  # alias, as both terms are used...
    """ The scheme component.
    """

    ######################################################################
    ## Host property
    def set_host(self, host):
        """ Set the 'host' component.
        """
        netloc = self._make_netloc(self._urlobj.username, self._urlobj.password,
                                   host, self._urlobj.port)

        newurl = urlparse.urlunparse((self._urlobj.scheme,
                                     netloc, 
                                     self._urlobj.path,
                                     self._urlobj.params,
                                     self._urlobj.query,
                                     self._urlobj.fragment))
        self._urlobj = urlparse.urlparse(newurl)

    def get_host(self):
        """ Return the 'host' component.
        """
        return self._urlobj.hostname

    host=property(get_host, set_host)
    """ The host component.
    """

    ######################################################################
    ## Port property
    def set_port(self, port):
        """ Set the 'port' component.
        """
        netloc = self._make_netloc(self._urlobj.username, self._urlobj.password,
                                   self._urlobj.hostname, int(port))

        newurl = urlparse.urlunparse((self._urlobj.scheme,
                                     netloc, 
                                     self._urlobj.path,
                                     self._urlobj.params,
                                     self._urlobj.query,
                                     self._urlobj.fragment))
        self._urlobj = urlparse.urlparse(newurl)

    def get_port(self):
        """ Return the 'port' component.
        """
        if self._urlobj.port is not None:
            return int(self._urlobj.port)
        else:
            return None

    port=property(get_port, set_port)
    """ The port component.
    """

    ######################################################################
    ## Username property
    def set_username(self, username):
        """ Set the 'username' component.
        """
        netloc = self._make_netloc(username, self._urlobj.password,
                                   self._urlobj.hostname, self._urlobj.port)

        newurl = urlparse.urlunparse((self._urlobj.scheme,
                                     netloc, 
                                     self._urlobj.path,
                                     self._urlobj.params,
                                     self._urlobj.query,
                                     self._urlobj.fragment))
        self._urlobj = urlparse.urlparse(newurl)

    def get_username(self):
        """ Return the 'username' component.
        """
        return self._urlobj.username

    username=property(get_username, set_username)
    """ The username component.
    """


    ######################################################################
    ## Password property
    def set_password(self, password):
        """ Set the 'password' component.
        """
        netloc = self._make_netloc(self._urlobj.username, password,
                                   self._urlobj.hostname, self._urlobj.port)

        newurl = urlparse.urlunparse((self._urlobj.scheme,
                                     netloc, 
                                     self._urlobj.path,
                                     self._urlobj.params,
                                     self._urlobj.query,
                                     self._urlobj.fragment))
        self._urlobj = urlparse.urlparse(newurl)

    def get_password(self):
        """ Return the 'username' component.
        """
        return self._urlobj.password

    password=property(get_password, set_password)
    """ The password component.
    """

    ######################################################################
    ## Fragment property
    def set_fragment(self, fragment):
        """ Set the 'fragment' component.
        """
        newurl = urlparse.urlunparse((self._urlobj.scheme,
                                     self._urlobj.netloc, 
                                     self._urlobj.path,
                                     self._urlobj.params,
                                     self._urlobj.query,
                                     fragment))
        self._urlobj = urlparse.urlparse(newurl)

    def get_fragment(self):
        """ Return the 'fragment' component.
        """
        return self._urlobj.fragment

    fragment=property(get_fragment, set_fragment)
    """ The fragment component.
    """

    ######################################################################
    ## Path property
    def set_path(self, path):
        """ Set the 'path' component.
        """
        newurl = urlparse.urlunparse((self._urlobj.scheme,
                                     self._urlobj.netloc, 
                                     path,
                                     self._urlobj.params,
                                     self._urlobj.query,
                                     self._urlobj.fragment))
        self._urlobj = urlparse.urlparse(newurl)

    def get_path(self):
        """ Return the 'path' component.
        """
        if '?' in self._urlobj.path:
            (path, query) = self._urlobj.path.split('?')
            return os.path.normpath (path)
        else:
            return os.path.normpath (self._urlobj.path)

    path=property(get_path, set_path)
    """ The path component.
    """

    ######################################################################
    ## Query property
    def set_query(self, path):
        """ Set the 'query' component.
        """
        newurl = urlparse.urlunparse((self._urlobj.scheme,
                                     self._urlobj.netloc, 
                                     self._urlobj.path,
                                     self._urlobj.params,
                                     query,
                                     self._urlobj.fragment))
        self._urlobj = urlparse.urlparse(newurl)

    def get_query(self):
        """ Return the 'query' component.
        """
        if self._urlobj.query == '':
            if '?' in self._urlobj.path:
                (path, query) = self._urlobj.path.split('?')
                return query
        else:
            return self._urlobj.query

    query=property(get_query, set_query)
    """ The query component.
    """


# vim: tabstop=8 expandtab shiftwidth=4 softtabstop=4
<|MERGE_RESOLUTION|>--- conflicted
+++ resolved
@@ -1,7 +1,4 @@
-<<<<<<< HEAD
-=======
-
->>>>>>> aeb21b64
+
 __author__    = "Ole Weidner"
 __copyright__ = "Copyright 2011-2013, The SAGA Project"
 __license__   = "MIT"
