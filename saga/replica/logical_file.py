--- conflicted
+++ resolved
@@ -70,7 +70,11 @@
 
 
 
-<<<<<<< HEAD
+    # ----------------------------------------------------------------
+    #
+    @sus.takes   ('LogicalFile', 
+                  sus.optional (sus.one_of (SYNC, ASYNC, TASK)))
+    @sus.returns ((bool, st.Task))
     def is_file (self, ttype=None) :
         '''
         ttype:          saga.task.type enum
@@ -79,10 +83,7 @@
         return self.is_entry (ttype=ttype)
 
 
-    # ----------------------------------------------------------------
-=======
-    # --------------------------------------------------------------------------
->>>>>>> 8ec3f7fc
+    # --------------------------------------------------------------------------
     #
     # replica methods
     #
@@ -161,11 +162,8 @@
         return self._adaptor.replicate (name, flags, ttype=ttype)
     
 
-<<<<<<< HEAD
+    # --------------------------------------------------------------------------
     # non-GFD.90
-    def upload (self, name, tgt="", flags=None, ttype=None) :
-=======
-    # --------------------------------------------------------------------------
     #
     @sus.takes   ('LogicalFile', 
                   surl.Url, 
@@ -174,7 +172,6 @@
                   sus.optional (sus.one_of (SYNC, ASYNC, TASK)))
     @sus.returns ((sus.nothing, st.Task))
     def upload (self, name, tgt=None, flags=None, ttype=None) :
->>>>>>> 8ec3f7fc
         '''
         name:           saga.Url
         tgt:            saga.Url
@@ -184,13 +181,9 @@
         '''
         return self._adaptor.upload (name, tgt, flags, ttype=ttype)
     
-<<<<<<< HEAD
  
+    # --------------------------------------------------------------------------
     # non-GFD.90
-    def download (self, name, src="", flags=None, ttype=None) :
-=======
-  
-    # --------------------------------------------------------------------------
     #
     @sus.takes   ('LogicalFile', 
                   surl.Url, 
@@ -199,7 +192,6 @@
                   sus.optional (sus.one_of (SYNC, ASYNC, TASK)))
     @sus.returns ((sus.nothing, st.Task))
     def download (self, name, src=None, flags=None, ttype=None) :
->>>>>>> 8ec3f7fc
         '''
         name:           saga.Url
         src:            saga.Url
