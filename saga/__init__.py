<<<<<<< HEAD
__author__    = "Ole Weidner"
=======

__author__    = "Andre Merzky, Ole Weidner"
>>>>>>> 6ed9a66b
__copyright__ = "Copyright 2012-2013, The SAGA Project"
__license__   = "MIT"


from   saga.attributes     import Attributes, Callback
from   saga.session        import Session
from   saga.context        import Context
from   saga.url            import Url
from   saga.task           import Task, Container
from   saga.version        import version

from   saga.exceptions     import SagaException
from   saga.exceptions     import NotImplemented
from   saga.exceptions     import IncorrectURL
from   saga.exceptions     import BadParameter
from   saga.exceptions     import AlreadyExists
from   saga.exceptions     import DoesNotExist
from   saga.exceptions     import IncorrectState
from   saga.exceptions     import PermissionDenied
from   saga.exceptions     import AuthorizationFailed
from   saga.exceptions     import AuthenticationFailed
from   saga.exceptions     import Timeout
from   saga.exceptions     import NoSuccess

import saga.job
import saga.filesystem
import saga.replica
import saga.advert
<|MERGE_RESOLUTION|>--- conflicted
+++ resolved
@@ -1,9 +1,5 @@
-<<<<<<< HEAD
-__author__    = "Ole Weidner"
-=======
 
 __author__    = "Andre Merzky, Ole Weidner"
->>>>>>> 6ed9a66b
 __copyright__ = "Copyright 2012-2013, The SAGA Project"
 __license__   = "MIT"
 
