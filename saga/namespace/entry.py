
__author__    = "Andre Merzky"
__copyright__ = "Copyright 2012-2013, The SAGA Project"
__license__   = "MIT"


import saga.utils.signatures as sus
import saga.adaptors.base    as sab
import saga.exceptions       as se
import saga.session          as ss
import saga.task             as st
import saga.url              as surl
import saga.base             as sb
import saga.async            as sasync

from   saga.namespace.constants  import *
from   saga.constants            import SYNC, ASYNC, TASK


# ------------------------------------------------------------------------------
#
class Entry (sb.Base, sasync.Async) :
    '''
    Represents a SAGA namespace entry as defined in GFD.90

    The saga.namespace.Entry class represents, as the name indicates,
    an entry in some (local or remote) namespace.  That class offers
    a number of operations on that entry, such as copy, move and remove::
    
        # get an entry handle
        entry = saga.namespace.Entry ("sftp://localhost/tmp/data/data.bin")
    
        # copy the entry
        entry.copy ("sftp://localhost/tmp/data/data.bak")

        # move the entry
        entry.move ("sftp://localhost/tmp/data/data.new")
    '''

<<<<<<< HEAD

    def __init__ (self, url, flags=0, session=None, 
=======
    # --------------------------------------------------------------------------
    #
    @sus.takes   ('Entry', 
                  sus.optional (surl.Url), 
                  sus.optional (int), 
                  sus.optional (ss.Session),
                  sus.optional (sab.Base), 
                  sus.optional (dict), 
                  sus.optional (sus.one_of (SYNC, ASYNC, TASK)))
    @sus.returns (sus.nothing)
    def __init__ (self, url=None, flags=READ, session=None, 
>>>>>>> 8ec3f7fc
                  _adaptor=None, _adaptor_state={}, _ttype=None) : 
        '''
        :param url: Url of the (remote) entry
        :type  url: :class:`bliss.saga.Url` 

        flags:     flags enum
        session:   saga.Session
        ret:       obj

        Construct a new entry object

        The specified entry is expected to exist -- otherwise a DoesNotExist
        exception is raised.  Also, the URL must point to an entry (not to
        a directory), otherwise a BadParameter exception is raised.

        Example::

            # get an entry handle
            entry = saga.namespace.Entry("sftp://localhost/tmp/data/data.bin")
    
            # print the entry's url
            print entry.get_url ()
        '''

        self._session      = session
        self._is_recursive = False # recursion guard (FIXME: NOT THREAD SAFE)

        # param checks
        if not session :
            session = ss.Session (default=True)

        url     = surl.Url (url)
        scheme  = url.scheme.lower ()

        self._base = super  (Entry, self)
        self._base.__init__ (scheme, _adaptor, _adaptor_state, 
                             url, flags, session, ttype=_ttype)


    # --------------------------------------------------------------------------
    #
    @classmethod
<<<<<<< HEAD
    def create (cls, url, flags=0, session=None, ttype=None) :
=======
    @sus.takes   ('Entry', 
                  sus.optional (surl.Url), 
                  sus.optional (int), 
                  sus.optional (ss.Session),
                  sus.optional (sus.one_of (SYNC, ASYNC, TASK)))
    @sus.returns (st.Task)
    def create   (cls, url=None, flags=READ, session=None, ttype=None) :
>>>>>>> 8ec3f7fc
        '''
        url:       saga.Url
        flags:     saga.namespace.flags enum
        session:   saga.Session
        ttype:     saga.task.type enum
        ret:       saga.Task
        '''

        # param checks
        if not session :
            session = ss.Session (default=True)

        return cls (url, flags, session, _ttype=ttype)._init_task



    # ----------------------------------------------------------------
    #
    # namespace entry methods
    #
    @sus.takes   ('Entry',
                  sus.optional (sus.one_of (SYNC, ASYNC, TASK)))
    @sus.returns ((surl.Url, st.Task))
    def get_url  (self, ttype=None) :
        '''
        ttype:         saga.task.type enum
        ret:           saga.Url / saga.Task
        
        Return the complete url pointing to the entry.

        The call will return the complete url pointing to
        this entry as a saga.Url object::

            # print URL of an entry
            entry = saga.namespace.Entry("sftp://localhost/etc/passwd")
            print entry.get_url()
        '''
        return self._adaptor.get_url (ttype=ttype)

  
    # --------------------------------------------------------------------------
    #
    @sus.takes   ('Entry',
                  sus.optional (sus.one_of (SYNC, ASYNC, TASK)))
    @sus.returns ((basestring, st.Task))
    def get_cwd  (self, ttype=None) :
        '''
        ttype:         saga.task.type enum
        ret:           string / saga.Task
        '''
        return self._adaptor.get_cwd (ttype=ttype)
  
    
    # --------------------------------------------------------------------------
    #
    @sus.takes   ('Entry',
                  sus.optional (sus.one_of (SYNC, ASYNC, TASK)))
    @sus.returns ((basestring, st.Task))
    def get_name (self, ttype=None) :
        '''
        ttype:         saga.task.type enum
        ret:           string / saga.Task
        '''
        return self._adaptor.get_name (ttype=ttype)
  
    
    # ----------------------------------------------------------------
    #
    # namespace entry / directory methods
    #
    @sus.takes   ('Entry',
                  sus.optional (sus.one_of (SYNC, ASYNC, TASK)))
    @sus.returns ((bool, st.Task))
    def is_dir   (self, ttype=None) :
        '''
        ttype:         saga.task.type enum
        ret:           bool / saga.Task
        
        Returns True if path is a directory, False otherwise. 

        Example::

            # inspect an entry
            dir  = saga.namespace.Directory("sftp://localhost/tmp/")
            if dir.is_dir ('data'):
                # do something
        '''
        return self._adaptor.is_dir_self (ttype=ttype)
  
    
    # --------------------------------------------------------------------------
    #
    @sus.takes   ('Entry',
                  sus.optional (sus.one_of (SYNC, ASYNC, TASK)))
    @sus.returns ((bool, st.Task))
    def is_entry (self, ttype=None) :
        '''
        ttype:         saga.task.type enum
        ret:           bool / saga.Task
        '''
        return self._adaptor.is_entry_self (ttype=ttype)
  
    
    # --------------------------------------------------------------------------
    #
    @sus.takes   ('Entry',
                  sus.optional (sus.one_of (SYNC, ASYNC, TASK)))
    @sus.returns ((bool, st.Task))
    def is_link  (self, ttype=None) :
        '''
        tgt:           saga.Url / None
        ttype:         saga.task.type enum
        ret:           bool / saga.Task
        '''
        return self._adaptor.is_link_self (ttype=ttype)
  
    
    # --------------------------------------------------------------------------
    #
    @sus.takes    ('Entry',
                   sus.optional (sus.one_of (SYNC, ASYNC, TASK)))
    @sus.returns  ((surl.Url, st.Task))
    def read_link (self, ttype=None) :
        '''
        tgt:           saga.Url / None
        ttype:         saga.task.type enum
        ret:           saga.Url / saga.Task
        '''

        return self._adaptor.read_link_self (ttype=ttype)
  

    
    # --------------------------------------------------------------------------
    #
    @sus.takes   ('Entry',
                  sus.optional (sus.one_of (SYNC, ASYNC, TASK)))
    @sus.returns ((sus.nothing, st.Task))
    def copy     (self, tgt, flags=0, ttype=None) :
        '''
        tgt:           saga.Url
        flags:         enum flags
        ttype:         saga.task.type enum
        ret:           None / saga.Task
        
        Copy the entry to another location
    
        :param target: Url of the copy target.
        :param flags: Flags to use for the operation.
    
        The entry is copied to the given target location.  The target URL must
        be an absolute path, and can be a target entry name or target
        directory name.  If the target entry exists, it is overwritten::
    
            # copy an entry
            entry = saga.namespace.Directory("sftp://localhost/tmp/data/data.bin")
            entry.copy ("sftp://localhost/tmp/data/data.bak")
        '''
        
        # parameter checks
        tgt_url = surl.Url (tgt)  # ensure valid and typed Url
    
    
        # async ops don't deserve a fallback (yet)
        if ttype != None :
            return self._adaptor.copy_self (tgt_url, flags, ttype=ttype)
    
    
        # we have only sync calls here - attempt a normal call to the bound
        # adaptor first (doh!)
        ret = self._adaptor.copy_self (tgt_url, flags, ttype=ttype)

        try :
            True
        
        except se.SagaException as e :
            # if we don't have a scheme for tgt, all is in vain (adaptor
            # should have handled a relative path...)
            if not tgt_url.scheme :
                raise e
    
            # So, the adaptor bound to the src URL did not manage to copy the # entry.
            # If the tgt has a scheme set, we try again with other matching # entry 
            # adaptors,  by setting (a copy of) the *src* URL to the same scheme,
            # in the hope that other adaptors can copy from localhost.
            #
            # In principle that mechanism can also be used for remote copies, but
            # URL translation is way more fragile in those cases...
            
            # check recursion guard
            if self._is_recursive :
                self._logger.debug("fallback recursion detected - abort")
              
            else :
                # activate recursion guard
                self._is_recursive += 1
    
                # find applicable adaptors we could fall back to, i.e. which
                # support the tgt schema
                adaptor_names = self._engine.find_adaptors ('saga.namespace.Entry', tgt_url.scheme)
    
                self._logger.debug("try fallback copy to these adaptors: %s" % adaptor_names)
    
                # build a new src url, by switching to the target schema
                tmp_url        = self.get_url ()
                tmp_url.scheme = tgt_url.scheme
    
                for adaptor_name in adaptor_names :
                  
                    try :
                        self._logger.info("try fallback copy to %s" % adaptor_name)
    
                        adaptor_instance = self._engine.get_adaptor (adaptor_name)
    
                        # get an tgt-scheme'd adaptor for the new src url, and try copy again
                        adaptor = self._engine.bind_adaptor (self, 'saga.namespace.Entry', tgt_url.scheme, 
                                                             adaptor_instance)
<<<<<<< HEAD
                        adaptor.init_instance ({}, tmp_url, flags, self._session)
                        tmp     = saga.namespace.Entry (tmp_url, flags, self._session, _adaptor=adaptor_instance)
=======
                        adaptor.init_instance ({}, tmp_url, READ, self._session)
                        tmp     = Entry (tmp_url, READ, self._session, _adaptor=adaptor_instance)
>>>>>>> 8ec3f7fc
    
                        ret = tmp.copy (tgt_url, flags)
    
                        # release recursion guard
                        self._is_recursive -= 1
    
                        # if nothing raised an exception so far, we are done.
                        return 
    
    
                    except se.SagaException as e :
    
                        self._logger.info("fallback failed: %s" % e)
    
                        # didn't work, ignore this adaptor
                        pass
    
            # if all was in vain, we rethrow the original exception
            self._is_recursive -= 1
            raise e
     
    
    # --------------------------------------------------------------------------
    #
    @sus.takes   ('Entry',
                  sus.optional (sus.one_of (SYNC, ASYNC, TASK)))
    @sus.returns ((sus.nothing, st.Task))
    def link     (self, tgt, flags=0, ttype=None) :
        '''
        tgt:           saga.Url
        flags:         enum flags
        ttype:         saga.task.type enum
        ret:           None / saga.Task
        '''

        return self._adaptor.link_self (tgt, flags, ttype=ttype) 


    # --------------------------------------------------------------------------
    #
    @sus.takes   ('Entry',
                  sus.optional (sus.one_of (SYNC, ASYNC, TASK)))
    @sus.returns ((sus.nothing, st.Task))
    def move     (self, tgt, flags=0, ttype=None) :
        '''
        :param target: Url of the move target.
        :param flags:  Flags to use for the operation.

        ttype:         saga.task.type enum
        ret:           None / saga.Task
        
        Move the entry to another location

        The entry is copied to the given target location.  The target URL must
        be an absolute path, and can be a target entry name or target
        directory name.  If the target entry exists, it is overwritten::

            # copy an entry
            entry = saga.namespace.Directory("sftp://localhost/tmp/data/data.bin")
            entry.move ("sftp://localhost/tmp/data/data.bak")
        '''
        return self._adaptor.move_self (tgt, flags, ttype=ttype) 
  
    
    
    # --------------------------------------------------------------------------
    #
    @sus.takes   ('Entry',
                  sus.optional (sus.one_of (SYNC, ASYNC, TASK)))
    @sus.returns ((sus.nothing, st.Task))
    def remove   (self, flags=0, ttype=None) :
        '''
        :param flags:  Flags to use for the operation.

        ttype:         saga.task.type enum
        ret:           None / saga.Task
        
        Reove the entry.

        The entry is removed, and this object instance is then invalid for
        further operations.

            # remove an entry
            entry = saga.namespace.Directory("sftp://localhost/tmp/data/data.bin")
            entry.remove ()
        '''
        return self._adaptor.remove_self (flags, ttype=ttype) 
  
    
    
    # --------------------------------------------------------------------------
    #
    @sus.takes   ('Entry',
                  sus.optional (float),
                  sus.optional (sus.one_of (SYNC, ASYNC, TASK)))
    @sus.returns ((sus.nothing, st.Task))
    def close (self, timeout=None, ttype=None) :
        '''
        timeout:       float
        ttype:         saga.task.type enum
        ret:           None / saga.Task
        '''
        return self._adaptor.close (timeout, ttype=ttype)

    
    # --------------------------------------------------------------------------
    #
    url  = property (get_url)   # saga.Url
    cwd  = property (get_cwd)   # string
    name = property (get_name)  # string


# vim: tabstop=8 expandtab shiftwidth=4 softtabstop=4
<|MERGE_RESOLUTION|>--- conflicted
+++ resolved
@@ -37,10 +37,6 @@
         entry.move ("sftp://localhost/tmp/data/data.new")
     '''
 
-<<<<<<< HEAD
-
-    def __init__ (self, url, flags=0, session=None, 
-=======
     # --------------------------------------------------------------------------
     #
     @sus.takes   ('Entry', 
@@ -52,7 +48,6 @@
                   sus.optional (sus.one_of (SYNC, ASYNC, TASK)))
     @sus.returns (sus.nothing)
     def __init__ (self, url=None, flags=READ, session=None, 
->>>>>>> 8ec3f7fc
                   _adaptor=None, _adaptor_state={}, _ttype=None) : 
         '''
         :param url: Url of the (remote) entry
@@ -95,9 +90,6 @@
     # --------------------------------------------------------------------------
     #
     @classmethod
-<<<<<<< HEAD
-    def create (cls, url, flags=0, session=None, ttype=None) :
-=======
     @sus.takes   ('Entry', 
                   sus.optional (surl.Url), 
                   sus.optional (int), 
@@ -105,7 +97,6 @@
                   sus.optional (sus.one_of (SYNC, ASYNC, TASK)))
     @sus.returns (st.Task)
     def create   (cls, url=None, flags=READ, session=None, ttype=None) :
->>>>>>> 8ec3f7fc
         '''
         url:       saga.Url
         flags:     saga.namespace.flags enum
@@ -323,13 +314,8 @@
                         # get an tgt-scheme'd adaptor for the new src url, and try copy again
                         adaptor = self._engine.bind_adaptor (self, 'saga.namespace.Entry', tgt_url.scheme, 
                                                              adaptor_instance)
-<<<<<<< HEAD
-                        adaptor.init_instance ({}, tmp_url, flags, self._session)
-                        tmp     = saga.namespace.Entry (tmp_url, flags, self._session, _adaptor=adaptor_instance)
-=======
                         adaptor.init_instance ({}, tmp_url, READ, self._session)
                         tmp     = Entry (tmp_url, READ, self._session, _adaptor=adaptor_instance)
->>>>>>> 8ec3f7fc
     
                         ret = tmp.copy (tgt_url, flags)
     
