
__author__    = "Andre Merzky"
__copyright__ = "Copyright 2012-2013, The SAGA Project"
__license__   = "MIT"


import re
import os
import sys
import math
import time
import socket
import threading

import saga
import saga.utils.threads     as suth
import saga.utils.test_config as sutc

""" Provides an assortment of utilities """

<<<<<<< HEAD
=======
_benchmark = {}
_latencies = {}

>>>>>>> 12570fdf

# --------------------------------------------------------------------
#
def host_is_local (host) :
    """ Returns True if the given host is the localhost
    """
    
    if  not host                   or \
        host == 'localhost'        or \
        host == socket.gethostname () :
        return True
    else :
        return False


# --------------------------------------------------------------------
#
def host_is_valid (host) :
    """ 
    Returns True if the given hostname can be resolved.
    We also test the reverse DNS lookup -- some seriously stupid and standard
    violating internet providers implement a DNS catchall -- the reverse lookup
    can catch that case in some cases (say that quickly 3 times!)
    """

    # FIXME: cache results so that further lookups are quick

    if  host_is_local (host) :
        return True
    
    try :
        ip   = socket.gethostbyname (host)
        name = socket.gethostbyaddr (ip)
        return True
    except :
        return False


# --------------------------------------------------------------------
#
def get_host_latency (host_url) :
    """ 
    This call measures the base tcp latency for a connection to the target
    host.  Note that port 22 is used for connection tests, unless the URL
    explicitly specifies a different port.  If the used port is blocked, the
    returned latency can be wrong by orders of magnitude.
    """

    try :

        global _latencies

        if  host_url in _latencies :
            return _latencies[host_url]

        u = saga.Url (host_url)

        if u.host : host = u.host
        else      : host = 'localhost'
        if u.port : port = u.port
        else      : port = 22  #  FIXME: we should guess by protocol 

        import socket
        import time

        # ensure host is valid
        ip   = socket.gethostbyname (host)
        name = socket.gethostbyaddr (ip)

        start = time.time ()

        s = socket.socket (socket.AF_INET, socket.SOCK_STREAM)
        s.connect  ((host, port))
        s.shutdown (socket.SHUT_RDWR)

        stop = time.time ()

        latency = stop - start

        _latencies[host_url] = latency

        return latency

    except :

        return None



# --------------------------------------------------------------------
#
def url_is_local (arg) :
    """ Returns True if the given url points to localhost
    """
    
    u = saga.Url (arg)

    return host_is_local (u.host)



# --------------------------------------------------------------------
#
def url_is_relative (url_1) :
    """ an URL is considered relative if it only contains a path element, and
    that path element does not start with '/'.
    """

    u1 = saga.Url (url_1)

    if  str (u1) == str(u1.path) :
        if  u1.path and u1.path[0] != '/' :
            return True

    return False


# --------------------------------------------------------------------
#
def url_get_dirname (url_1) :
    """ 
    Extract the directory part of the given URL's path element.  We consider
    everything up to the last '/' as directory.  That also holds for relative
    paths.
    """

    u1 = saga.Url (url_1)
    p1 = u1.path

    return re.sub (r"[^/]*$", "", p1)


# --------------------------------------------------------------------
#
def url_get_filename (url_1) :
    """ 
    Extract the directory part of the given URL's path element.  We consider
    everything up to the last '/' as directory.  That also holds for relative
    paths.
    """

    u1 = saga.Url (url_1)
    p1 = u1.path

    if '/' in p1 :
        return re.sub (r"^.*/(.*)$", "\1", p1)
    else :
        return p1


# --------------------------------------------------------------------
#
def url_make_absolute (url_1, url_2) :
    """ 
    URL1 is expected to only have a path
    Missing elements in url_1 are copied from url_2 -- but path stays the
    same.  Unless it is a relative path in the first place: then it is
    interpreted as relative to url_2.path, and is made absolute.
    protocol/port/user etc.
    """

    if not url_is_compatible (url_1, url_2) :
        raise saga.BadParameter ("Cannot interpret url %s in the context of url %s" \
                              % (url_2, url_1))

    # re-interpret path of url_2, using url_1 as base directory
    ret = saga.Url (url_1)

    if  url_is_relative (url_2) :
        # note that we have no means if 'file://localhost/tmp/test.txt' refers
        # to a file or an directory -- so we have to trust that url_1 is
        # a dir...
        ret.path = url_1.path + '/' + url_2.path
    else :
        # absolute path, replace url path...
        ret.path = url_2.path

    # FIXME: normalize, to get rid of double slashes etc.
    return ret


# --------------------------------------------------------------------
#
def url_is_compatible (url_1, url_2) :
    """ 
    Returns True if the given urls point to the same host, using the same
    protocol/port/user etc.  If one of the URLs only contains a path, it is
    considered compatible with any other URL.
    """
    
    u1 = saga.Url (url_1)
    u2 = saga.Url (url_2)


    # if either one url only contains a path, it is compatible to anything.
    if u1.path == str(u1) : return True
    if u2.path == str(u2) : return True

    # more than path in both URLs -- check compatibility for all elements
    if u1.scheme   and     u2.scheme   and u1.scheme   != u2.scheme   : return False 
    if u1.host     and     u2.host     and u1.host     != u2.host     : return False
    if u1.port     and     u2.port     and u1.port     != u2.port     : return False
    if u1.username and     u2.username and u1.username != u2.username : return False
    if u1.password and     u2.password and u1.password != u2.password : return False

    if u1.scheme   and not u2.scheme                                  : return False 
    if u1.host     and not u2.host                                    : return False
    if u1.port     and not u2.port                                    : return False
    if u1.username and not u2.username                                : return False
    if u1.password and not u2.password                                : return False

    if u2.scheme   and not u1.scheme                                  : return False 
    if u2.host     and not u1.host                                    : return False
    if u2.port     and not u1.port                                    : return False
    if u2.username and not u1.username                                : return False
    if u2.password and not u1.password                                : return False

    # no differences detected (ignored fragments and query though)
    return True


# --------------------------------------------------------------------
#
def normalize_version (v) :
    """
    For a given version string (numeric only!), return an ordered tuple of
    integers, removing trailing zeros.  That tuple can then be used for
    comparison.
    """
    # parts = [int (x) for x in v.split (".")]
    # while parts[-1] == 0:
    #     parts.pop ()
    # return parts

    return tuple (v.split ("."))


# --------------------------------------------------------------------
#
def benchmark_init (name, func_pre, func_core, func_post) :

    
    _benchmark = {}

    s = saga.Session (default=True)

    # check if a config file was specified via '-c' command line option, and
    # read it, return the dict

    config_name = None

    for i, arg in enumerate (sys.argv[1:]) :
        if  arg == '-c' and len (sys.argv) > i+2 :
            config_name = sys.argv[i+2]


    if  not config_name :
        sumisc.benchmark_eval ('no configuration specified (-c <conf>')

    tc   = sutc.TestConfig ()
    tc.read_config (config_name)

    test_cfg  = tc.get_test_config ()
    bench_cfg = tc.get_benchmark_config ()
    session   = tc.session


    if  not 'concurrency' in bench_cfg : 
        sumisc.benchmark_eval ('no concurrency configured')

    if  not 'iterations'  in bench_cfg : 
        sumisc.benchmark_eval ('no iterations configured')


    _benchmark['url']       = bench_cfg['url']

    _benchmark['session']   = session
    _benchmark['test_cfg']  = test_cfg
    _benchmark['bench_cfg'] = bench_cfg

    _benchmark['bench_cfg']['pre']   = func_pre
    _benchmark['bench_cfg']['core']  = func_core
    _benchmark['bench_cfg']['post']  = func_post
    _benchmark['bench_cfg']['name']  = name
    _benchmark['bench_cfg']['cname'] = config_name

    benchmark_run  (_benchmark)
    benchmark_eval (_benchmark)

# ------------------------------------------------------------------------------
#
def benchmark_thread (tid, _benchmark) :

    try :
        t_cfg    = _benchmark['test_cfg']
        b_cfg    = _benchmark['bench_cfg']
        session  = _benchmark['session']

        pre      = b_cfg['pre']
        core     = b_cfg['core']
        post     = b_cfg['post']

        pre_ret  = pre (t_cfg, b_cfg, session)

        _benchmark['events'][tid]['event_1'].set  ()  # signal we are done        
        _benchmark['events'][tid]['event_2'].wait ()  # wait 'til others are done 

        iterations = int(b_cfg['iterations']) / int(b_cfg['concurrency'])

        for i in range (0, iterations) :
            core_ret = core (pre_ret)
            benchmark_tic (_benchmark)

        _benchmark['events'][tid]['event_3'].set ()  # signal we are done        

        post_ret = post (core_ret)


    except Exception as e :
        print e


# ------------------------------------------------------------------------------
#
def benchmark_run (_benchmark) :
    """
    - create 'concurrency' number of threads
    - per thread call pre()
    - sync threads, start timer
    - per thread call core() 'iteration' number of times', tic()
    - stop timer
    - per thread, call post, close threads
    - eval once
    """

    cfg         = _benchmark['bench_cfg']
    threads     = []
    concurrency = int(_benchmark['bench_cfg']['concurrency'])

    benchmark_start (_benchmark)

    _benchmark['events']    = {}
    for tid in range (0, concurrency) :

        _benchmark['events'][tid] = {}
        _benchmark['events'][tid]['event_1'] = threading.Event ()
        _benchmark['events'][tid]['event_2'] = threading.Event ()
        _benchmark['events'][tid]['event_3'] = threading.Event ()

        t = suth.Thread (benchmark_thread, tid, _benchmark)
        threads.append (t)
        t.start ()

    # wait for all threads to start up and initialize
    for tid in range (0, concurrency) :
        _benchmark['events'][tid]['event_1'].wait ()

    benchmark_tic (_benchmark)

    # start workload in all threads
    for tid in range (0, concurrency) :
        _benchmark['events'][tid]['event_2'].set ()

    # wait for all threads to start up and initialize
    for tid in range (0, concurrency) :
        _benchmark['events'][tid]['event_3'].wait ()



# --------------------------------------------------------------------
#
def benchmark_start (_benchmark) :

    cfg = _benchmark['bench_cfg']

    print "\nBenchmark : %s : %s" % (cfg['name'], cfg['url'])

    _url = saga.Url (cfg['url'])
    lock = threading.Lock ()

    _benchmark['lock']  = lock
    _benchmark['url']   = _url 
    _benchmark['start'] = time.time()
    _benchmark['times'] = []
    _benchmark['idx']   = 0

    if _url.host : host = _url.host
    else         : host = 'localhost'

    if _url.port : port = _url.port
    else         : port = 22  #  FIXME: we should guess by protocol 

    ping_start = time.time ()

    try :
        sys.stdout.write ('Latency   : ')
        sys.stdout.flush ()

        s = socket.socket (socket.AF_INET, socket.SOCK_STREAM)
        s.connect  ((host, port))
        s.shutdown (socket.SHUT_RDWR)

    except Exception as e :
        _benchmark['ping']  = -1.0
        sys.stdout.write ("no ping on %s:%s [%s]\n" % (host, port, e))

    else :
        _benchmark['ping']  = time.time () - ping_start
        sys.stdout.write ("%.5fs\n" % _benchmark['ping'])

    sys.stdout.flush ()



# --------------------------------------------------------------------
#
def benchmark_tic (_benchmark) :

    with _benchmark['lock'] :

        now   = time.time ()
        timer = now - _benchmark['start']

        _benchmark['times'].append (timer)
        _benchmark['start'] = now

        if len(_benchmark['times'][1:]) :
            vmean = sum (_benchmark['times'][1:]) / len(_benchmark['times'][1:])
        else :
            vmean = timer

        if   timer  <  0.75 * vmean : marker = '-'
        if   timer  <  0.90 * vmean : marker = '_'
        elif timer  <  0.95 * vmean : marker = '.'
        elif timer  <  1.05 * vmean : marker = '*'
        elif timer  <  1.10 * vmean : marker = ':'
        elif timer  <  1.25 * vmean : marker = '='
        else                        : marker = '+'


        if       not ( (_benchmark['idx'] - 1)        ) : sys.stdout.write ('\n* ')
        else :
            if   not ( (_benchmark['idx'] - 1) % 1000 ) : sys.stdout.write ('\n\n# ')
            elif not ( (_benchmark['idx'] - 1) %  100 ) : sys.stdout.write ('\n| ')
            elif not ( (_benchmark['idx'] - 1) %   10 ) : sys.stdout.write (' ')

        if           ( (_benchmark['idx']    )        ) : sys.stdout.write (marker)
        
        sys.stdout.flush ()

        _benchmark['idx'] += 1

# --------------------------------------------------------------------
#
def benchmark_eval (_benchmark, error=None) :

    if  error :
        print "\nBenchmark error: %s\n" % error
        sys.exit (-1)


    if  len(_benchmark['times']) <= 4 :
        raise Exception ("min 4 timing values required for benchmark evaluation")

    concurrency = int(_benchmark['bench_cfg']['concurrency'])

    out = "\n"
    top = ""
    tab = ""
    num = ""

    out += "Results :\n"

    vn    = len (_benchmark['times']) - 1
    vsum  = sum (_benchmark['times'][1:])
    vmin  = min (_benchmark['times'][1:])
    vmax  = max (_benchmark['times'][1:])
    vmean = sum (_benchmark['times'][1:]) / vn
    vsdev = math.sqrt (sum ((x - vmean) ** 2 for x in _benchmark['times'][1:]) / vn)
    vrate = vn / vsum

    out += "  url     : %s\n"                                % (_benchmark['url']            )
    out += "  ping    : %8.5fs\n"                            % (_benchmark['ping']           )
    out += "  n       : %9d          total   : %8.2fs\n"     % (vn, vsum                     )
    out += "  threads : %9d          min     : %8.2fs\n"     % (concurrency           , vmin )
    out += "  init    : %8.2fs          max     : %8.2fs\n"  % (_benchmark['times'][0], vmax )
    out += "  1       : %8.2fs          mean    : %8.2fs\n"  % (_benchmark['times'][1], vmean)
    out += "  2       : %8.2fs          sdev    : %8.2fs\n"  % (_benchmark['times'][2], vsdev)
    out += "  3       : %8.2fs          rate    : %8.2f/s\n" % (_benchmark['times'][3], vrate)

    num = "# %5s  %7s  %7s  %7s  %7s  %7s  %7s" \
          "  %7s  %7s  %7s  %8s  %8s  %9s   %-18s   %s" \
        % (1, 2, 3, 4, 5, 6, 7, 8, 9, 10, 11, 12, 13, 14, 15)
    top = "# %5s  %7s  %7s  %7s  %7s  %7s  %7s" \
          "  %7s  %7s  %7s  %8s  %8s  %9s   %-18s   %s" \
        % ('ping', 'n', 'threads', 'init', 'time.1', 'time.2', 'time.3', \
           'sum', 'min',  'max', 'mean', 'std-dev', 'rate', 'name', 'url')

    tab = "%7.5f  " \
          "%7d  "   \
          "%7d  "   \
          "%7.2f  " \
          "%7.2f  " \
          "%7.2f  " \
          "%7.2f  " \
          "%7.2f  " \
          "%7.2f  " \
          "%7.2f  " \
          "%8.3f  " \
          "%8.3f  " \
          "%9.3f  " \
          "%-20s  " \
          "%s"      \
        % (_benchmark['ping'], 
           vn, 
           concurrency, 
           _benchmark['times'][0],      
           _benchmark['times'][1], 
           _benchmark['times'][2], 
           _benchmark['times'][3],
           vsum,   
           vmin,  
           vmax, 
           vmean, 
           vsdev, 
           vrate, 
           "'%s'" % _benchmark['bench_cfg']['name'],   # I am sorry, sooo sorry...  
           _benchmark['url'])

    print
    print out

    create_top = True
    try :
        statinfo = os.stat ('benchmark.dat')
        if statinfo.st_size > 0 :
            create_top = False
    except Exception :
        pass

    f = open ("benchmark.dat", "a+")

    if  create_top :
        f.write ("%s\n" % num)
        f.write ("%s\n" % top)
    f.write ("%s\n" % tab)

# --------------------------------------------------------------------


# vim: tabstop=8 expandtab shiftwidth=4 softtabstop=4
<|MERGE_RESOLUTION|>--- conflicted
+++ resolved
@@ -18,12 +18,8 @@
 
 """ Provides an assortment of utilities """
 
-<<<<<<< HEAD
-=======
 _benchmark = {}
 _latencies = {}
-
->>>>>>> 12570fdf
 
 # --------------------------------------------------------------------
 #
