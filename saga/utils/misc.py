--- conflicted
+++ resolved
@@ -190,7 +190,6 @@
 
 # --------------------------------------------------------------------
 #
-<<<<<<< HEAD
 def normalize_version (v) :
     """
     For a given version string (numeric only!), return an ordered tuple of
@@ -207,8 +206,6 @@
 
 # --------------------------------------------------------------------
 #
-def benchmark_start (url, name='benchmark') :
-=======
 def benchmark_init (name, func_pre, func_core, func_post) :
 
     
@@ -282,7 +279,6 @@
         for i in range (0, iterations) :
             core_ret = core (pre_ret)
             benchmark_tic (_benchmark)
->>>>>>> 4ee8450d
 
         _benchmark['events'][tid]['event_3'].set ()  # signal we are done        
 
