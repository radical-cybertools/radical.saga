
__author__    = "Andre Merzky"
__copyright__ = "Copyright 2012-2013, The SAGA Project"
__license__   = "MIT"


import re
import os
import sys
import math
import time

import saga

""" Provides an assortment of utilities """

_benchmark = {}


# --------------------------------------------------------------------
#
def host_is_local (host) :
    """ Returns True if the given host is the localhost
    """
    
    import socket

    if  not host                   or \
        host == 'localhost'        or \
        host == socket.gethostname () :
        return True
    else :
        return False


# --------------------------------------------------------------------
#
def host_is_valid (host) :
    """ 
    Returns True if the given hostname can be resolved.
    We also test the reverse DNS lookup -- some seriously stupid and standard
    violating internet providers implement a DNS catchall -- the reverse lookup
    can catch that case in some cases (say that quickly 3 times!)
    """

    # FIXME: cache results so that further lookups are quick

    if  host_is_local (host) :
        return True
    
    import socket

    try :
        ip   = socket.gethostbyname (host)
        name = socket.gethostbyaddr (ip)
        return True
    except :
        return False


# --------------------------------------------------------------------
#
def url_is_local (arg) :
    """ Returns True if the given url points to localhost
    """
    
    import saga.url
    u = saga.url.Url (arg)

    return host_is_local (u.host)



# --------------------------------------------------------------------
#
def url_is_relative (url_1) :
    """ an URL is considered relative if it only contains a path element, and
    that path element does not start with '/'.
    """

    import saga.url

    u1 = saga.Url (url_1)

    if  str (u1) == str(u1.path) :
        if  u1.path and u1.path[0] != '/' :
            return True

    return False


# --------------------------------------------------------------------
#
def url_get_dirname (url_1) :
    """ 
    Extract the directory part of the given URL's path element.  We consider
    everything up to the last '/' as directory.  That also holds for relative
    paths.
    """

    import saga.url

    u1 = saga.Url (url_1)
    p1 = u1.path

    return re.sub (r"[^/]*$", "", p1)


# --------------------------------------------------------------------
#
def url_get_filename (url_1) :
    """ 
    Extract the directory part of the given URL's path element.  We consider
    everything up to the last '/' as directory.  That also holds for relative
    paths.
    """

    import saga.url

    u1 = saga.Url (url_1)
    p1 = u1.path

    if '/' in p1 :
        return re.sub (r"^.*/(.*)$", "\1", p1)
    else :
        return p1


# --------------------------------------------------------------------
#
def url_make_absolute (url_1, url_2) :
    """ 
    URL1 is expected to only have a path
    Missing elements in url_1 are copied from url_2 -- but path stays the
    same.  Unless it is a relative path in the first place: then it is
    interpreted as relative to url_2.path, and is made absolute.
    protocol/port/user etc.
    """

    import saga.url

    if not url_is_compatible (url_1, url_2) :
        raise saga.BadParameter ("Cannot interpret url %s in the context of url %s" \
                              % (url_2, url_1))

    # re-interpret path of url_2, using url_1 as base directory
    ret = saga.Url (url_1)

    if  url_is_relative (url_2) :
        # note that we have no means if 'file://localhost/tmp/test.txt' refers
        # to a file or an directory -- so we have to trust that url_1 is
        # a dir...
        ret.path = url_1.path + '/' + url_2.path
    else :
        # absolute path, replace url path...
        ret.path = url_2.path

    # FIXME: normalize, to get rid of double slashes etc.
    return ret


# --------------------------------------------------------------------
#
def url_is_compatible (url_1, url_2) :
    """ 
    Returns True if the given urls point to the same host, using the same
    protocol/port/user etc.  If one of the URLs only contains a path, it is
    considered compatible with any other URL.
    """
    
    import saga.url

    u1 = saga.Url (url_1)
    u2 = saga.Url (url_2)


    # if either one url only contains a path, it is compatible to anything.
    if u1.path == str(u1) : return True
    if u2.path == str(u2) : return True

    # more than path in both URLs -- check compatibility for all elements
    if u1.scheme   and     u2.scheme   and u1.scheme   != u2.scheme   : return False 
    if u1.host     and     u2.host     and u1.host     != u2.host     : return False
    if u1.port     and     u2.port     and u1.port     != u2.port     : return False
    if u1.username and     u2.username and u1.username != u2.username : return False
    if u1.password and     u2.password and u1.password != u2.password : return False

    if u1.scheme   and not u2.scheme                                  : return False 
    if u1.host     and not u2.host                                    : return False
    if u1.port     and not u2.port                                    : return False
    if u1.username and not u2.username                                : return False
    if u1.password and not u2.password                                : return False

    if u2.scheme   and not u1.scheme                                  : return False 
    if u2.host     and not u1.host                                    : return False
    if u2.port     and not u1.port                                    : return False
    if u2.username and not u1.username                                : return False
    if u2.password and not u1.password                                : return False

    # no differences detected (ignored fragments and query though)
    return True


# --------------------------------------------------------------------
#
<<<<<<< HEAD
def normalize_version (v) :
    """
    For a given version string (numeric only!), return an ordered tuple of
    integers, removing trailing zeros.  That tuple can then be used for
    comparison.
    """
    # parts = [int (x) for x in v.split (".")]
    # while parts[-1] == 0:
    #     parts.pop ()
    # return parts

    return tuple (v.split ("."))

=======
def benchmark_start (url, name='benchmark') :

    global _benchmark

    print "\nBenchmark : %s : %s" % (url, name)

    _url = saga.Url (url)

    _benchmark['url']   = _url 
    _benchmark['name']  = name
    _benchmark['start'] = time.time()
    _benchmark['times'] = []
    _benchmark['idx']   = 0

    if _url.host : host = _url.host
    else         : host = 'localhost'

    if _url.port : port = _url.port
    else         : port = 22  #  FIXME: we should guess by protocol 

    ping_start = time.time ()

    try :
        sys.stdout.write ('Latency   : ')
        sys.stdout.flush ()

        import socket

        s = socket.socket (socket.AF_INET, socket.SOCK_STREAM)
        s.connect ((host, port))

    except Exception as e :
        _benchmark['ping']  = -1.0
        sys.stdout.write ("no ping on %s:%s [%s]\n" % (host, port, e))

    else :
        _benchmark['ping']  = time.time () - ping_start
        sys.stdout.write ("%.5fs\n" % _benchmark['ping'])

    sys.stdout.flush ()



# --------------------------------------------------------------------
#
def benchmark_tic () :

    global _benchmark

    now   = time.time ()
    timer = now - _benchmark['start']

    _benchmark['times'].append (timer)
    _benchmark['start'] = now

    if len(_benchmark['times'][1:]) :
        vmean = sum (_benchmark['times'][1:]) / len(_benchmark['times'][1:])
    else :
        vmean = timer

    if   timer  <  0.75 * vmean : marker = '.'
    if   timer  <  0.90 * vmean : marker = ','
    elif timer  <  0.99 * vmean : marker = ':'
    elif timer  <  1.01 * vmean : marker = '*'
    elif timer  <  1.10 * vmean : marker = ';'
    elif timer  <  1.25 * vmean : marker = '-'
    else                        : marker = '='



    if       not ( (_benchmark['idx'] - 1)        ) : sys.stdout.write ('\n* ')
    else :
        if   not ( (_benchmark['idx'] - 1) % 1000 ) : sys.stdout.write ('\n\n# ')
        elif not ( (_benchmark['idx'] - 1) %  100 ) : sys.stdout.write ('\n| ')
        elif not ( (_benchmark['idx'] - 1) %   10 ) : sys.stdout.write (' ')

    if           ( (_benchmark['idx']    )        ) : sys.stdout.write (marker)
    
    sys.stdout.flush ()

    _benchmark['idx'] += 1

# --------------------------------------------------------------------
#
def benchmark_eval () :

    global _benchmark

    if  len(_benchmark['times']) <= 4 :

        raise Exception ("min 4 timing values required for benchmark evaluation")


    out = "\n"
    top = ""
    tab = ""
    num = ""

    out += "Results :\n"

    vn    = len (_benchmark['times']) - 1
    vsum  = sum (_benchmark['times'][1:])
    vmin  = min (_benchmark['times'][1:])
    vmax  = max (_benchmark['times'][1:])
    vmean = sum (_benchmark['times'][1:]) / vn
    vsdev = math.sqrt (sum ((x - vmean) ** 2 for x in _benchmark['times'][1:]) / vn)
    vrate = vn / vsum

    out += "  url   : %s\n"                              % (_benchmark['url']            )
    out += "  ping  : %8.5fs          n     : %9d\n"     % (_benchmark['ping']    , vn   )
    out += "  init  : %8.2fs          min   : %8.2fs\n"  % (_benchmark['times'][0], vmin )
    out += "  1     : %8.2fs          max   : %8.2fs\n"  % (_benchmark['times'][1], vmax )
    out += "  2     : %8.2fs          mean  : %8.2fs\n"  % (_benchmark['times'][2], vmean)
    out += "  3     : %8.2fs          sdev  : %8.2fs\n"  % (_benchmark['times'][3], vsdev)
    out += "  sum   : %8.2fs          rate  : %8.2f/s\n" % (vsum,                   vrate)

    num = "# %5s  %7s  %7s  %7s  %7s  %7s" \
          "  %7s  %7s  %7s  %8s  %8s  %9s   %-18s   %s" \
        % (1, 2, 3, 4, 5, 6, 7, 8, 9, 10, 11, 12, 13, 14)
    top = "# %5s  %7s  %7s  %7s  %7s  %7s" \
          "  %7s  %7s  %7s  %8s  %8s  %9s   %-18s   %s" \
        % ('ping', 'n', 'init', 'time.1', 'time.2', 'time.3', \
           'sum', 'min',  'max', 'mean', 'std-dev', 'rate', 'name', 'url')

    tab = "%7.5f  " \
          "%7d  "   \
          "%7.2f  " \
          "%7.2f  " \
          "%7.2f  " \
          "%7.2f  " \
          "%7.2f  " \
          "%7.2f  " \
          "%7.2f  " \
          "%8.3f  " \
          "%8.3f  " \
          "%9.3f  " \
          "%-20s  " \
          "%s"      \
        % (_benchmark['ping'], 
           vn, 
           _benchmark['times'][0],      
           _benchmark['times'][1], 
           _benchmark['times'][2], 
           _benchmark['times'][3],
           vsum,   
           vmin,  
           vmax, 
           vmean, 
           vsdev, 
           vrate, 
           "'%s'" % _benchmark['name'],   # I am sorry, sooo sorry...  
           _benchmark['url'])

    print
    print out

    create_top = True
    try :
        statinfo = os.stat ('benchmark.dat')
        if statinfo.st_size > 0 :
            create_top = False
    except Exception :
        pass

    f = open ("benchmark.dat", "a+")

    if  create_top :
        f.write ("%s\n" % num)
        f.write ("%s\n" % top)
    f.write ("%s\n" % tab)

#
# --------------------------------------------------------------------
>>>>>>> 87bd81e4

# vim: tabstop=8 expandtab shiftwidth=4 softtabstop=4
<|MERGE_RESOLUTION|>--- conflicted
+++ resolved
@@ -203,7 +203,6 @@
 
 # --------------------------------------------------------------------
 #
-<<<<<<< HEAD
 def normalize_version (v) :
     """
     For a given version string (numeric only!), return an ordered tuple of
@@ -217,7 +216,9 @@
 
     return tuple (v.split ("."))
 
-=======
+
+# --------------------------------------------------------------------
+#
 def benchmark_start (url, name='benchmark') :
 
     global _benchmark
@@ -389,8 +390,7 @@
         f.write ("%s\n" % top)
     f.write ("%s\n" % tab)
 
-#
-# --------------------------------------------------------------------
->>>>>>> 87bd81e4
+# --------------------------------------------------------------------
+
 
 # vim: tabstop=8 expandtab shiftwidth=4 softtabstop=4
