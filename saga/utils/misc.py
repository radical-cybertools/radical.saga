
<<<<<<< HEAD
import re
import saga
=======
__author__    = "Andre Merzky"
__copyright__ = "Copyright 2012-2013, The SAGA Project"
__license__   = "MIT"

>>>>>>> 7a66fdcc

""" Provides an assortment of utilities """

# --------------------------------------------------------------------
#
def host_is_local (host) :
    """ Returns True if the given host is the localhost
    """
    
    import socket

    if  not host                   or \
        host == 'localhost'        or \
        host == socket.gethostname () :
        return True
    else :
        return False


# --------------------------------------------------------------------
#
def host_is_valid (host) :
    """ 
    Returns True if the given hostname can be resolved.
    We also test the reverse DNS lookup -- some seriously stupid and standard
    violating internet providers implement a DNS catchall -- the reverse lookup
    can catch that case in some cases (say that quickly 3 times!)
    """

    # FIXME: cache results so that further lookups are quick

    if  host_is_local (host) :
        return True
    
    import socket

    try :
        ip   = socket.gethostbyname (host)
        name = socket.gethostbyaddr (ip)
        return True
    except :
        return False


# --------------------------------------------------------------------
#
def url_is_local (arg) :
    """ Returns True if the given url points to localhost
    """
    
    import saga.url
    u = saga.url.Url (arg)

    return host_is_local (u.host)



# --------------------------------------------------------------------
#
def url_is_relative (url_1) :
    """ an URL is considered relative if it only contains a path element, and
    that path element does not start with '/'.
    """

    import saga.url

    u1 = saga.Url (url_1)

    if  str (u1) == str(u1.path) :
        if  u1.path and u1.path[0] != '/' :
            return True

    return False


# --------------------------------------------------------------------
#
def url_get_dirname (url_1) :
    """ 
    Extract the directory part of the given URL's path element.  We consider
    everything up to the last '/' as directory.  That also holds for relative
    paths.
    """

    import saga.url

    u1 = saga.Url (url_1)
    p1 = u1.path

    return re.sub (r"[^/]*$", "", p1)


# --------------------------------------------------------------------
#
def url_get_filename (url_1) :
    """ 
    Extract the directory part of the given URL's path element.  We consider
    everything up to the last '/' as directory.  That also holds for relative
    paths.
    """

    import saga.url

    u1 = saga.Url (url_1)
    p1 = u1.path

    if '/' in p1 :
        return re.sub (r"^.*/(.*)$", "\1", p1)
    else :
        return p1


# --------------------------------------------------------------------
#
def url_make_absolute (url_1, url_2) :
    """ 
    URL1 is expected to only have a path
    Missing elements in url_1 are copied from url_2 -- but path stays the
    same.  Unless it is a relative path in the first place: then it is
    interpreted as relative to url_2.path, and is made absolute.
    protocol/port/user etc.
    """

    import saga.url

    if not url_is_compatible (url_1, url_2) :
        raise saga.BadParameter ("Cannot interpret url %s in the context of url %s" \
                              % (url_2, url_1))

    # re-interpret path of url_2, using url_1 as base directory
    ret = saga.Url (url_1)

    if  url_is_relative (url_2) :
        # note that we have no means if 'file://localhost/tmp/test.txt' refers
        # to a file or an directory -- so we have to trust that url_1 is
        # a dir...
        ret.path = url_1.path + '/' + url_2.path
    else :
        # absolute path, replace url path...
        ret.path = url_2.path

    # FIXME: normalize, to get rid of double slashes etc.
    return ret


# --------------------------------------------------------------------
#
def url_is_compatible (url_1, url_2) :
    """ 
    Returns True if the given urls point to the same host, using the same
    protocol/port/user etc.  If one of the URLs only contains a path, it is
    considered compatible with any other URL.
    """
    
    import saga.url

    u1 = saga.Url (url_1)
    u2 = saga.Url (url_2)


    # if either one url only contains a path, it is compatible to anything.
    if u1.path == str(u1) : return True
    if u2.path == str(u2) : return True

    # more than path in both URLs -- check compatibility for all elements
    if u1.scheme   and     u2.scheme   and u1.scheme   != u2.scheme   : return False 
    if u1.host     and     u2.host     and u1.host     != u2.host     : return False
    if u1.port     and     u2.port     and u1.port     != u2.port     : return False
    if u1.username and     u2.username and u1.username != u2.username : return False
    if u1.password and     u2.password and u1.password != u2.password : return False

    if u1.scheme   and not u2.scheme                                  : return False 
    if u1.host     and not u2.host                                    : return False
    if u1.port     and not u2.port                                    : return False
    if u1.username and not u2.username                                : return False
    if u1.password and not u2.password                                : return False

    if u2.scheme   and not u1.scheme                                  : return False 
    if u2.host     and not u1.host                                    : return False
    if u2.port     and not u1.port                                    : return False
    if u2.username and not u1.username                                : return False
    if u2.password and not u1.password                                : return False

    # no differences detected (ignored fragments and query though)
    return True


# vim: tabstop=8 expandtab shiftwidth=4 softtabstop=4
<|MERGE_RESOLUTION|>--- conflicted
+++ resolved
@@ -1,13 +1,10 @@
 
-<<<<<<< HEAD
-import re
-import saga
-=======
 __author__    = "Andre Merzky"
 __copyright__ = "Copyright 2012-2013, The SAGA Project"
 __license__   = "MIT"
 
->>>>>>> 7a66fdcc
+import re
+import saga
 
 """ Provides an assortment of utilities """
 
