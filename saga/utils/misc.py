--- conflicted
+++ resolved
@@ -1,13 +1,11 @@
 
-<<<<<<< HEAD
 __author__    = "Andre Merzky"
 __copyright__ = "Copyright 2012-2013, The SAGA Project"
 __license__   = "MIT"
 
-=======
+
 import re
 import saga
->>>>>>> 22198e5f
 
 """ Provides an assortment of utilities """
 
