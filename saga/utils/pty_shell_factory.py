--- conflicted
+++ resolved
@@ -208,17 +208,8 @@
                       'cp_flags' : cp_flags}.items ()+ info.items ())
 
         # at this point, we do have a valid, living master
-<<<<<<< HEAD
-        try :
-            s_cmd = _SCRIPTS[info['type']]['copy_to']    % repl
-            s_in  = _SCRIPTS[info['type']]['copy_to_in'] % repl
-=======
-        s_cmd = _SCRIPTS[info['type']]['copy_to'] \
-                % dict(info.items () + {'src':src, 'tgt':tgt}.items ())
-
-        s_in  = _SCRIPTS[info['type']]['copy_to_in'] \
-                % dict(info.items () + {'src':src, 'tgt':tgt}.items ())
->>>>>>> 9cddb7c0
+        s_cmd = _SCRIPTS[info['type']]['copy_to']    % repl
+        s_in  = _SCRIPTS[info['type']]['copy_to_in'] % repl
 
         cp_slave = saga.utils.pty_process.PTYProcess (s_cmd, info['logger'])
         cp_slave.write (s_in)
@@ -248,30 +239,16 @@
 
 
         # at this point, we do have a valid, living master
-<<<<<<< HEAD
-        try :
-            s_cmd = _SCRIPTS[info['type']]['copy_from']    % repl
-            s_in  = _SCRIPTS[info['type']]['copy_from_in'] % repl
-=======
-        s_cmd = _SCRIPTS[info['type']]['copy_from'] \
-                % dict(info.items () + {'src':src, 'tgt':tgt}.items ())
->>>>>>> 9cddb7c0
-
-        s_in  = _SCRIPTS[info['type']]['copy_from_in'] \
-                % dict(info.items () + {'src':src, 'tgt':tgt}.items ())
-
-<<<<<<< HEAD
-          # try :
-          #     while True :
-          #         print cp_slave.read ()
-          # except :
-          #     pass
-
-            cp_slave.wait ()
-=======
+        s_cmd = _SCRIPTS[info['type']]['copy_from']    % repl
+        s_in  = _SCRIPTS[info['type']]['copy_from_in'] % repl
         cp_slave = saga.utils.pty_process.PTYProcess (s_cmd, info['logger'])
         cp_slave.write (s_in)
->>>>>>> 9cddb7c0
+
+      # try :
+      #     while True :
+      #         print cp_slave.read ()
+      # except :
+      #     pass
 
         cp_slave.wait ()
 
