
__author__    = "Andre Merzky, Ole Weidner"
__copyright__ = "Copyright 2012-2013, The SAGA Project"
__license__   = "MIT"


import os
import sys
import pwd
import string
import getpass

import radical.utils           as ru
import radical.utils.logger    as rul

import saga
import saga.exceptions         as se
import saga.utils.misc         as sumisc
import saga.utils.pty_process  as supp

import pty_exceptions               as ptye


# ------------------------------------------------------------------------------
#
# ssh options:
#   -e none         : no escape character
#   -M              : master mode for connection sharing
#   -S control_path : slave mode for connection sharing
#   -t              : force pty allocation
#   -x              : disable x11 forwarding
#   
#   ServerAliveInterval
#   CheckHostIP no
#   ConnectTimeout
#   ControlMaster  yes | no | no ...
#   ControlPath    $BASE/ssh_control_%n_%p.$$.sock
#                  %r (remote id)? would need inspection
#   ControlPersist 100  : close master after 100 seconds idle
#   EscapeChar     none : transparent for binary data
#   TCPKeepAlive   yes  : detect connection failure
#
#   LoginGraceTime seconds : disconnect if no login after n seconds
#
# ------------------------------------------------------------------------------

# these arrays help to map requested client schemas to master schemas
_SCHEMAS_SH  = ['sh', 'fork', 'local', 'file']
_SCHEMAS_SSH = ['ssh', 'scp', 'sftp']
_SCHEMAS_GSI = ['gsissh', 'gsiscp', 'gsisftp', 'gsiftp']

_SCHEMAS = _SCHEMAS_SH + _SCHEMAS_SSH + _SCHEMAS_GSI

# FIXME: '-o ControlPersist' is only supported for newer ssh versions.  We
# should add detection, and enable that if available -- for now, just diable it.
#
# FIXME: we should use '%n' instead of '%h', but that is not supported by older
# ssh versions...

# ssh master/slave flag magic # FIXME: make timeouts configurable
_SSH_FLAGS_MASTER   = "-o ControlMaster=yes -o ControlPath=%(ctrl)s"
_SSH_FLAGS_SLAVE    = "-o ControlMaster=no  -o ControlPath=%(ctrl)s"

# FIXME: right now, we create a shell connection as master --
# but a master does not actually need a shell, as it is never really
# used to run commands...
_SCRIPTS = {
    'ssh' : { 
        'master'        : "%(ssh_env)s %(ssh_exe)s   %(ssh_args)s  %(m_flags)s  %(host_str)s",
        'shell'         : "%(ssh_env)s %(ssh_exe)s   %(ssh_args)s  %(s_flags)s  %(host_str)s",
      # 'copy_to'       : "%(scp_env)s %(scp_exe)s   %(scp_args)s  %(s_flags)s  %(src)s %(root)s/%(tgt)s",
      # 'copy_from'     : "%(scp_env)s %(scp_exe)s   %(scp_args)s  %(s_flags)s  %(root)s/%(src)s %(tgt)s",
        'copy_to'       : "%(sftp_env)s %(sftp_exe)s %(sftp_args)s %(s_flags)s  %(host_str)s",
        'copy_from'     : "%(sftp_env)s %(sftp_exe)s %(sftp_args)s %(s_flags)s  %(host_str)s",
        'copy_to_in'    : "progress \n put %(cp_flags)s %(src)s %(tgt)s \n exit \n",            
        'copy_from_in'  : "progress \n get %(cp_flags)s %(src)s %(tgt)s \n exit \n",
    },
    'sh' : { 
        'master'        : "%(sh_env)s %(sh_exe)s  %(sh_args)s",
        'shell'         : "%(sh_env)s %(sh_exe)s  %(sh_args)s",
        'copy_to'       : "%(sh_env)s %(sh_exe)s  %(sh_args)s",
        'copy_from'     : "%(sh_env)s %(sh_exe)s  %(sh_args)s",
        'copy_to_in'    : "cd ~ && exec %(cp_exe)s %(cp_flags)s %(src)s %(tgt)s",
        'copy_from_in'  : "cd ~ && exec %(cp_exe)s %(cp_flags)s %(src)s %(tgt)s",
    }
}

# ------------------------------------------------------------------------------
#
class PTYShellFactory (object) :
    """
    This is the place where all master and all client shell connections get
    created.  But also, this factory maintains a registry of master connections,
    to quickly spawn slave connections for any customer w/o repeated
    authorization overhead.  Masters are unique per
    a host/user/port/context/shell_type hash.

    Any ssh master connection in this registry can idle, and may thus shut down
    after ``ControlPersist`` seconds (see options).

    data model::


      self.registry
        |
        +-- "host[:port]"
        |   |
        |   +-- str(context)
        |   |   |
        |   |   +-- "shell_type" (ssh)
        |   |   |   |
        |   |   |   +-- pty_process (gc_timeout)
        |   |   |   +-- shell_initialize()
        |   |   |   +-- shell_finalize()
        |   |   |   +-- shell_alive()
        |   |   |
        |   |   +-- ...
        |   |
        |   +-- ...
        |
        +-- ...

    When Slave connections are requested, a suitable master connection is looked
    for and used.  'Suitable' means: ssh master for scp and sftp slaves; gsissh
    for gsiscp and gsisftp slaves; and sh master for file slaves

    """

    __metaclass__ = ru.Singleton


    # --------------------------------------------------------------------------
    #
    def __init__ (self) :

        self.logger   = rul.getLogger ('saga', 'PTYShellFactory')
        self.registry = {}
        self.rlock    = ru.RLock ('pty shell factory')


    # --------------------------------------------------------------------------
    #
    def initialize (self, url, session=None, logger=None) :

        with self.rlock :

            # make sure we have a valid url type
            url = saga.Url (url)

            if  not logger :
                logger = rul.getLogger ('saga', 'PTYShellFactory')

            # collect all information we have/need about the requested master
            # connection
            info = self._create_master_entry (url, session, logger)

            # we got master info - register the master, and create the instance!
            type_s = str(info['type'])
            user_s = str(info['user'])
            host_s = str(info['host_str'])

            # Now, if we don't have that master, yet, we need to instantiate it
            if not host_s in self.registry                 : self.registry[host_s] = {}
            if not user_s in self.registry[host_s]         : self.registry[host_s][user_s] = {}
            if not type_s in self.registry[host_s][user_s] :

                # new master: create an instance, and register it
                m_cmd = _SCRIPTS[info['type']]['master'] % info

                logger.debug ("open master pty for [%s] [%s] %s: %s'" \
                                % (type_s, host_s, user_s, m_cmd))

                info['pty'] = supp.PTYProcess (m_cmd, logger=logger)
                if not info['pty'].alive () :
                    raise se.NoSuccess._log (logger, \
                	  "Shell not connected to %s" % info['host_str'])

                # authorization, prompt setup, etc
                self._initialize_pty (info['pty'], info, is_shell=True)

                # master was created - register it
                self.registry[host_s][user_s][type_s] = info


            else :
                # we already have a master: make sure it is alive, and restart as
                # needed
                info = self.registry[host_s][user_s][type_s]

                if  not info['pty'].alive (recover=True) :
                    raise se.IncorrectState._log (logger, \
                	  "Lost shell connection to %s" % info['host_str'])

            return info


    # --------------------------------------------------------------------------
    #
    def _initialize_pty (self, pty_shell, info, is_shell=False) :

        # is_shell: only for shells we use prompt triggers.  sftp for example
        # does not deal well with triggers (no printf).

        with self.rlock :

            shell_pass = info['pass']
            key_pass   = info['key_pass']
            logger     = info['logger']
            latency    = info['latency']

            pty_shell.latency = latency

            # if we did not see a decent prompt within 'delay' time, something
            # went wrong.  Try to prompt a prompt (duh!)  Delay should be
            # minimum 0.1 second (to avoid flooding of local shells), and at
            # maximum 1 second (to keep startup time reasonable)
            # most one second.  We try to get within that range with 100*latency.
            delay = min (1.0, max (0.1, 50 * latency))

            if True :
          # try :
                prompt_patterns = ["[Pp]assword:\s*$",             # password   prompt
                                   "Enter passphrase for .*:\s*$", # passphrase prompt
                                   "want to continue connecting",  # hostkey confirmation
                                   ".*HELLO_\\d+_SAGA$",           # prompt detection helper
                                   "^(.*[\$#%>])\s*$"]             # greedy native shell prompt 

                # find a prompt
                n, match = pty_shell.find (prompt_patterns, delay)

                # this loop will run until we finally find the shell prompt, or
                # if we think we have tried enough and give up.  On success
                # we'll try to set a different prompt, and when we found that,
                # too, we exit the loop and are be ready to running shell
                # commands.
                retries       = 0
                retry_trigger = True
                used_trigger  = False
                found_trigger = ""

                while True :

                    # --------------------------------------------------------------
                    if n == None :

                        # we found none of the prompts, yet, and need to try
                        # again.  But to avoid hanging on invalid prompts, we
                        # print 'HELLO_x_SAGA', and search for that one, too.
                        # We actually do 'printf HELLO_%d_SAGA x' so that the
                        # pattern only appears in the result, not in the
                        # command... 

                        if  retries > 100 :
                            raise se.NoSuccess ("Could not detect shell prompt (timeout)")

                        if  not retry_trigger : 
                            # just waiting for the *right* trigger or prompt, 
                            # don't need new ones...
                            continue

                        retries += 1

                        if  is_shell :
                            pty_shell.write ("printf 'HELLO_%%d_SAGA\\n' %d\n" % retries)
                            used_trigger = True

                        # FIXME:  consider better timeout
                        n, match = pty_shell.find (prompt_patterns, delay)


                    # --------------------------------------------------------------
                    elif n == 0 :
                        logger.info ("got password prompt")
                        if  not shell_pass :
                            raise se.AuthenticationFailed ("prompted for unknown password (%s)" \
                                                          % match)

                        pty_shell.write ("%s\n" % shell_pass)
                        n, match = pty_shell.find (prompt_patterns, delay)


                    # --------------------------------------------------------------
                    elif n == 1 :
                        logger.info ("got passphrase prompt : %s" % match)

                        start = string.find (match, "'", 0)
                        end   = string.find (match, "'", start+1)

                        if start == -1 or end == -1 :
                            raise se.AuthenticationFailed ("could not extract key name (%s)" % match)

                        key = match[start+1:end]

                        if  not key in key_pass    :
                            raise se.AuthenticationFailed ("prompted for unknown key password (%s)" \
                                                          % key)

                        pty_shell.write ("%s\n" % key_pass[key])
                        n, match = pty_shell.find (prompt_patterns, delay)


                    # --------------------------------------------------------------
                    elif n == 2 :
                        logger.info ("got hostkey prompt")
                        pty_shell.write ("yes\n")
                        n, match = pty_shell.find (prompt_patterns, delay)


                    # --------------------------------------------------------------
                    elif n == 3 :

                        # one of the trigger commands got through -- we can now
                        # hope to find the prompt (or the next trigger...)
                        logger.debug ("got shell prompt trigger (%s) (%s)" %  (n, match))

                        found_trigger = match
                        retry_trigger = False
                        n, match = pty_shell.find (prompt_patterns, delay)
                        continue


                    # --------------------------------------------------------------
                    elif n == 4 :

                        logger.debug ("got initial shell prompt (%s) (%s)" %  (n, match))

                        if  retries :
                            if  used_trigger :
                                # we already sent triggers -- so this match is only
                                # useful if saw the *correct* shell prompt trigger
                                # first
                                trigger = "HELLO_%d_SAGA" % retries

                                if  not trigger in found_trigger :
                                    logger.debug ("waiting for prompt trigger %s: (%s) (%s)" \
                                               % (trigger, n, match))
                                    # but more retries won't help...
                                    retry_trigger = False
                                    n = None
                                    while not n :
                                        n, match = pty_shell.find (prompt_patterns, delay)
                                    continue


                        logger.info ("Got initial shell prompt (%s) (%s)" \
                                   % (n, match))
                        # we are done waiting for a prompt
                        break
                
<<<<<<< HEAD
            except Exception as e :
                raise self._translate_exception (e)
=======
                
          # except Exception as e :
          #     raise ptye.translate_exception (e)
>>>>>>> 0d1f7972


    # --------------------------------------------------------------------------
    #
    def run_shell (self, info) :
        """ 
        This initiates a master connection.  If there is a suitable master
        connection in the registry, it is re-used, and no new master connection
        is created.  If needed, the existing master connection is revived.  
        """

      # if True :
        with self.rlock :

            s_cmd = _SCRIPTS[info['type']]['shell'] % info

            # at this point, we do have a valid, living master
            sh_slave = supp.PTYProcess (s_cmd, info['logger'])

            # authorization, prompt setup, etc
            self._initialize_pty (sh_slave, info, is_shell=True)

            return sh_slave


    # --------------------------------------------------------------------------
    #
    def run_copy_to (self, info, src, tgt, cp_flags="") :
        """ 
        This initiates a slave copy connection.   Src is interpreted as local
        path, tgt as path on the remote host.
        """

      # if True :
        with self.rlock :

            repl = dict ({'src'      : src, 
                          'tgt'      : tgt, 
                          'cp_flags' : cp_flags}.items ()+ info.items ())

            # at this point, we do have a valid, living master
            s_cmd = _SCRIPTS[info['type']]['copy_to']    % repl
            s_in  = _SCRIPTS[info['type']]['copy_to_in'] % repl

            cp_slave = supp.PTYProcess (s_cmd, info['logger'])

            self._initialize_pty (cp_slave, info)

            cp_slave.write ("%s\n" % s_in)
            cp_slave.wait  ()

            if  cp_slave.exit_code != 0 :
                raise se.NoSuccess._log (info['logger'], "file copy failed: %s" % cp_slave.cache[-256:])

            info['logger'].debug ("copy done")


    # --------------------------------------------------------------------------
    #
    def run_copy_from (self, info, src, tgt, cp_flags="") :
        """ 
        This initiates a slave copy connection.   Src is interpreted as path on
        the remote host, tgt as local path.
        """

      # if True :
        with self.rlock :

            repl = dict ({'src'      : src, 
                          'tgt'      : tgt, 
                          'cp_flags' : cp_flags}.items ()+ info.items ())

            # at this point, we do have a valid, living master
            s_cmd = _SCRIPTS[info['type']]['copy_from']    % repl
            s_in  = _SCRIPTS[info['type']]['copy_from_in'] % repl

            cp_slave = supp.PTYProcess (s_cmd, info['logger'])

            self._initialize_pty (cp_slave, info)

            cp_slave.write ("%s\n" % s_in)
            cp_slave.wait  ()

            if  cp_slave.exit_code != 0 :
                raise se.NoSuccess._log (info['logger'], "file copy failed: %s" % cp_slave.cache[-256:])

            info['logger'].debug ("copy done")


    # --------------------------------------------------------------------------
    #
    def _create_master_entry (self, url, session, logger) :
        # FIXME: cache 'which' results, etc
        # FIXME: check 'which' results

        with self.rlock :
      # if True :

            info = {}

            info['schema']    = url.schema.lower ()
            info['host_str']  = url.host
            info['logger']    = logger
            info['url']       = url
            info['pass']      = ""
            info['key_pass']  = {}

            # find out what type of shell we have to deal with
            if  info['schema']   in _SCHEMAS_SSH :
                info['type']     = "ssh"
                info['ssh_exe']  = ru.which ("ssh")
                info['scp_exe']  = ru.which ("scp")
                info['sftp_exe'] = ru.which ("sftp")

            elif info['schema']  in _SCHEMAS_GSI :
                info['type']     = "ssh"
                info['ssh_exe']  = ru.which ("gsissh")
                info['scp_exe']  = ru.which ("gsiscp")
                info['sftp_exe'] = ru.which ("gsisftp")

            elif info['schema']  in _SCHEMAS_SH :
                info['type']     = "sh"
                info['sh_args']  = "-i"
                info['sh_env']   = "/usr/bin/env TERM=vt100"
                info['cp_env']   = "/usr/bin/env TERM=vt100"
                info['fs_root']  = "/"

                if  "SHELL" in os.environ :
                    info['sh_exe'] =  ru.which (os.environ["SHELL"])
                    info['cp_exe'] =  ru.which ("cp")
                else :
                    info['sh_exe'] =  ru.which ("sh")
                    info['cp_exe'] =  ru.which ("cp")

            else :
                raise se.BadParameter._log (self.logger, \
                	  "cannot handle schema '%s://'" % url.schema)


            # depending on type, create command line (args, env etc)
            #
            # We always set term=vt100 to avoid ansi-escape sequences in the prompt
            # and elsewhere.  Also, we have to make sure that the shell is an
            # interactive login shell, so that it interprets the users startup
            # files, and reacts on commands.

            try :
                info['latency'] = sumisc.get_host_latency (url)

                # FIXME: note that get_host_latency is considered broken (see
                # saga/utils/misc.py line 73), and will return a constant 250ms.

            except Exception  as e :
                info['latency'] = 1.0  # generic value assuming slow link
                info['logger'].warning ("Could not contact host '%s': %s" % (url, e))
                
            if  info['type'] == "sh" :

                if not sumisc.host_is_local (url.host) :
                    raise se.BadParameter._log (self.logger, \
                            "expect local host for '%s://', not '%s'" % (url.schema, url.host))

                if  'user' in info and info['user'] :
                    pass
                else :
                    info['user'] = getpass.getuser ()

            else :
                info['ssh_env']   =  "/usr/bin/env TERM=vt100 "  # avoid ansi escapes
                info['scp_env']   =  "/usr/bin/env TERM=vt100 "  # avoid ansi escapes
                info['sftp_env']  =  "/usr/bin/env TERM=vt100 "  # avoid ansi escapes
                info['ssh_args']  =  "-t "                       # force pty
                info['scp_args']  =  ""
                info['sftp_args'] =  ""

                if  session :

                    for context in session.contexts :

                        # ssh can also handle UserPass contexts, and ssh type contexts.
                        # gsissh can handle the same, but also X509 contexts.

                        if  context.type.lower () == "ssh" :
                            if  info['schema'] in _SCHEMAS_SSH + _SCHEMAS_GSI :

                                if  context.attribute_exists ("user_id") and context.user_id :
                                    info['user']  = context.user_id

                                if  context.attribute_exists ("user_key")  and  context.user_key  :
                                    info['ssh_args']  += "-o IdentityFile=%s " % context.user_key 
                                    info['scp_args']  += "-o IdentityFile=%s " % context.user_key 
                                    info['sftp_args'] += "-o IdentityFile=%s " % context.user_key 

                                    if  context.attribute_exists ("user_pass") and context.user_pass :
                                        info['key_pass'][context.user_cert] = context.user_pass

                        if  context.type.lower () == "userpass" :
                            if  info['schema'] in _SCHEMAS_SSH + _SCHEMAS_GSI :
                                if  context.attribute_exists ("user_id") and context.user_id :
                                    info['user']       = context.user_id
                                if  context.attribute_exists ("user_pass") and context.user_pass :
                                    info['pass']       = context.user_pass

                        if  context.type.lower () == "x509" :
                            if  info['schema'] in _SCHEMAS_GSI :

                                if  context.attribute_exists ("user_proxy")  and   context.user_proxy :
                                    info['ssh_env']   += "X509_USER_PROXY='%s' " % context.user_proxy
                                    info['scp_env']   += "X509_USER_PROXY='%s' " % context.user_proxy
                                    info['sftp_env']  += "X509_USER_PROXY='%s' " % context.user_proxy
                       
                                if  context.attribute_exists ("user_cert")   and  context.user_cert :
                                    info['ssh_env']   += "X509_USER_CERT='%s' " % context.user_cert
                                    info['scp_env']   += "X509_USER_CERT='%s' " % context.user_cert
                                    info['sftp_env']  += "X509_USER_CERT='%s' " % context.user_cert
                       
                                if  context.attribute_exists ("user_key")    and  context.user_key :
                                    info['ssh_env']   += "X509_USER_key='%s' "  % context.user_key
                                    info['scp_env']   += "X509_USER_key='%s' "  % context.user_key
                                    info['sftp_env']  += "X509_USER_key='%s' "  % context.user_key
                       
                                if  context.attribute_exists ("cert_repository") and context.cert_repository :
                                    info['ssh_env']   += "X509_CERT_DIR='%s' "  % context.cert_repository
                                    info['scp_env']   += "X509_CERT_DIR='%s' "  % context.cert_repository
                                    info['sftp_env']  += "X509_CERT_DIR='%s' "  % context.cert_repository

                if url.port and url.port != -1 :
                    info['ssh_args']  += "-p %d " % int(url.port)
                    info['scp_args']  += "-p %d " % int(url.port)
                    info['sftp_args'] += "-P %d " % int(url.port)


                # all ssh based shells allow for user_id and user_pass from contexts
                # -- but the data given in the URL take precedence

                if url.username   :  info['user'] = url.username
                if url.password   :  info['pass'] = url.password

                ctrl_user = pwd.getpwuid (os.getuid ()).pw_name
                ctrl_base = "/tmp/saga_ssh_%s" % ctrl_user


                if  'user' in info and info['user'] :
                    info['host_str'] = "%s@%s"  % (info['user'], info['host_str'])
                    info['ctrl'] = "%s_%%h_%%p.%s.%s.ctrl" % (ctrl_base, os.getpid (), info['user'])
                else :
                    info['user'] = getpass.getuser ()
                    info['ctrl'] = "%s_%%h_%%p.%s.ctrl" % (ctrl_base, os.getpid ())

                info['m_flags']  = _SSH_FLAGS_MASTER % ({'ctrl' : info['ctrl']})
                info['s_flags']  = _SSH_FLAGS_SLAVE  % ({'ctrl' : info['ctrl']})
                info['fs_root']  = url

                info['fs_root'].path = "/"


            # keep all collected info in the master dict, and return it for
            # registration
            return info



<|MERGE_RESOLUTION|>--- conflicted
+++ resolved
@@ -217,8 +217,7 @@
             # most one second.  We try to get within that range with 100*latency.
             delay = min (1.0, max (0.1, 50 * latency))
 
-            if True :
-          # try :
+            try :
                 prompt_patterns = ["[Pp]assword:\s*$",             # password   prompt
                                    "Enter passphrase for .*:\s*$", # passphrase prompt
                                    "want to continue connecting",  # hostkey confirmation
@@ -347,15 +346,9 @@
                         # we are done waiting for a prompt
                         break
                 
-<<<<<<< HEAD
             except Exception as e :
                 raise self._translate_exception (e)
-=======
                 
-          # except Exception as e :
-          #     raise ptye.translate_exception (e)
->>>>>>> 0d1f7972
-
 
     # --------------------------------------------------------------------------
     #
