--- conflicted
+++ resolved
@@ -390,39 +390,6 @@
         # FIXME: cache 'which' results, etc
         # FIXME: check 'which' results
 
-<<<<<<< HEAD
-        info = {}
-
-        info['schema']    = url.schema.lower ()
-        info['host_str']  = url.host
-        info['logger']    = logger
-        info['pass']      = ""
-        info['key_pass']  = {}
-
-        # find out what type of shell we have to deal with
-        if  info['schema']   in _SCHEMAS_SSH :
-            info['type']     = "ssh"
-            info['ssh_exe']  = saga.utils.which.which ("ssh")
-            info['scp_exe']  = saga.utils.which.which ("scp")
-            info['sftp_exe'] = saga.utils.which.which ("sftp")
-
-        elif info['schema']  in _SCHEMAS_GSI :
-            info['type']     = "ssh"
-            info['ssh_exe']  = saga.utils.which.which ("gsissh")
-            info['scp_exe']  = saga.utils.which.which ("gsiscp")
-            info['sftp_exe'] = saga.utils.which.which ("gsisftp")
-
-        elif info['schema']  in _SCHEMAS_SH :
-            info['type']     = "sh"
-            info['sh_args']  = "-l -i"
-            info['sh_env']   = "/usr/bin/env TERM=vt100"
-            info['cp_env']   = "/usr/bin/env TERM=vt100"
-            info['fs_root']  = "/"
-
-            if  "SHELL" in os.environ :
-                info['sh_exe'] =  saga.utils.which.which (os.environ["SHELL"])
-                info['cp_exe'] =  saga.utils.which.which ("cp")
-=======
         with self.rlock :
 
             info = {}
@@ -430,7 +397,6 @@
             info['schema']    = url.schema.lower ()
             info['host_str']  = url.host
             info['logger']    = logger
-            info['ctx']       = []
             info['pass']      = ""
             info['key_pass']  = {}
 
@@ -461,7 +427,6 @@
                     info['sh_exe'] =  saga.utils.which.which ("sh")
                     info['cp_exe'] =  saga.utils.which.which ("cp")
 
->>>>>>> fb8df13f
             else :
                 raise saga.BadParameter._log (self.logger, \
                 	  "cannot handle schema '%s://'" % url.schema)
@@ -501,96 +466,52 @@
 
                 for context in session.contexts :
 
-<<<<<<< HEAD
-                if  context.type.lower () == "ssh" :
-                    if  info['schema'] in _SCHEMAS_SSH + _SCHEMAS_GSI :
-
-                        if  context.attribute_exists ("user_id") and context.user_id :
-                            info['user']  = context.user_id
-
-                        if  context.attribute_exists ("user_key")  and  context.user_key  :
-                            info['ssh_args']  += "-o IdentityFile=%s " % context.user_key 
-                            info['scp_args']  += "-o IdentityFile=%s " % context.user_key 
-                            info['sftp_args'] += "-o IdentityFile=%s " % context.user_key 
-
-                            if  context.attribute_exists ("user_pass") and context.user_pass :
-                                info['key_pass'][context.user_key] = context.user_pass
-
-                if  context.type.lower () == "userpass" :
-                    if  info['schema'] in _SCHEMAS_SSH + _SCHEMAS_GSI :
-                        if  context.attribute_exists ("user_id") and context.user_id :
-                            info['user']       = context.user_id
-                        if  context.attribute_exists ("user_pass") and context.user_pass :
-                            info['pass']       = context.user_pass
-
-                if  context.type.lower () == "x509" :
-                    if  info['schema'] in _SCHEMAS_GSI :
-                        
-                        if  context.attribute_exists ("user_proxy")  and   context.user_proxy :
-                            info['ssh_env']   += "X509_USER_PROXY='%s' " % context.user_proxy
-                            info['scp_env']   += "X509_USER_PROXY='%s' " % context.user_proxy
-                            info['sftp_env']  += "X509_USER_PROXY='%s' " % context.user_proxy
-
-                        if  context.attribute_exists ("user_cert")   and  context.user_cert :
-                            info['ssh_env']   += "X509_USER_CERT='%s' " % context.user_cert
-                            info['scp_env']   += "X509_USER_CERT='%s' " % context.user_cert
-                            info['sftp_env']  += "X509_USER_CERT='%s' " % context.user_cert
-
-                        if  context.attribute_exists ("user_key")    and  context.user_key :
-                            info['ssh_env']   += "X509_USER_key='%s' "  % context.user_key
-                            info['scp_env']   += "X509_USER_key='%s' "  % context.user_key
-                            info['sftp_env']  += "X509_USER_key='%s' "  % context.user_key
-
-                        if  context.attribute_exists ("cert_repository") and context.cert_repository :
-                            info['ssh_env']   += "X509_CERT_DIR='%s' "  % context.cert_repository
-                            info['scp_env']   += "X509_CERT_DIR='%s' "  % context.cert_repository
-                            info['sftp_env']  += "X509_CERT_DIR='%s' "  % context.cert_repository
-=======
                     # ssh can also handle UserPass contexts, and ssh type contexts.
                     # gsissh can handle the same, but also X509 contexts.
 
                     if  context.type.lower () == "ssh" :
                         if  info['schema'] in _SCHEMAS_SSH + _SCHEMAS_GSI :
-                            if  context.attribute_exists ("user_id")  or \
-                                context.attribute_exists ("user_key") :
-
-                                if  context.attribute_exists ("user_id") and context.user_id :
-                                    user_id = context.user_id
-                                    if user_id :
-                                        info['user']  = context.user_id
-                                if  context.attribute_exists ("user_key")  and  context.user_key  :
-                                    info['ssh_args']  += "-o IdentityFile=%s " % context.user_key 
-                                    info['scp_args']  += "-o IdentityFile=%s " % context.user_key 
-                                    info['sftp_args'] += "-o IdentityFile=%s " % context.user_key 
-
-                                    if  context.attribute_exists ("user_pass") and context.user_pass :
-                                        info['key_pass'][context.user_key] = context.user_pass
-
-                                info['ctx'].append (context)
+
+                            if  context.attribute_exists ("user_id") and context.user_id :
+                                info['user']  = context.user_id
+
+                            if  context.attribute_exists ("user_key")  and  context.user_key  :
+                                info['ssh_args']  += "-o IdentityFile=%s " % context.user_key 
+                                info['scp_args']  += "-o IdentityFile=%s " % context.user_key 
+                                info['sftp_args'] += "-o IdentityFile=%s " % context.user_key 
+
+                                if  context.attribute_exists ("user_pass") and context.user_pass :
+                                    info['key_pass'][context.user_key] = context.user_pass
 
                     if  context.type.lower () == "userpass" :
                         if  info['schema'] in _SCHEMAS_SSH + _SCHEMAS_GSI :
-                            if  context.attribute_exists ("user_id")   or \
-                                context.attribute_exists ("user_pass") :
-
-                                if  context.attribute_exists ("user_id") and context.user_id :
-                                    info['user'] = context.user_id
-
-                                if  context.attribute_exists ("user_pass") and context.user_pass :
-                                    info['pass'] = context.user_pass
-
-                                info['ctx'].append (context)
+                            if  context.attribute_exists ("user_id") and context.user_id :
+                                info['user']       = context.user_id
+                            if  context.attribute_exists ("user_pass") and context.user_pass :
+                                info['pass']       = context.user_pass
 
                     if  context.type.lower () == "x509" :
                         if  info['schema'] in _SCHEMAS_GSI :
-                            # FIXME: also use cert_dir etc.
->>>>>>> fb8df13f
-
-                            if  context.attribute_exists ("user_proxy") and context.user_proxy :
-                                info['ssh_env']  += "X509_USER_PROXY='%s' " % context.user_proxy
-                                info['scp_env']  += "X509_USER_PROXY='%s' " % context.user_proxy
-                                info['sftp_env'] += "X509_USER_PROXY='%s' " % context.user_proxy
-                                info['ctx'].append (context)
+
+                            if  context.attribute_exists ("user_proxy")  and   context.user_proxy :
+                                info['ssh_env']   += "X509_USER_PROXY='%s' " % context.user_proxy
+                                info['scp_env']   += "X509_USER_PROXY='%s' " % context.user_proxy
+                                info['sftp_env']  += "X509_USER_PROXY='%s' " % context.user_proxy
+                   
+                            if  context.attribute_exists ("user_cert")   and  context.user_cert :
+                                info['ssh_env']   += "X509_USER_CERT='%s' " % context.user_cert
+                                info['scp_env']   += "X509_USER_CERT='%s' " % context.user_cert
+                                info['sftp_env']  += "X509_USER_CERT='%s' " % context.user_cert
+                   
+                            if  context.attribute_exists ("user_key")    and  context.user_key :
+                                info['ssh_env']   += "X509_USER_key='%s' "  % context.user_key
+                                info['scp_env']   += "X509_USER_key='%s' "  % context.user_key
+                                info['sftp_env']  += "X509_USER_key='%s' "  % context.user_key
+                   
+                            if  context.attribute_exists ("cert_repository") and context.cert_repository :
+                                info['ssh_env']   += "X509_CERT_DIR='%s' "  % context.cert_repository
+                                info['scp_env']   += "X509_CERT_DIR='%s' "  % context.cert_repository
+                                info['sftp_env']  += "X509_CERT_DIR='%s' "  % context.cert_repository
 
                 if url.port and url.port != -1 :
                     info['ssh_args']  += "-p %d " % int(url.port)
