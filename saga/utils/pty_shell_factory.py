
__author__    = "Andre Merzky"
__copyright__ = "Copyright 2012-2013, The SAGA Project"
__license__   = "MIT"


import os
import sys
import pwd
import string
import getpass

import saga.utils.singleton
import saga.utils.pty_process

# ------------------------------------------------------------------------------
#
_PTY_TIMEOUT = 2.0

# ------------------------------------------------------------------------------
#
# ssh options:
#   -e none         : no escape character
#   -M              : master mode for connection sharing
#   -S control_path : slave mode for connection sharing
#   -t              : force pty allocation
#   -x              : disable x11 forwarding
#   
#   ServerAliveInterval
#   CheckHostIP no
#   ConnectTimeout
#   ControlMaster  yes | no | no ...
#   ControlPath    $BASE/ssh_control_%n_%p.$$.sock
#                  %r (remote id)? would need inspection
#   ControlPersist 100  : close master after 100 seconds idle
#   EscapeChar     none : transparent for binary data
#   TCPKeepAlive   yes  : detect connection failure
#
#   LoginGraceTime seconds : disconnect if no login after n seconds
#
# ------------------------------------------------------------------------------

# these arrays help to map requested client schemas to master schemas
_SCHEMAS_SH  = ['sh', 'fork', 'local', 'file']
_SCHEMAS_SSH = ['ssh', 'scp', 'sftp']
_SCHEMAS_GSI = ['gsissh', 'gsiscp', 'gsisftp', 'gsiftp']

_SCHEMAS = _SCHEMAS_SH + _SCHEMAS_SSH + _SCHEMAS_GSI

# FIXME: '-o ControlPersist' is only supported for newer ssh versions.  We
# should add detection, and enable that if available -- for now, just diable it.
#
# FIXME: we should use '%n' instead of '%h', but that is not supported by older
# ssh versions...

# ssh master/slave flag magic # FIXME: make timeouts configurable
_SSH_FLAGS_MASTER   = "-o ControlMaster=yes -o ControlPath=%(ctrl)s"
_SSH_FLAGS_SLAVE    = "-o ControlMaster=no  -o ControlPath=%(ctrl)s"

# FIXME: right now, we create a shell connection as master --
# but a master does not actually need a shell, as it is never really
# used to run commands...
_SCRIPTS = {
    'ssh' : { 
        'master'        : "%(ssh_env)s %(ssh_exe)s   %(ssh_args)s  %(m_flags)s  %(host_str)s",
        'shell'         : "%(ssh_env)s %(ssh_exe)s   %(ssh_args)s  %(s_flags)s  %(host_str)s",
      # 'copy_to'       : "%(scp_env)s %(scp_exe)s   %(scp_args)s  %(s_flags)s  %(src)s %(root)s/%(tgt)s",
      # 'copy_from'     : "%(scp_env)s %(scp_exe)s   %(scp_args)s  %(s_flags)s  %(root)s/%(src)s %(tgt)s",
        'copy_to'       : "%(sftp_env)s %(sftp_exe)s %(sftp_args)s %(s_flags)s  %(host_str)s",
        'copy_from'     : "%(sftp_env)s %(sftp_exe)s %(sftp_args)s %(s_flags)s  %(host_str)s",
        'copy_to_in'    : "progress \n put %(cp_flags)s %(src)s %(tgt)s \n exit \n",            
        'copy_from_in'  : "progress \n get %(cp_flags)s %(src)s %(tgt)s \n exit \n",
    },
    'sh' : { 
        'master'        : "%(sh_env)s %(sh_exe)s  %(sh_args)s",
        'shell'         : "%(sh_env)s %(sh_exe)s  %(sh_args)s",
        'copy_to'       : "%(sh_env)s %(sh_exe)s  %(sh_args)s",
        'copy_from'     : "%(sh_env)s %(sh_exe)s  %(sh_args)s",
        'copy_to_in'    : "cd ~ && exec %(cp_exe)s %(cp_flags)s %(src)s %(tgt)s",
        'copy_from_in'  : "cd ~ && exec %(cp_exe)s %(cp_flags)s %(src)s %(tgt)s",
    }
}

# ------------------------------------------------------------------------------
#
class PTYShellFactory (object) :
    """
    This is the place where all master and all client shell connections get
    created.  But also, this factory maintains a registry of master connections,
    to quickly spawn slave connections for any customer w/o repeated
    authorization overhead.  Masters are unique per
    a host/user/port/context/shell_type hash.

    Any ssh master connection in this registry can idle, and may thus shut down
    after ``ControlPersist`` seconds (see options).

    data model::


      self.registry
        |
        +-- "host[:port]"
        |   |
        |   +-- str(context)
        |   |   |
        |   |   +-- "shell_type" (ssh)
        |   |   |   |
        |   |   |   +-- pty_process (gc_timeout)
        |   |   |   +-- shell_initialize()
        |   |   |   +-- shell_finalize()
        |   |   |   +-- shell_alive()
        |   |   |
        |   |   +-- ...
        |   |
        |   +-- ...
        |
        +-- ...

    When Slave connections are requested, a suitable master connection is looked
    for and used.  'Suitable' means: ssh master for scp and sftp slaves; gsissh
    for gsiscp and gsisftp slaves; and sh master for file slaves

    """

    __metaclass__ = saga.utils.singleton.Singleton


    # --------------------------------------------------------------------------
    #
    def __init__ (self) :


        self.logger = saga.utils.logger.getLogger ('PTYShellFactory')
        self.registry = {}


    # --------------------------------------------------------------------------
    #
    def initialize (self, url, session=None, logger=None) :

        # make sure we have a valid session, and a valid url type
        if  not session :
            session = saga.Session (default=True)

        url = saga.Url (url)

        if  not logger :
            logger = saga.utils.logger.getLogger ('PTYShellFactory')

        # collect all information we have/need about the requested master
        # connection
        info = self._create_master_entry (url, session, logger)

        # we got master info - register the master, and create the instance!
        type_s = str(info['type'])
        user_s = str(info['user'])
        host_s = str(info['host_str'])

        # Now, if we don't have that master, yet, we need to instantiate it
        if not host_s in self.registry                 : self.registry[host_s] = {}
        if not user_s in self.registry[host_s]         : self.registry[host_s][user_s] = {}
        if not type_s in self.registry[host_s][user_s] :

            # new master: create an instance, and register it
            m_cmd = _SCRIPTS[info['type']]['master'] % info

            self.logger.debug ("open master pty for [%s] [%s] %s: %s'" \
                            % (type_s, host_s, user_s, m_cmd))

            info['pty'] = saga.utils.pty_process.PTYProcess (m_cmd, logger=logger)
            if not info['pty'].alive () :
                raise saga.NoSuccess._log (logger, \
            	  "Shell not connected to %s" % info['host_str'])

            # authorization, prompt setup, etc
            self._initialize_pty (info['pty'], info['pass'], info['cert_pass'], info['logger'])

            # master was created - register it
            self.registry[host_s][user_s][type_s] = info


        else :
            # we already have a master: make sure it is alive, and restart as
            # needed
            info = self.registry[host_s][user_s][type_s]

            if  not info['pty'].alive (recover=True) :
                raise saga.IncorrectState._log (logger, \
            	  "Lost shell connection to %s" % info['host_str'])

        return info


    # --------------------------------------------------------------------------
    #
    def _initialize_pty (self, pty_shell, shell_pass, cert_pass, logger) :

        try :
            prompt_patterns = ["[Pp]assword:\s*$",                   # password   prompt
                               "Enter passphrase for key '.*':\s*$", # passphrase prompt
                               "want to continue connecting",        # hostkey confirmation
                               "^(.*[\$#%>])\s*$"]                   # greedy native shell prompt 

            # find a prompt
            n, match = pty_shell.find (prompt_patterns, _PTY_TIMEOUT)

            # this loop will run until we finally find the shell prompt.  At
            # that point, we'll try to set a different prompt, and when we found
            # that, too, we exit the loop and are be ready to running shell
            # commands.
            while True :

                # --------------------------------------------------------------
                if n == None :

                    # we found none of the prompts, yet -- try again 
                    # FIXME:  consider timeout
                    n, match = pty_shell.find (prompt_patterns, _PTY_TIMEOUT)


                # --------------------------------------------------------------
                if n == 0 :
                    logger.debug ("got password prompt")
                    if  not shell_pass :
                        raise saga.AuthenticationFailed ("prompted for unknown password (%s)" \
                                                      % match)

                    pty_shell.write ("%s\n" % shell_pass)
                    n, match = pty_shell.find (prompt_patterns, _PTY_TIMEOUT)


                # --------------------------------------------------------------
                if n == 1 :
                    logger.debug ("got passphrase prompt: %s" % match)

                    start = string.find (match, "'", 0)
                    end   = string.find (match, "'", start+1)

                    if start == -1 or end == -1 :
                        raise saga.AuthenticationFailed ("could not extract cert name (%s)" % match)

                    cert = match[start+1:end]

                    if  not cert in cert_pass    :
                        raise saga.AuthenticationFailed ("prompted for unknown certificate password (%s)" \
                                                      % cert)

                    pty_shell.write ("%s\n" % cert_pass[cert])
                    n, match = pty_shell.find (prompt_patterns, _PTY_TIMEOUT)


                # --------------------------------------------------------------
                elif n == 2 :
                    logger.debug ("got hostkey prompt")
                    pty_shell.write ("yes\n")
                    n, match = pty_shell.find (prompt_patterns, _PTY_TIMEOUT)


                # --------------------------------------------------------------
                elif n == 3 :
                    logger.debug ("got initial shell prompt")

                    # we are done waiting for a prompt
                    break
            
        except Exception as e :
            raise self._translate_exception (e)


    # --------------------------------------------------------------------------
    #
    def run_shell (self, info) :
        """ 
        This initiates a master connection.  If there is a suitable master
        connection in the registry, it is re-used, and no new master connection
        is created.  If needed, the existing master connection is revived.  
        """

        s_cmd = _SCRIPTS[info['type']]['shell'] % info

        # at this point, we do have a valid, living master
        sh_slave = saga.utils.pty_process.PTYProcess (s_cmd, info['logger'])

        # authorization, prompt setup, etc
        self._initialize_pty (sh_slave, 
                              info['pass'], 
                              info['cert_pass'], 
                              info['logger'])

        return sh_slave


    # --------------------------------------------------------------------------
    #
    def run_copy_to (self, info, src, tgt, cp_flags="") :
        """ 
        This initiates a slave copy connection.   Src is interpreted as local
        path, tgt as path on the remote host.
        """

        repl = dict ({'src'      : src, 
                      'tgt'      : tgt, 
                      'cp_flags' : cp_flags}.items ()+ info.items ())

        # at this point, we do have a valid, living master
        s_cmd = _SCRIPTS[info['type']]['copy_to']    % repl
        s_in  = _SCRIPTS[info['type']]['copy_to_in'] % repl

        cp_slave = saga.utils.pty_process.PTYProcess (s_cmd, info['logger'])

        self._initialize_pty (cp_slave, 
                              info['pass'], 
                              info['cert_pass'], 
                              info['logger'])

        cp_slave.write ("%s\n" % s_in)
        cp_slave.wait  ()

        if  cp_slave.exit_code != 0 :
            raise saga.NoSuccess._log (info['logger'], "file copy failed: %s" % cp_slave.cache[-256:])

        info['logger'].debug ("copy done")


    # --------------------------------------------------------------------------
    #
    def run_copy_from (self, info, src, tgt, cp_flags="") :
        """ 
        This initiates a slave copy connection.   Src is interpreted as path on
        the remote host, tgt as local path.
        """

        repl = dict ({'src'      : src, 
                      'tgt'      : tgt, 
                      'cp_flags' : cp_flags}.items ()+ info.items ())

        # at this point, we do have a valid, living master
        s_cmd = _SCRIPTS[info['type']]['copy_from']    % repl
        s_in  = _SCRIPTS[info['type']]['copy_from_in'] % repl

        cp_slave = saga.utils.pty_process.PTYProcess (s_cmd, info['logger'])

        self._initialize_pty (cp_slave, 
                              info['pass'], 
                              info['cert_pass'], 
                              info['logger'])

        cp_slave.write ("%s\n" % s_in)
        cp_slave.wait  ()

        if  cp_slave.exit_code != 0 :
            raise saga.NoSuccess._log (info['logger'], "file copy failed: %s" % cp_slave.cache[-256:])

        info['logger'].debug ("copy done")


    # --------------------------------------------------------------------------
    #
    def _create_master_entry (self, url, session, logger) :
        # FIXME: cache 'which' results, etc
        # FIXME: check 'which' results

        info = {}

        info['schema']    = url.schema.lower ()
        info['host_str']  = url.host
        info['logger']    = logger
        info['pass']      = ""
        info['cert_pass'] = {}

        # find out what type of shell we have to deal with
        if  info['schema']   in _SCHEMAS_SSH :
            info['type']     = "ssh"
            info['ssh_exe']  = saga.utils.which.which ("ssh")
            info['scp_exe']  = saga.utils.which.which ("scp")
            info['sftp_exe'] = saga.utils.which.which ("sftp")

        elif info['schema']  in _SCHEMAS_GSI :
            info['type']     = "ssh"
            info['ssh_exe']  = saga.utils.which.which ("gsissh")
            info['scp_exe']  = saga.utils.which.which ("gsiscp")
            info['sftp_exe'] = saga.utils.which.which ("gsisftp")

        elif info['schema']  in _SCHEMAS_SH :
            info['type']     = "sh"
            info['sh_args']  = "-l -i"
            info['sh_env']   = "/usr/bin/env TERM=vt100"
            info['cp_env']   = "/usr/bin/env TERM=vt100"
            info['fs_root']  = "/"

            if  "SHELL" in os.environ :
                info['sh_exe'] =  saga.utils.which.which (os.environ["SHELL"])
                info['cp_exe'] =  saga.utils.which.which ("cp")
            else :
                info['sh_exe'] =  saga.utils.which.which ("sh")
                info['cp_exe'] =  saga.utils.which.which ("cp")

        else :
            raise saga.BadParameter._log (self.logger, \
            	  "cannot handle schema '%s://'" % url.schema)


        # depending on type, create command line (args, env etc)
        #
        # We always set term=vt100 to avoid ansi-escape sequences in the prompt
        # and elsewhere.  Also, we have to make sure that the shell is an
        # interactive login shell, so that it interprets the users startup
        # files, and reacts on commands.

        if  info['type'] == "sh" :
            import saga.utils.misc as sum
            if not sum.host_is_local (url.host) :
                raise saga.BadParameter._log (self.logger, \
                        "expect local host for '%s://', not '%s'" % (url.schema, url.host))

            if  'user' in info and info['user'] :
                pass
            else :
                info['user'] = getpass.getuser ()

        else :
            import saga.utils.misc as sum
            if not sum.host_is_valid (url.host) :
                raise saga.BadParameter._log (self.logger, "Could not resolve host '%s'" % (url))

            info['ssh_env']   =  "/usr/bin/env TERM=vt100 "  # avoid ansi escapes
            info['scp_env']   =  "/usr/bin/env TERM=vt100 "  # avoid ansi escapes
            info['sftp_env']  =  "/usr/bin/env TERM=vt100 "  # avoid ansi escapes
            info['ssh_args']  =  "-t "                       # force pty
            info['scp_args']  =  ""
            info['sftp_args'] =  ""

            for context in session.contexts :

                # ssh can also handle UserPass contexts, and ssh type contexts.
                # gsissh can handle the same, but also X509 contexts.

                if  context.type.lower () == "ssh" :
                    if  info['schema'] in _SCHEMAS_SSH + _SCHEMAS_GSI :
<<<<<<< HEAD
                        if  context.attribute_exists ("user_id") and context.user_id :
                            user_id = context.user_id.strip ()
                            if user_id :
                                info['user']  = user_id
                        if  context.attribute_exists ("user_cert") and context.user_cert :
                            info['ssh_args']  += "-i %s " % context.user_cert
                            info['scp_args']  += "-i %s " % context.user_cert
                            info['sftp_args'] += "-i %s " % context.user_cert
                            if  context.attribute_exists ("user_pass") and context.user_pass :
                                info['cert_pass'][context.user_cert] = context.user_pass
=======
                        if  context.attribute_exists ("user_id")  or \
                            context.attribute_exists ("user_cert") :

                            if  context.attribute_exists ("user_id") and context.user_id :
                                user_id = context.user_id
                                if user_id :
                                    info['user']  = context.user_id
                            if  context.attribute_exists ("user_cert")  and  context.user_cert :
                                info['ssh_args']  += "-o IdentityFile=%s " % context.user_cert
                                info['scp_args']  += "-o IdentityFile=%s " % context.user_cert
                                info['sftp_args'] += "-o IdentityFile=%s " % context.user_cert

                                if  context.attribute_exists ("user_pass") and context.user_pass :
                                    info['cert_pass'][context.user_cert] = context.user_pass

                            info['ctx'].append (context)
>>>>>>> d09d7447

                if  context.type.lower () == "userpass" :
                    if  info['schema'] in _SCHEMAS_SSH + _SCHEMAS_GSI :
                        if  context.attribute_exists ("user_id") and context.user_id :
                            info['user'] = context.user_id
                        if  context.attribute_exists ("user_pass") and context.user_pass :
                            info['pass'] = context.user_pass

                if  context.type.lower () == "x509" :
                    if  info['schema'] in _SCHEMAS_GSI :
                        
                        if  context.attribute_exists ("user_proxy")  and  context.user_proxy :
                            info['ssh_env']  += "X509_USER_PROXY='%s' " % context.user_proxy
                            info['scp_env']  += "X509_USER_PROXY='%s' " % context.user_proxy
                            info['sftp_env'] += "X509_USER_PROXY='%s' " % context.user_proxy

                        if  context.attribute_exists ("user_cert")  and  context.user_cert :
                            info['ssh_env']  += "X509_USER_CERT='%s' " % context.user_cert
                            info['scp_env']  += "X509_USER_CERT='%s' " % context.user_cert
                            info['sftp_env'] += "X509_USER_CERT='%s' " % context.user_cert

                        if  context.attribute_exists ("user_key")  and   context.user_key :
                            info['ssh_env']  += "X509_USER_key='%s' "  % context.user_key
                            info['scp_env']  += "X509_USER_key='%s' "  % context.user_key
                            info['sftp_env'] += "X509_USER_key='%s' "  % context.user_key

                        if  context.attribute_exists ("cert_repository") and context.cert_repository :
                            info['ssh_env']  += "X509_CERT_DIR='%s' "  % context.cert_repository
                            info['scp_env']  += "X509_CERT_DIR='%s' "  % context.cert_repository
                            info['sftp_env'] += "X509_CERT_DIR='%s' "  % context.cert_repository

            if url.port and url.port != -1 :
                info['ssh_args']  += "-p %d " % int(url.port)
                info['scp_args']  += "-p %d " % int(url.port)
                info['sftp_args'] += "-P %d " % int(url.port)


            # all ssh based shells allow for user_id and user_pass from contexts
            # -- but the data given in the URL take precedence

            if url.username   :  info['user'] = url.username
            if url.password   :  info['pass'] = url.password

            ctrl_user = pwd.getpwuid (os.getuid ()).pw_name
            ctrl_base = "/tmp/saga_ssh_%s" % ctrl_user


            if  'user' in info and info['user'] :
                info['host_str'] = "%s@%s"  % (info['user'], info['host_str'])
                info['ctrl'] = "%s_%%h_%%p.%s.%s.ctrl" % (ctrl_base, os.getpid (), info['user'])
            else :
                info['user'] = getpass.getuser ()
                info['ctrl'] = "%s_%%h_%%p.%s.ctrl" % (ctrl_base, os.getpid ())

            info['m_flags']  = _SSH_FLAGS_MASTER % ({'ctrl' : info['ctrl']})
            info['s_flags']  = _SSH_FLAGS_SLAVE  % ({'ctrl' : info['ctrl']})
            info['fs_root']  = url

            info['fs_root'].path = "/"


        # keep all collected info in the master dict, and return it for
        # registration
        return info


    # ----------------------------------------------------------------
    #
    def _translate_exception (self, e) :
        """
        In many cases, we should be able to roughly infer the exception cause
        from the error message -- this is centrally done in this method.  If
        possible, it will return a new exception with a more concise error
        message and appropriate exception type.
        """

        if  not issubclass (e.__class__, saga.SagaException) :
            # we do not touch non-saga exceptions
            return e

        if  not issubclass (e.__class__, saga.NoSuccess) :
            # this seems to have a specific cause already, leave it alone
            return e

        cmsg = e._plain_message
        lmsg = cmsg.lower ()

        if 'auth' in lmsg :
            e = saga.AuthorizationFailed (cmsg)

        elif 'pass' in lmsg :
            e = saga.AuthenticationFailed (cmsg)

        elif 'ssh_exchange_identification' in lmsg :
            e = saga.AuthenticationFailed ("too frequent login attempts, or sshd misconfiguration: %s" % cmsg)

        elif 'denied' in lmsg :
            e = saga.PermissionDenied (cmsg)

        elif 'shared connection' in lmsg :
            e = saga.NoSuccess ("Insufficient system resources: %s" % cmsg)

        elif 'pty allocation' in lmsg :
            e = saga.NoSuccess ("Insufficient system resources: %s" % cmsg)

        # print e.traceback
        return e


# vim: tabstop=8 expandtab shiftwidth=4 softtabstop=4
<|MERGE_RESOLUTION|>--- conflicted
+++ resolved
@@ -437,18 +437,7 @@
 
                 if  context.type.lower () == "ssh" :
                     if  info['schema'] in _SCHEMAS_SSH + _SCHEMAS_GSI :
-<<<<<<< HEAD
-                        if  context.attribute_exists ("user_id") and context.user_id :
-                            user_id = context.user_id.strip ()
-                            if user_id :
-                                info['user']  = user_id
-                        if  context.attribute_exists ("user_cert") and context.user_cert :
-                            info['ssh_args']  += "-i %s " % context.user_cert
-                            info['scp_args']  += "-i %s " % context.user_cert
-                            info['sftp_args'] += "-i %s " % context.user_cert
-                            if  context.attribute_exists ("user_pass") and context.user_pass :
-                                info['cert_pass'][context.user_cert] = context.user_pass
-=======
+
                         if  context.attribute_exists ("user_id")  or \
                             context.attribute_exists ("user_cert") :
 
@@ -465,7 +454,6 @@
                                     info['cert_pass'][context.user_cert] = context.user_pass
 
                             info['ctx'].append (context)
->>>>>>> d09d7447
 
                 if  context.type.lower () == "userpass" :
                     if  info['schema'] in _SCHEMAS_SSH + _SCHEMAS_GSI :
