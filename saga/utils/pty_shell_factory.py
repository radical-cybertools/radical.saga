--- conflicted
+++ resolved
@@ -394,17 +394,8 @@
 
           # print 'new cp  shell to %s' % s_cmd
 
-<<<<<<< HEAD
-            if  host in self._cp_slaves :
-                if  self._cp_slaves[host].alive () :
-                    return self._cp_slaves[host]
-            
-            self._cp_slaves[host] = supp.PTYProcess (s_cmd, info['logger'])
-            self._initialize_pty (self._cp_slaves[host], info, is_shell=False)
-=======
             cp_slave = supp.PTYProcess (s_cmd, info['logger'])
             self._initialize_pty (cp_slave, info)
->>>>>>> a28e2716
 
             return cp_slave
 
