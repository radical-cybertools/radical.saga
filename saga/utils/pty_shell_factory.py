
__author__    = "Andre Merzky"
__copyright__ = "Copyright 2012-2013, The SAGA Project"
__license__   = "MIT"


import os
import sys
import string

import saga.utils.singleton
import saga.utils.pty_process

# ------------------------------------------------------------------------------
#
_PTY_TIMEOUT = 2.0

# ------------------------------------------------------------------------------
#
# ssh options:
#   -e none         : no escape character
#   -M              : master mode for connection sharing
#   -S control_path : slave mode for connection sharing
#   -t              : force pty allocation
#   -x              : disable x11 forwarding
#   
#   ServerAliveInterval
#   CheckHostIP no
#   ConnectTimeout
#   ControlMaster  yes | no | no ...
#   ControlPath    $BASE/ssh_control_%n_%p.$$.sock
#                  %r (remote id)? would need inspection
#   ControlPersist 100  : close master after 100 seconds idle
#   EscapeChar     none : transparent for binary data
#   TCPKeepAlive   yes  : detect connection failure
#
#   LoginGraceTime seconds : disconnect if no login after n seconds
#
# ------------------------------------------------------------------------------

# these arrays help to map requested client schemas to master schemas
_SCHEMAS_SH  = ['sh', 'fork', 'local', 'file']
_SCHEMAS_SSH = ['ssh', 'scp', 'sftp']
_SCHEMAS_GSI = ['gsissh', 'gsiscp', 'gsisftp']   # 'gsiftp'?

_SCHEMAS = _SCHEMAS_SH + _SCHEMAS_SSH + _SCHEMAS_GSI

# FIXME: '-o ControlPersist' is only supported for newer ssh versions.  We
# should add detection, and enable that if available -- for now, just diable it.
#
# FIXME: we should use '%n' instead of '%h', but that is not supported by older
# ssh versions...

# ssh master/slave flag magic # FIXME: make timeouts configurable
_SSH_CONTROL_PATH   = "~/.saga/adaptors/shell/ssh_%%h_%%p.%s.ctrl" % (os.getpid ())
_SSH_FLAGS_MASTER   = "-o ControlMaster=yes -o ControlPath=%s" % _SSH_CONTROL_PATH
_SSH_FLAGS_SLAVE    = "-o ControlMaster=no  -o ControlPath=%s" % _SSH_CONTROL_PATH

# FIXME: right now, we create a shell connection as master --
# but a master does not actually need a shell, as it is never really
# used to run commands...
_SCRIPTS = {
    'ssh' : { 
        'master'        : "%(ssh_env)s %(ssh_exe)s   %(ssh_args)s  %(m_flags)s  %(host_str)s",
        'shell'         : "%(ssh_env)s %(ssh_exe)s   %(ssh_args)s  %(s_flags)s  %(host_str)s",
      # 'copy_to'       : "%(scp_env)s %(scp_exe)s   %(scp_args)s  %(s_flags)s  %(src)s %(root)s/%(tgt)s",
      # 'copy_from'     : "%(scp_env)s %(scp_exe)s   %(scp_args)s  %(s_flags)s  %(root)s/%(src)s %(tgt)s",
        'copy_to'       : "%(sftp_env)s %(sftp_exe)s %(sftp_args)s %(s_flags)s  %(host_str)s",
        'copy_from'     : "%(sftp_env)s %(sftp_exe)s %(sftp_args)s %(s_flags)s  %(host_str)s",
        'copy_to_in'    : "progress \n put %(cp_flags)s %(src)s %(tgt)s \n exit \n",            
        'copy_from_in'  : "progress \n get %(cp_flags)s %(src)s %(tgt)s \n exit \n",
    },
    'sh' : { 
        'master'        : "%(sh_env)s %(sh_exe)s  %(sh_args)s",
        'shell'         : "%(sh_env)s %(sh_exe)s  %(sh_args)s",
        'copy_to'       : "%(sh_env)s %(sh_exe)s  %(sh_args)s",
        'copy_from'     : "%(sh_env)s %(sh_exe)s  %(sh_args)s",
        'copy_to_in'    : "cd ~ && exec %(cp_exe)s %(cp_flags)s %(src)s %(tgt)s",
        'copy_from_in'  : "cd ~ && exec %(cp_exe)s %(cp_flags)s %(src)s %(tgt)s",
    }
}

# ------------------------------------------------------------------------------
#
class PTYShellFactory (object) :
    """
    This is the place where all master and all client shell connections get
    created.  But also, this factory maintains a registry of master connections,
    to quickly spawn slave connections for any customer w/o repeated
    authorization overhead.  Masters are unique per
    a host/user/port/context/shell_type hash.

    Any ssh master connection in this registry can idle, and may thus shut down
    after ``ControlPersist`` seconds (see options), or when the PTYProcess level
    GC collects it whichever comes first. But also, the GC will automatically
    restart the connection on any invocation of :func:`get()`.  Note that the
    created clients are also under timeout GC management.

    data model::


      self.registry
        |
        +-- "host[:port]"
        |   |
        |   +-- str(context)
        |   |   |
        |   |   +-- "shell_type" (ssh)
        |   |   |   |
        |   |   |   +-- pty_process (gc_timeout)
        |   |   |   +-- shell_initialize()
        |   |   |   +-- shell_finalize()
        |   |   |   +-- shell_alive()
        |   |   |
        |   |   +-- ...
        |   |
        |   +-- ...
        |
        +-- ...

    When Slave connections are requested, a suitable master connection is looked
    for and used.  'Suitable' means: ssh master for scp and sftp slaves; gsissh
    for gsiscp and gsisftp slaves; and sh master for file slaves

    """

    __metaclass__ = saga.utils.singleton.Singleton


    # --------------------------------------------------------------------------
    #
    def __init__ (self) :


        self.logger = saga.utils.logger.getLogger ('PTYShellFactory')
        self.registry = {}


    # --------------------------------------------------------------------------
    #
    def initialize (self, url, session=None, logger=None) :

        # make sure we have a valid session, and a valid url type
        if  not session :
            session = saga.Session (default=True)

        url = saga.Url (url)

        if  not logger :
            logger = saga.utils.logger.getLogger ('PTYShellFactory')

        # collect all information we have/need about the requested master
        # connection
        info = self._create_master_entry (url, session, logger)

        # we got master info - register the master, and create the instance!
        typ_s  = str(info['type'])
        ctx_s  = str(info['ctx'])
        host_s = str(info['host_str'])

        # Now, if we don't have that master, yet, we need to instantiate it
        if not host_s in self.registry                : self.registry[host_s] = {} 
        if not ctx_s  in self.registry[host_s]        : self.registry[host_s][ctx_s] = {}
        if not typ_s  in self.registry[host_s][ctx_s] : 

            # new master: create an instance, and register it
            m_cmd = _SCRIPTS[info['type']]['master'] % info

            self.logger.debug ("open master pty for [%s] [%s] %s: %s'" \
                            % (typ_s, host_s, ctx_s, m_cmd))

            info['pty'] = saga.utils.pty_process.PTYProcess (m_cmd, logger=logger)
            if not info['pty'].alive () :
                raise saga.NoSuccess._log (logger, \
            	  "Shell not connected to %s" % info['host_str'])

            # authorization, prompt setup, etc
            self._initialize_pty (info['pty'], info['pass'], info['cert_pass'], info['logger'])

            # master was created - register it
            self.registry[host_s][ctx_s][typ_s] = info 


        else :
            # we already have a master: make sure it is alive, and restart as
            # needed
            info = self.registry[host_s][ctx_s][typ_s]

            if  not info['pty'].alive (recover=True) :
                raise saga.IncorrectState._log (logger, \
            	  "Lost shell connection to %s" % info['host_str'])

        return info


    # --------------------------------------------------------------------------
    #
    def _initialize_pty (self, pty_shell, shell_pass, cert_pass, logger) :

        try :
            prompt_patterns = ["password:\s*$",                      # password   prompt
                               "Enter passphrase for key '.*':\s*$", # passphrase prompt
                               "want to continue connecting",        # hostkey confirmation
                               "^(.*[\$#>])\s*$"]                    # greedy native shell prompt 

            # find a prompt
            n, match = pty_shell.find (prompt_patterns, _PTY_TIMEOUT)

            # this loop will run until we finally find the shell prompt.  At
            # that point, we'll try to set a different prompt, and when we found
            # that, too, we exit the loop and are be ready to running shell
            # commands.
            while True :

                # --------------------------------------------------------------
                if n == None :

                    # we found none of the prompts, yet -- try again 
                    # FIXME:  consider timeout
                    n, match = pty_shell.find (prompt_patterns, _PTY_TIMEOUT)


                # --------------------------------------------------------------
                if n == 0 :
                    logger.debug ("got password prompt")
                    if  not shell_pass :
                        raise saga.AuthenticationFailed ("prompted for unknown password (%s)" \
                                                      % match)

                    pty_shell.write ("%s\n" % shell_pass)
                    n, match = pty_shell.find (prompt_patterns, _PTY_TIMEOUT)


                # --------------------------------------------------------------
                if n == 1 :
                    logger.debug ("got passphrase prompt: %s" % match)

                    start = string.find (match, "'", 0)
                    end   = string.find (match, "'", start+1)

                    if start == -1 or end == -1 :
                        raise saga.AuthenticationFailed ("could not extract cert name (%s)" % match)

                    cert = match[start+1:end]

                    if  not cert in cert_pass    :
                        raise saga.AuthenticationFailed ("prompted for unknown certificate password (%s)" \
                                                      % cert)

                    pty_shell.write ("%s\n" % cert_pass[cert])
                    n, match = pty_shell.find (prompt_patterns, _PTY_TIMEOUT)


                # --------------------------------------------------------------
                elif n == 2 :
                    logger.debug ("got hostkey prompt")
                    pty_shell.write ("yes\n")
                    n, match = pty_shell.find (prompt_patterns, _PTY_TIMEOUT)


                # --------------------------------------------------------------
                elif n == 3 :
                    logger.debug ("got initial shell prompt")

                    # we are done waiting for a prompt
                    break
            
        except Exception as e :
            raise self._translate_exception (e)


    # --------------------------------------------------------------------------
    #
    def run_shell (self, info) :
        """ 
        This initiates a master connection.  If there is a suitable master
        connection in the registry, it is re-used, and no new master connection
        is created.  If needed, the existing master connection is revived.  
        """

        s_cmd = _SCRIPTS[info['type']]['shell'] % info

        # at this point, we do have a valid, living master
        sh_slave = saga.utils.pty_process.PTYProcess (s_cmd, info['logger'])

        # authorization, prompt setup, etc
        self._initialize_pty (sh_slave, 
                              info['pass'], 
                              info['cert_pass'], 
                              info['logger'])

        return sh_slave


    # --------------------------------------------------------------------------
    #
    def run_copy_to (self, info, src, tgt, cp_flags="") :
        """ 
        This initiates a slave copy connection.   Src is interpreted as local
        path, tgt as path on the remote host.
        """

        repl = dict ({'src'      : src, 
                      'tgt'      : tgt, 
                      'cp_flags' : cp_flags}.items ()+ info.items ())

        # at this point, we do have a valid, living master
        s_cmd = _SCRIPTS[info['type']]['copy_to']    % repl
        s_in  = _SCRIPTS[info['type']]['copy_to_in'] % repl

        cp_slave = saga.utils.pty_process.PTYProcess (s_cmd, info['logger'])

        self._initialize_pty (cp_slave, 
                              info['pass'], 
                              info['cert_pass'], 
                              info['logger'])

<<<<<<< HEAD
        cp_slave.wait ()

        if  cp_slave.exit_signal :
            raise saga.NoSuccess._log (self.logger, "file copy got interrupted by signal: %s" % out)
        elif cp_slave.exit_code :
            raise saga.NoSuccess._log (self.logger, "file copy failed: %s" % out)
=======
        cp_slave.write ("%s\n" % s_in)
        cp_slave.wait  ()
>>>>>>> b60b4a3b

        if  cp_slave.exit_code != 0 :
            raise saga.NoSuccess._log (info['logger'], "file copy failed: %s" % cp_slave.cache[-256:])

        info['logger'].debug ("copy done")


    # --------------------------------------------------------------------------
    #
    def run_copy_from (self, info, src, tgt, cp_flags="") :
        """ 
        This initiates a slave copy connection.   Src is interpreted as path on
        the remote host, tgt as local path.
        """

        repl = dict ({'src'      : src, 
                      'tgt'      : tgt, 
                      'cp_flags' : cp_flags}.items ()+ info.items ())

        # at this point, we do have a valid, living master
        s_cmd = _SCRIPTS[info['type']]['copy_from']    % repl
        s_in  = _SCRIPTS[info['type']]['copy_from_in'] % repl

        cp_slave = saga.utils.pty_process.PTYProcess (s_cmd, info['logger'])

        self._initialize_pty (cp_slave, 
                              info['pass'], 
                              info['cert_pass'], 
                              info['logger'])

        cp_slave.write ("%s\n" % s_in)
        cp_slave.wait  ()

        if  cp_slave.exit_code != 0 :
            raise saga.NoSuccess._log (info['logger'], "file copy failed: %s" % cp_slave.cache[-256:])

        info['logger'].debug ("copy done")


    # --------------------------------------------------------------------------
    #
    def _create_master_entry (self, url, session, logger) :
        # FIXME: cache 'which' results, etc
        # FIXME: check 'which' results

        info = {}

        info['schema']    = url.schema.lower ()
        info['host_str']  = url.host
        info['logger']    = logger
        info['ctx']       = []
        info['pass']      =  ""
        info['cert_pass'] =  {}

        # find out what type of shell we have to deal with
        if  info['schema']   in _SCHEMAS_SSH :
            info['type']     = "ssh"
            info['ssh_exe']  = saga.utils.which.which ("ssh")
            info['scp_exe']  = saga.utils.which.which ("scp")
            info['sftp_exe'] = saga.utils.which.which ("sftp")

        elif info['schema']  in _SCHEMAS_GSI :
            info['type']     = "ssh"
            info['ssh_exe']  = saga.utils.which.which ("gsissh")
            info['scp_exe']  = saga.utils.which.which ("gsiscp")
            info['sftp_exe'] = saga.utils.which.which ("gsisftp")

        elif info['schema']  in _SCHEMAS_SH :
            info['type']     = "sh"
            info['sh_args']  = "-l -i"
            info['sh_env']   = "/usr/bin/env TERM=vt100"
            info['cp_env']   = "/usr/bin/env TERM=vt100"
            info['fs_root']  = "/"

            if  "SHELL" in os.environ :
                info['sh_exe'] =  saga.utils.which.which (os.environ["SHELL"])
                info['cp_exe'] =  saga.utils.which.which ("cp")
            else :
                info['sh_exe'] =  saga.utils.which.which ("sh")
                info['cp_exe'] =  saga.utils.which.which ("cp")

        else :
            raise saga.BadParameter._log (self.logger, \
            	  "cannot handle schema '%s://'" % url.schema)


        # depending on type, create command line (args, env etc)
        #
        # We always set term=vt100 to avoid ansi-escape sequences in the prompt
        # and elsewhere.  Also, we have to make sure that the shell is an
        # interactive login shell, so that it interprets the users startup
        # files, and reacts on commands.

        if  info['type'] == "sh" :
            import saga.utils.misc as sum
            if not sum.host_is_local (url.host) :
                raise saga.BadParameter._log (self.logger, \
                        "expect local host for '%s://', not '%s'" % (url.schema, url.host))

        else :
            import saga.utils.misc as sum
            if not sum.host_is_valid (url.host) :
                raise saga.BadParameter._log (self.logger, "Could not resolve host '%s'" % (url))

            info['ssh_env']   =  "/usr/bin/env TERM=vt100 "  # avoid ansi escapes
            info['scp_env']   =  "/usr/bin/env TERM=vt100 "  # avoid ansi escapes
            info['sftp_env']  =  "/usr/bin/env TERM=vt100 "  # avoid ansi escapes
            info['ssh_args']  =  "-t "                       # force pty
            info['scp_args']  =  ""
            info['sftp_args'] =  ""

            for context in session.contexts :

                # ssh can also handle UserPass contexts, and ssh type contexts.
                # gsissh can handle the same, but also X509 contexts.

                if  context.type.lower () == "ssh" :
                    if  info['schema'] in _SCHEMAS_SSH + _SCHEMAS_GSI :
                        if  context.attribute_exists ("user_id")  or \
<<<<<<< HEAD
                            context.attribute_exists ("user_key") :
                            if  context.attribute_exists ("user_id") :
                                user_id = context.user_id.strip ()
                                if user_id :
                                    info['user']  = user_id

                            if  context.attribute_exists ("user_key") :
                                info['ssh_args']  += "-i %s " % context.user_key
                                info['scp_args']  += "-i %s " % context.user_key
                                info['sftp_args'] += "-i %s " % context.user_key
=======
                            context.attribute_exists ("user_cert") :

                            if  context.attribute_exists ("user_id") and context.user_id :
                                user_id = context.user_id
                                if user_id :
                                    info['user']  = context.user_id
                            if  context.attribute_exists ("user_cert") and context.user_cert :
                                info['ssh_args']  += "-i %s " % context.user_cert
                                info['scp_args']  += "-i %s " % context.user_cert
                                info['sftp_args'] += "-i %s " % context.user_cert

                                if  context.attribute_exists ("user_pass") and context.user_pass :
                                    info['cert_pass'][context.user_cert] = context.user_pass

>>>>>>> b60b4a3b
                            info['ctx'].append (context)

                if  context.type.lower () == "userpass" :
                    if  info['schema'] in _SCHEMAS_SSH + _SCHEMAS_GSI :
                        if  context.attribute_exists ("user_id")   or \
                            context.attribute_exists ("user_pass") :

<<<<<<< HEAD
                            if  context.attribute_exists ("user_id") :
                                user_id = context.user_id.strip ()
                                if user_id :
                                    info['user'] = user_id

                            if  context.attribute_exists ("user_pass") :
                                user_pass = context.user_pass.strip ()
                                if user_pass :
                                    info['pass'] = user_pass
=======
                            if  context.attribute_exists ("user_id") and context.user_id :
                                info['user'] = context.user_id

                            if  context.attribute_exists ("user_pass") and context.user_pass :
                                info['pass'] = context.user_pass

>>>>>>> b60b4a3b
                            info['ctx'].append (context)

                if  context.type.lower () == "x509" :
                    if  info['schema'] in _SCHEMAS_GSI :
                        # FIXME: also use cert_dir etc.
                        
                        if  context.attribute_exists ("user_proxy") and context.user_proxy :
                            info['ssh_env']  += "X509_PROXY='%s' " % context.user_proxy
                            info['scp_env']  += "X509_PROXY='%s' " % context.user_proxy
                            info['sftp_env'] += "X509_PROXY='%s' " % context.user_proxy
                            info['ctx'].append (context)

            if url.port and url.port != -1 :
                info['ssh_args']  += "-p %d " % int(url.port)
                info['scp_args']  += "-p %d " % int(url.port)
                info['sftp_args'] += "-P %d " % int(url.port)


            # all ssh based shells allow for user_id and user_pass from contexts
            # -- but the data given in the URL take precedence

            if url.username   :  info['user'] = url.username
            if url.password   :  info['pass'] = url.password

            if  'user' in info : 
                if  info['user'] :
                    info['host_str'] = "%s@%s"  % (info['user'], info['host_str'])

            info['m_flags']  = _SSH_FLAGS_MASTER
            info['s_flags']  = _SSH_FLAGS_SLAVE
            info['fs_root']  = url

            info['fs_root'].path = "/"


        # keep all collected info in the master dict, and return it for
        # registration
        return info


    # ----------------------------------------------------------------
    #
    def _translate_exception (self, e) :
        """
        In many cases, we should be able to roughly infer the exception cause
        from the error message -- this is centrally done in this method.  If
        possible, it will return a new exception with a more concise error
        message and appropriate exception type.
        """

        if  not issubclass (e.__class__, saga.SagaException) :
            # we do not touch non-saga exceptions
            return e

        if  not issubclass (e.__class__, saga.NoSuccess) :
            # this seems to have a specific cause already, leave it alone
            return e

        cmsg = e._plain_message
        lmsg = cmsg.lower ()

        if 'auth' in lmsg :
            e = saga.AuthorizationFailed (cmsg)

        elif 'pass' in lmsg :
            e = saga.AuthenticationFailed (cmsg)

        elif 'ssh_exchange_identification' in lmsg :
            e = saga.AuthenticationFailed ("too frequent login attempts, or sshd misconfiguration: %s" % cmsg)

        elif 'denied' in lmsg :
            e = saga.PermissionDenied (cmsg)

        elif 'shared connection' in lmsg :
            e = saga.NoSuccess ("Insufficient system resources: %s" % cmsg)

        elif 'pty allocation' in lmsg :
            e = saga.NoSuccess ("Insufficient system resources: %s" % cmsg)

        # print e.traceback
        return e


# vim: tabstop=8 expandtab shiftwidth=4 softtabstop=4
<|MERGE_RESOLUTION|>--- conflicted
+++ resolved
@@ -315,17 +315,8 @@
                               info['cert_pass'], 
                               info['logger'])
 
-<<<<<<< HEAD
-        cp_slave.wait ()
-
-        if  cp_slave.exit_signal :
-            raise saga.NoSuccess._log (self.logger, "file copy got interrupted by signal: %s" % out)
-        elif cp_slave.exit_code :
-            raise saga.NoSuccess._log (self.logger, "file copy failed: %s" % out)
-=======
         cp_slave.write ("%s\n" % s_in)
         cp_slave.wait  ()
->>>>>>> b60b4a3b
 
         if  cp_slave.exit_code != 0 :
             raise saga.NoSuccess._log (info['logger'], "file copy failed: %s" % cp_slave.cache[-256:])
@@ -439,75 +430,66 @@
 
             for context in session.contexts :
 
+                keep_ctx = False
+
                 # ssh can also handle UserPass contexts, and ssh type contexts.
                 # gsissh can handle the same, but also X509 contexts.
 
                 if  context.type.lower () == "ssh" :
                     if  info['schema'] in _SCHEMAS_SSH + _SCHEMAS_GSI :
-                        if  context.attribute_exists ("user_id")  or \
-<<<<<<< HEAD
-                            context.attribute_exists ("user_key") :
-                            if  context.attribute_exists ("user_id") :
-                                user_id = context.user_id.strip ()
-                                if user_id :
-                                    info['user']  = user_id
-
-                            if  context.attribute_exists ("user_key") :
-                                info['ssh_args']  += "-i %s " % context.user_key
-                                info['scp_args']  += "-i %s " % context.user_key
-                                info['sftp_args'] += "-i %s " % context.user_key
-=======
-                            context.attribute_exists ("user_cert") :
-
-                            if  context.attribute_exists ("user_id") and context.user_id :
-                                user_id = context.user_id
-                                if user_id :
-                                    info['user']  = context.user_id
-                            if  context.attribute_exists ("user_cert") and context.user_cert :
-                                info['ssh_args']  += "-i %s " % context.user_cert
-                                info['scp_args']  += "-i %s " % context.user_cert
-                                info['sftp_args'] += "-i %s " % context.user_cert
-
-                                if  context.attribute_exists ("user_pass") and context.user_pass :
-                                    info['cert_pass'][context.user_cert] = context.user_pass
-
->>>>>>> b60b4a3b
-                            info['ctx'].append (context)
+                        if  context.attribute_exists ("user_id") and context.user_id :
+                            user_id = context.user_id.strip ()
+                            if user_id :
+                                keep_ctx = True
+                                info['user']  = user_id
+                        if  context.attribute_exists ("user_cert") and context.user_cert :
+                            keep_ctx = True
+                            info['ssh_args']  += "-i %s " % context.user_cert
+                            info['scp_args']  += "-i %s " % context.user_cert
+                            info['sftp_args'] += "-i %s " % context.user_cert
+                            if  context.attribute_exists ("user_pass") and context.user_pass :
+                                info['cert_pass'][context.user_cert] = context.user_pass
 
                 if  context.type.lower () == "userpass" :
                     if  info['schema'] in _SCHEMAS_SSH + _SCHEMAS_GSI :
-                        if  context.attribute_exists ("user_id")   or \
-                            context.attribute_exists ("user_pass") :
-
-<<<<<<< HEAD
-                            if  context.attribute_exists ("user_id") :
-                                user_id = context.user_id.strip ()
-                                if user_id :
-                                    info['user'] = user_id
-
-                            if  context.attribute_exists ("user_pass") :
-                                user_pass = context.user_pass.strip ()
-                                if user_pass :
-                                    info['pass'] = user_pass
-=======
-                            if  context.attribute_exists ("user_id") and context.user_id :
-                                info['user'] = context.user_id
-
-                            if  context.attribute_exists ("user_pass") and context.user_pass :
-                                info['pass'] = context.user_pass
-
->>>>>>> b60b4a3b
-                            info['ctx'].append (context)
+                        if  context.attribute_exists ("user_id") and context.user_id :
+                            keep_ctx = True
+                            info['user'] = context.user_id
+                        if  context.attribute_exists ("user_pass") and context.user_pass :
+                            keep_ctx = True
+                            info['pass'] = context.user_pass
 
                 if  context.type.lower () == "x509" :
                     if  info['schema'] in _SCHEMAS_GSI :
                         # FIXME: also use cert_dir etc.
                         
-                        if  context.attribute_exists ("user_proxy") and context.user_proxy :
-                            info['ssh_env']  += "X509_PROXY='%s' " % context.user_proxy
-                            info['scp_env']  += "X509_PROXY='%s' " % context.user_proxy
-                            info['sftp_env'] += "X509_PROXY='%s' " % context.user_proxy
-                            info['ctx'].append (context)
+                        if  context.attribute_exists ("user_proxy")  and  context.user_proxy :
+                            info['ssh_env']  += "X509_USER_PROXY='%s' " % context.user_proxy
+                            info['scp_env']  += "X509_USER_PROXY='%s' " % context.user_proxy
+                            info['sftp_env'] += "X509_USER_PROXY='%s' " % context.user_proxy
+                            keep_ctx = True
+
+                        if  context.attribute_exists ("user_cert")  and  context.user_cert :
+                            info['ssh_env']  += "X509_USER_CERT='%s' " % context.user_cert
+                            info['scp_env']  += "X509_USER_CERT='%s' " % context.user_cert
+                            info['sftp_env'] += "X509_USER_CERT='%s' " % context.user_cert
+                            keep_ctx = True
+
+                        if  context.attribute_exists ("user_key")  and   context.user_key :
+                            info['ssh_env']  += "X509_USER_key='%s' "  % context.user_key
+                            info['scp_env']  += "X509_USER_key='%s' "  % context.user_key
+                            info['sftp_env'] += "X509_USER_key='%s' "  % context.user_key
+                            keep_ctx = True
+
+                        if  context.attribute_exists ("cert_repository") and context.cert_repository :
+                            info['ssh_env']  += "X509_CERT_DIR='%s' "  % context.cert_repository
+                            info['scp_env']  += "X509_CERT_DIR='%s' "  % context.cert_repository
+                            info['sftp_env'] += "X509_CERT_DIR='%s' "  % context.cert_repository
+                            keep_ctx = True
+
+                if  keep_ctx :
+                    # keep contextr for hashing of coneection handles.
+                    info['ctx'].append (context)
 
             if url.port and url.port != -1 :
                 info['ssh_args']  += "-p %d " % int(url.port)
