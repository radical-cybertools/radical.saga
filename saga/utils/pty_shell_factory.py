
__author__    = "Andre Merzky, Ole Weidner"
__copyright__ = "Copyright 2012-2013, The SAGA Project"
__license__   = "MIT"


import os
import sys
import pwd
import string
import getpass

import radical.utils           as ru
import radical.utils.logger    as rul

import saga
import saga.exceptions         as se
import saga.utils.misc         as sumisc
import saga.utils.pty_process  as supp

import pty_exceptions               as ptye


# ------------------------------------------------------------------------------
#
# ssh options:
#   -e none         : no escape character
#   -M              : master mode for connection sharing
#   -S control_path : slave mode for connection sharing
#   -t              : force pty allocation
#   -x              : disable x11 forwarding
#   
#   ServerAliveInterval
#   CheckHostIP no
#   ConnectTimeout
#   ControlMaster  yes | no | no ...
#   ControlPath    $BASE/ssh_control_%n_%p.$$.sock
#                  %r (remote id)? would need inspection
#   ControlPersist 100  : close master after 100 seconds idle
#   EscapeChar     none : transparent for binary data
#   TCPKeepAlive   yes  : detect connection failure
#
#   LoginGraceTime seconds : disconnect if no login after n seconds
#
# ------------------------------------------------------------------------------

# these arrays help to map requested client schemas to master schemas
_SCHEMAS_SH  = ['sh', 'fork', 'local', 'file']
_SCHEMAS_SSH = ['ssh', 'scp', 'sftp']
_SCHEMAS_GSI = ['gsissh', 'gsiscp', 'gsisftp', 'gsiftp']

_SCHEMAS = _SCHEMAS_SH + _SCHEMAS_SSH + _SCHEMAS_GSI

# FIXME: '-o ControlPersist' is only supported for newer ssh versions.  We
# should add detection, and enable that if available -- for now, just diable it.
#
# FIXME: we should use '%n' instead of '%h', but that is not supported by older
# ssh versions...

# ssh master/slave flag magic # FIXME: make timeouts configurable
_SSH_FLAGS_MASTER   = "-o ControlMaster=yes -o ControlPath=%(ctrl)s"
_SSH_FLAGS_SLAVE    = "-o ControlMaster=no  -o ControlPath=%(ctrl)s"

# FIXME: right now, we create a shell connection as master --
# but a master does not actually need a shell, as it is never really
# used to run commands...
_SCRIPTS = {
    'ssh' : { 
        'master'        : "%(ssh_env)s %(ssh_exe)s   %(ssh_args)s  %(m_flags)s  %(host_str)s",
        'shell'         : "%(ssh_env)s %(ssh_exe)s   %(ssh_args)s  %(s_flags)s  %(host_str)s",
      # 'copy_to'       : "%(scp_env)s %(scp_exe)s   %(scp_args)s  %(s_flags)s  %(src)s %(root)s/%(tgt)s",
      # 'copy_from'     : "%(scp_env)s %(scp_exe)s   %(scp_args)s  %(s_flags)s  %(root)s/%(src)s %(tgt)s",
        'copy_to'       : "%(sftp_env)s %(sftp_exe)s %(sftp_args)s %(s_flags)s  %(host_str)s",
        'copy_from'     : "%(sftp_env)s %(sftp_exe)s %(sftp_args)s %(s_flags)s  %(host_str)s",
        'copy_to_in'    : "mput -r %(cp_flags)s %(src)s %(tgt)s \n",
        'copy_from_in'  : "mget -r %(cp_flags)s %(src)s %(tgt)s \n",
    },
    'sh' : { 
        'master'        : "%(sh_env)s %(sh_exe)s  %(sh_args)s",
        'shell'         : "%(sh_env)s %(sh_exe)s  %(sh_args)s",
        'copy_to'       : "%(sh_env)s %(sh_exe)s  %(sh_args)s",
        'copy_from'     : "%(sh_env)s %(sh_exe)s  %(sh_args)s",
<<<<<<< HEAD
        'copy_to_in'    : "cd ~ && %(cp_exe)s %(cp_flags)s %(src)s %(tgt)s",
        'copy_from_in'  : "cd ~ && %(cp_exe)s %(cp_flags)s %(src)s %(tgt)s",
=======
        'copy_to_in'    : "cd ~ && exec %(cp_exe)s -v %(cp_flags)s %(src)s %(tgt)s",
        'copy_from_in'  : "cd ~ && exec %(cp_exe)s -v %(cp_flags)s %(src)s %(tgt)s",
>>>>>>> 62d24447
    }
}

# ------------------------------------------------------------------------------
#
class PTYShellFactory (object) :
    """
    This is the place where all master and all client shell connections get
    created.  But also, this factory maintains a registry of master connections,
    to quickly spawn slave connections for any customer w/o repeated
    authorization overhead.  Masters are unique per
    a host/user/port/context/shell_type hash.

    Any ssh master connection in this registry can idle, and may thus shut down
    after ``ControlPersist`` seconds (see options).

    data model::


      self.registry
        |
        +-- "host[:port]"
        |   |
        |   +-- str(context)
        |   |   |
        |   |   +-- "shell_type" (ssh)
        |   |   |   |
        |   |   |   +-- pty_process (gc_timeout)
        |   |   |   +-- shell_initialize()
        |   |   |   +-- shell_finalize()
        |   |   |   +-- shell_alive()
        |   |   |
        |   |   +-- ...
        |   |
        |   +-- ...
        |
        +-- ...

    When Slave connections are requested, a suitable master connection is looked
    for and used.  'Suitable' means: ssh master for scp and sftp slaves; gsissh
    for gsiscp and gsisftp slaves; and sh master for file slaves

    """

    __metaclass__ = ru.Singleton


    # --------------------------------------------------------------------------
    #
    def __init__ (self) :

        self.logger   = rul.getLogger ('saga', 'PTYShellFactory')
        self.registry = {}
        self.rlock    = ru.RLock ('pty shell factory')


    # --------------------------------------------------------------------------
    #
    def initialize (self, url, session=None, logger=None) :

        with self.rlock :

            # make sure we have a valid url type
            url = saga.Url (url)

            if  not logger :
                logger = rul.getLogger ('saga', 'PTYShellFactory')

            # collect all information we have/need about the requested master
            # connection
            info = self._create_master_entry (url, session, logger)

            # we got master info - register the master, and create the instance!
            type_s = str(info['type'])
            user_s = str(info['user'])
            host_s = str(info['host_str'])

            # Now, if we don't have that master, yet, we need to instantiate it
            if not host_s in self.registry                 : self.registry[host_s] = {}
            if not user_s in self.registry[host_s]         : self.registry[host_s][user_s] = {}
            if not type_s in self.registry[host_s][user_s] :

                # new master: create an instance, and register it
                m_cmd = _SCRIPTS[info['type']]['master'] % info

                logger.debug ("open master pty for [%s] [%s] %s: %s'" \
                                % (type_s, host_s, user_s, m_cmd))

                info['pty'] = supp.PTYProcess (m_cmd, logger=logger)
                if not info['pty'].alive () :
                    raise se.NoSuccess._log (logger, \
                	  "Shell not connected to %s" % info['host_str'])

                # authorization, prompt setup, etc
                self._initialize_pty (info['pty'], info, is_shell=True)

                # master was created - register it
                self.registry[host_s][user_s][type_s] = info


            else :
                # we already have a master: make sure it is alive, and restart as
                # needed
                info = self.registry[host_s][user_s][type_s]

                if  not info['pty'].alive (recover=True) :
                    raise se.IncorrectState._log (logger, \
                	  "Lost shell connection to %s" % info['host_str'])

            return info


    # --------------------------------------------------------------------------
    #
    def _initialize_pty (self, pty_shell, info, is_shell=False) :

        # is_shell: only for shells we use prompt triggers.  sftp for example
        # does not deal well with triggers (no printf).

        with self.rlock :

            shell_pass = info['pass']
            key_pass   = info['key_pass']
            logger     = info['logger']
            latency    = info['latency']

            pty_shell.latency = latency

            # if we did not see a decent prompt within 'delay' time, something
            # went wrong.  Try to prompt a prompt (duh!)  Delay should be
            # minimum 0.1 second (to avoid flooding of local shells), and at
            # maximum 1 second (to keep startup time reasonable)
            # most one second.  We try to get within that range with 100*latency.
            delay = min (1.0, max (0.1, 50 * latency))

            try :
                prompt_patterns = ["[Pp]assword:\s*$",             # password   prompt
                                   "Enter passphrase for .*:\s*$", # passphrase prompt
                                   "want to continue connecting",  # hostkey confirmation
                                   ".*HELLO_\\d+_SAGA$",           # prompt detection helper
                                   "^(.*[\$#%>])\s*$"]             # greedy native shell prompt 

                # find a prompt
                n, match = pty_shell.find (prompt_patterns, delay)

                # this loop will run until we finally find the shell prompt, or
                # if we think we have tried enough and give up.  On success
                # we'll try to set a different prompt, and when we found that,
                # too, we exit the loop and are be ready to running shell
                # commands.
                retries       = 0
                retry_trigger = True
                used_trigger  = False
                found_trigger = ""

                while True :

                    # --------------------------------------------------------------
                    if n == None :

                        # we found none of the prompts, yet, and need to try
                        # again.  But to avoid hanging on invalid prompts, we
                        # print 'HELLO_x_SAGA', and search for that one, too.
                        # We actually do 'printf HELLO_%d_SAGA x' so that the
                        # pattern only appears in the result, not in the
                        # command... 

                        if  retries > 100 :
                            raise se.NoSuccess ("Could not detect shell prompt (timeout)")

                        if  not retry_trigger : 
                            # just waiting for the *right* trigger or prompt, 
                            # don't need new ones...
                            continue

                        retries += 1

                        if  is_shell :
                            pty_shell.write ("printf 'HELLO_%%d_SAGA\\n' %d\n" % retries)
                            used_trigger = True

                        # FIXME:  consider better timeout
                        n, match = pty_shell.find (prompt_patterns, delay)


                    # --------------------------------------------------------------
                    elif n == 0 :
                        logger.info ("got password prompt")
                        if  not shell_pass :
                            raise se.AuthenticationFailed ("prompted for unknown password (%s)" \
                                                          % match)

                        pty_shell.write ("%s\n" % shell_pass)
                        n, match = pty_shell.find (prompt_patterns, delay)


                    # --------------------------------------------------------------
                    elif n == 1 :
                        logger.info ("got passphrase prompt : %s" % match)

                        start = string.find (match, "'", 0)
                        end   = string.find (match, "'", start+1)

                        if start == -1 or end == -1 :
                            raise se.AuthenticationFailed ("could not extract key name (%s)" % match)

                        key = match[start+1:end]

                        if  not key in key_pass    :
                            raise se.AuthenticationFailed ("prompted for unknown key password (%s)" \
                                                          % key)

                        pty_shell.write ("%s\n" % key_pass[key])
                        n, match = pty_shell.find (prompt_patterns, delay)


                    # --------------------------------------------------------------
                    elif n == 2 :
                        logger.info ("got hostkey prompt")
                        pty_shell.write ("yes\n")
                        n, match = pty_shell.find (prompt_patterns, delay)


                    # --------------------------------------------------------------
                    elif n == 3 :

                        # one of the trigger commands got through -- we can now
                        # hope to find the prompt (or the next trigger...)
                        logger.debug ("got shell prompt trigger (%s) (%s)" %  (n, match))

                        found_trigger = match
                        retry_trigger = False
                        n, match = pty_shell.find (prompt_patterns, delay)
                        continue


                    # --------------------------------------------------------------
                    elif n == 4 :

                        logger.debug ("got initial shell prompt (%s) (%s)" %  (n, match))

                        if  retries :
                            if  used_trigger :
                                # we already sent triggers -- so this match is only
                                # useful if saw the *correct* shell prompt trigger
                                # first
                                trigger = "HELLO_%d_SAGA" % retries

                                if  not trigger in found_trigger :
                                    logger.debug ("waiting for prompt trigger %s: (%s) (%s)" \
                                               % (trigger, n, match))
                                    # but more retries won't help...
                                    retry_trigger = False
                                    n = None
                                    while not n :
                                        n, match = pty_shell.find (prompt_patterns, delay)
                                    continue


                        logger.info ("Got initial shell prompt (%s) (%s)" \
                                   % (n, match))
                        # we are done waiting for a prompt
                        break
                
            except Exception as e :
                raise ptye.translate_exception (e)
                

    # --------------------------------------------------------------------------
    #
    def run_shell (self, info) :
        """ 
        This initiates a master connection.  If there is a suitable master
        connection in the registry, it is re-used, and no new master connection
        is created.  If needed, the existing master connection is revived.  
        """

      # if True :
        with self.rlock :

            s_cmd = _SCRIPTS[info['type']]['shell'] % info

            # at this point, we do have a valid, living master
            sh_slave = supp.PTYProcess (s_cmd, info['logger'])

            # authorization, prompt setup, etc
            self._initialize_pty (sh_slave, info, is_shell=True)

            return sh_slave


    # --------------------------------------------------------------------------
    #
    def run_copy_to (self, info, src, tgt, cp_flags="") :
        """ 
        This initiates a slave copy connection.   Src is interpreted as local
        path, tgt as path on the remote host.

        Now, this is ugly when over sftp: sftp supports recursive copy, and
        wildcards, all right -- but for recursive copies, it wants the target
        dir to exist -- so, we have to check if the local src is a  dir, and if
        so, we first create the target before the copy.  Worse, for wildcards we
        have to do a local expansion, and the to do the same for each entry...
        """

        with self.rlock :

            repl = dict ({'src'      : src, 
                          'tgt'      : tgt, 
                          'cp_flags' : cp_flags}.items () + info.items ())

            # at this point, we do have a valid, living master
            s_cmd = _SCRIPTS[info['type']]['copy_to']    % repl
            s_in  = _SCRIPTS[info['type']]['copy_to_in'] % repl

            cp_slave = supp.PTYProcess (s_cmd, info['logger'])

            self._initialize_pty (cp_slave, info)

            prep = ""
            if  'sftp' in s_cmd :
                # prepare target dirs for recursive copy, if needed
                import glob
                src_list = glob.glob (src)
                for s in src_list :
                    if  os.path.isdir (s) :
                        prep += "mkdir %s/%s\n" % (tgt, os.path.basename (s))


            _   = cp_slave.write ("%s%s\n" % (prep, s_in))
<<<<<<< HEAD
            out = cp_slave.find  (['[\$\>] *$'], -1)

            if  'Invalid flag' in out :
                raise se.NoSuccess._log (info['logger'], "sftp version not supported (%s)" % str(out))

            info['logger'].debug ("copy done")

            if 'No such file or directory' in out :
                raise se.DoesNotExist._log (info['logger'], "file copy failed: %s" % str(out))

            if 'is not a directory' in out :
                raise se.BadParameter._log (info['logger'], "File copy failed: %s" % str(out))
=======

            # capture the output of the command
            out = ""
            try :
                while cp_slave.alive () :
                    out += cp_slave.read ()
            except :
                pass

            # we interpret the first word on the line as name of src file -- we
            # will return a list of those
            lines = out.split ('\n')
            files = []
            for line in lines :
                elems = line.split (' ', 2)
                if  elems :
                    f = elems[0]

                    # remove quotes
                    if  f :
                        if  f[ 0] in ["'", '"', '`'] : f = f[1:  ]
                        if  f[-1] in ["'", '"', '`'] : f = f[ :-1]

                    # ignore empty lines
                    if  f :
                        files.append (f)

            ret = cp_slave.wait  ()

            info['logger'].debug ("copy done: %s" % files)
>>>>>>> 62d24447

            # FIXME: we don't really get exit codes from copy
            # if  cp_slave.exit_code != 0 :
            #     raise se.NoSuccess._log (info['logger'], "file copy failed: %s" % str(out))

            cp_slave.finalize ()

            info['logger'].debug ("copy done")

            return files



    # --------------------------------------------------------------------------
    #
    def run_copy_from (self, info, src, tgt, cp_flags="") :
        """ 
        This initiates a slave copy connection.   Src is interpreted as path on
        the remote host, tgt as local path.

        We have to do the same mkdir trick as for the run_copy_to, but here we
        need to expand wildcards on the *remote* side :/
        """

      # if True :
        with self.rlock :

            repl = dict ({'src'      : src, 
                          'tgt'      : tgt, 
                          'cp_flags' : cp_flags}.items ()+ info.items ())

            # at this point, we do have a valid, living master
            s_cmd = _SCRIPTS[info['type']]['copy_from']    % repl
            s_in  = _SCRIPTS[info['type']]['copy_from_in'] % repl

            cp_slave = supp.PTYProcess (s_cmd, info['logger'])

            self._initialize_pty (cp_slave, info)

            prep = ""
            if  'sftp' in s_cmd :
                # prepare target dirs for recursive copy, if needed
                cp_slave.write ("ls %s\n" % src)
                out = cp_slave.find (["^sftp> "], -1)

                src_list = out[1].split ('/n')

                for s in src_list :
                    if  os.path.isdir (s) :
                        prep += "lmkdir %s/%s\n" % (tgt, os.path.basename (s))


<<<<<<< HEAD
            _   = cp_slave.write ("%s%s\n" % (prep, s_in))
            out = cp_slave.find  (['[\$\>] *$'], -1)

            if  'Invalid flag' in out :
                raise se.NoSuccess._log (info['logger'], "sftp version not supported (%s)" % out)

            # FIXME: we don't really get exit codes from copy
            # if  cp_slave.exit_code != 0 :
            #     raise se.NoSuccess._log (info['logger'], "file copy failed: %s" % cp_slave.cache[-256:])
=======
            _ = cp_slave.write ("%s%s\n" % (prep, s_in))

            # capture the output of the command
            out = ""
            try :
                while cp_slave.alive () :
                    out += cp_slave.read ()
            except :
                pass

            # we interpret the *second* word on the line as name of src file -- we
            # will return a list of those
            lines = out.split ('\n')
            files = []
            for line in lines :
                elems = line.split (' ', 3)
                if  elems and len(elems) > 1 and elems[0] == 'Fetching' :
                    f = elems[1]

                    # remove quotes
                    if  f :
                        if  f[ 0] in ["'", '"', '`'] : f = f[1:  ]
                        if  f[-1] in ["'", '"', '`'] : f = f[ :-1]

                    # ignore empty lines
                    if  f :
                        files.append (f)

            ret = cp_slave.wait  ()

            if 'No such file or directory' in ret :
                raise se.DoesNotExist._log (info['logger'], "file copy failed: %s" % ret)

            if 'is not a directory' in ret :
                raise se.BadParameter._log (info['logger'], "file copy failed: %s" % ret)
>>>>>>> 62d24447

            cp_slave.finalize ()

            info['logger'].debug ("copy done")

            return files


    # --------------------------------------------------------------------------
    #
    def _create_master_entry (self, url, session, logger) :
        # FIXME: cache 'which' results, etc
        # FIXME: check 'which' results

        with self.rlock :
      # if True :

            info = {}

            info['schema']    = url.schema.lower ()
            info['host_str']  = url.host
            info['logger']    = logger
            info['url']       = url
            info['pass']      = ""
            info['key_pass']  = {}

            if  not info['schema'] :
                info['schema'] = 'local'
                    

            # find out what type of shell we have to deal with
            if  info['schema']   in _SCHEMAS_SSH :
                info['type']     = "ssh"
                info['ssh_exe']  = ru.which ("ssh")
                info['scp_exe']  = ru.which ("scp")
                info['sftp_exe'] = ru.which ("sftp")

            elif info['schema']  in _SCHEMAS_GSI :
                info['type']     = "ssh"
                info['ssh_exe']  = ru.which ("gsissh")
                info['scp_exe']  = ru.which ("gsiscp")
                info['sftp_exe'] = ru.which ("gsisftp")

            elif info['schema']  in _SCHEMAS_SH :
                info['type']     = "sh"
                info['sh_args']  = "-i"
                info['sh_env']   = "/usr/bin/env TERM=vt100"
                info['cp_env']   = "/usr/bin/env TERM=vt100"
                info['fs_root']  = "/"

                if  "SHELL" in os.environ :
                    info['sh_exe'] =  ru.which (os.environ["SHELL"])
                    info['cp_exe'] =  ru.which ("cp")
                else :
                    info['sh_exe'] =  ru.which ("sh")
                    info['cp_exe'] =  ru.which ("cp")

            else :
                raise se.BadParameter._log (self.logger, \
                	  "cannot handle schema '%s://'" % url.schema)


            # depending on type, create command line (args, env etc)
            #
            # We always set term=vt100 to avoid ansi-escape sequences in the prompt
            # and elsewhere.  Also, we have to make sure that the shell is an
            # interactive login shell, so that it interprets the users startup
            # files, and reacts on commands.

            try :
                info['latency'] = sumisc.get_host_latency (url)

                # FIXME: note that get_host_latency is considered broken (see
                # saga/utils/misc.py line 73), and will return a constant 250ms.

            except Exception  as e :
                info['latency'] = 1.0  # generic value assuming slow link
                info['logger'].warning ("Could not contact host '%s': %s" % (url, e))
                
            if  info['type'] == "sh" :

                if not sumisc.host_is_local (url.host) :
                    raise se.BadParameter._log (self.logger, \
                            "expect local host for '%s://', not '%s'" % (url.schema, url.host))

                if  'user' in info and info['user'] :
                    pass
                else :
                    info['user'] = getpass.getuser ()

            else :
                info['ssh_env']   =  "/usr/bin/env TERM=vt100 "  # avoid ansi escapes
                info['scp_env']   =  "/usr/bin/env TERM=vt100 "  # avoid ansi escapes
                info['sftp_env']  =  "/usr/bin/env TERM=vt100 "  # avoid ansi escapes
                info['ssh_args']  =  "-t "                       # force pty
                info['scp_args']  =  ""
                info['sftp_args'] =  ""

                if  session :

                    for context in session.contexts :

                        # ssh can also handle UserPass contexts, and ssh type contexts.
                        # gsissh can handle the same, but also X509 contexts.

                        if  context.type.lower () == "ssh" :
                            if  info['schema'] in _SCHEMAS_SSH + _SCHEMAS_GSI :

                                if  context.attribute_exists ("user_id") and context.user_id :
                                    info['user']  = context.user_id

                                if  context.attribute_exists ("user_key")  and  context.user_key  :
                                    info['ssh_args']  += "-o IdentityFile=%s " % context.user_key 
                                    info['scp_args']  += "-o IdentityFile=%s " % context.user_key 
                                    info['sftp_args'] += "-o IdentityFile=%s " % context.user_key 

                                    if  context.attribute_exists ("user_pass") and context.user_pass :
                                        info['key_pass'][context.user_cert] = context.user_pass

                        if  context.type.lower () == "userpass" :
                            if  info['schema'] in _SCHEMAS_SSH + _SCHEMAS_GSI :
                                if  context.attribute_exists ("user_id") and context.user_id :
                                    info['user']       = context.user_id
                                if  context.attribute_exists ("user_pass") and context.user_pass :
                                    info['pass']       = context.user_pass

                        if  context.type.lower () == "x509" :
                            if  info['schema'] in _SCHEMAS_GSI :

                                if  context.attribute_exists ("user_proxy")  and   context.user_proxy :
                                    info['ssh_env']   += "X509_USER_PROXY='%s' " % context.user_proxy
                                    info['scp_env']   += "X509_USER_PROXY='%s' " % context.user_proxy
                                    info['sftp_env']  += "X509_USER_PROXY='%s' " % context.user_proxy
                       
                                if  context.attribute_exists ("user_cert")   and  context.user_cert :
                                    info['ssh_env']   += "X509_USER_CERT='%s' " % context.user_cert
                                    info['scp_env']   += "X509_USER_CERT='%s' " % context.user_cert
                                    info['sftp_env']  += "X509_USER_CERT='%s' " % context.user_cert
                       
                                if  context.attribute_exists ("user_key")    and  context.user_key :
                                    info['ssh_env']   += "X509_USER_key='%s' "  % context.user_key
                                    info['scp_env']   += "X509_USER_key='%s' "  % context.user_key
                                    info['sftp_env']  += "X509_USER_key='%s' "  % context.user_key
                       
                                if  context.attribute_exists ("cert_repository") and context.cert_repository :
                                    info['ssh_env']   += "X509_CERT_DIR='%s' "  % context.cert_repository
                                    info['scp_env']   += "X509_CERT_DIR='%s' "  % context.cert_repository
                                    info['sftp_env']  += "X509_CERT_DIR='%s' "  % context.cert_repository

                if url.port and url.port != -1 :
                    info['ssh_args']  += "-p %d " % int(url.port)
                    info['scp_args']  += "-p %d " % int(url.port)
                    info['sftp_args'] += "-P %d " % int(url.port)


                # all ssh based shells allow for user_id and user_pass from contexts
                # -- but the data given in the URL take precedence

                if url.username   :  info['user'] = url.username
                if url.password   :  info['pass'] = url.password

                ctrl_user = pwd.getpwuid (os.getuid ()).pw_name
                ctrl_base = "/tmp/saga_ssh_%s" % ctrl_user


                if  'user' in info and info['user'] :
                    info['host_str'] = "%s@%s"  % (info['user'], info['host_str'])
                    info['ctrl'] = "%s_%%h_%%p.%s.%s.ctrl" % (ctrl_base, os.getpid (), info['user'])
                else :
                    info['user'] = getpass.getuser ()
                    info['ctrl'] = "%s_%%h_%%p.%s.ctrl" % (ctrl_base, os.getpid ())

                info['m_flags']  = _SSH_FLAGS_MASTER % ({'ctrl' : info['ctrl']})
                info['s_flags']  = _SSH_FLAGS_SLAVE  % ({'ctrl' : info['ctrl']})
                info['fs_root']  = url

                info['fs_root'].path = "/"


            # keep all collected info in the master dict, and return it for
            # registration
            return info



<|MERGE_RESOLUTION|>--- conflicted
+++ resolved
@@ -80,13 +80,8 @@
         'shell'         : "%(sh_env)s %(sh_exe)s  %(sh_args)s",
         'copy_to'       : "%(sh_env)s %(sh_exe)s  %(sh_args)s",
         'copy_from'     : "%(sh_env)s %(sh_exe)s  %(sh_args)s",
-<<<<<<< HEAD
-        'copy_to_in'    : "cd ~ && %(cp_exe)s %(cp_flags)s %(src)s %(tgt)s",
-        'copy_from_in'  : "cd ~ && %(cp_exe)s %(cp_flags)s %(src)s %(tgt)s",
-=======
-        'copy_to_in'    : "cd ~ && exec %(cp_exe)s -v %(cp_flags)s %(src)s %(tgt)s",
-        'copy_from_in'  : "cd ~ && exec %(cp_exe)s -v %(cp_flags)s %(src)s %(tgt)s",
->>>>>>> 62d24447
+        'copy_to_in'    : "cd ~ && %(cp_exe)s -v %(cp_flags)s %(src)s %(tgt)s",
+        'copy_from_in'  : "cd ~ && %(cp_exe)s -v %(cp_flags)s %(src)s %(tgt)s",
     }
 }
 
@@ -416,9 +411,14 @@
                         prep += "mkdir %s/%s\n" % (tgt, os.path.basename (s))
 
 
-            _   = cp_slave.write ("%s%s\n" % (prep, s_in))
-<<<<<<< HEAD
-            out = cp_slave.find  (['[\$\>] *$'], -1)
+            _      = cp_slave.write    ("%s%s\n" % (prep, s_in))
+            _, out = cp_slave.find     (['[\$\>] *$'], -1)
+            _      = cp_slave.finalize ()
+
+
+            # FIXME: we don't really get exit codes from copy
+            # if  cp_slave.exit_code != 0 :
+            #     raise se.NoSuccess._log (info['logger'], "file copy failed: %s" % str(out))
 
             if  'Invalid flag' in out :
                 raise se.NoSuccess._log (info['logger'], "sftp version not supported (%s)" % str(out))
@@ -430,49 +430,35 @@
 
             if 'is not a directory' in out :
                 raise se.BadParameter._log (info['logger'], "File copy failed: %s" % str(out))
-=======
-
-            # capture the output of the command
-            out = ""
-            try :
-                while cp_slave.alive () :
-                    out += cp_slave.read ()
-            except :
-                pass
+
 
             # we interpret the first word on the line as name of src file -- we
             # will return a list of those
             lines = out.split ('\n')
             files = []
+
             for line in lines :
+
                 elems = line.split (' ', 2)
+
                 if  elems :
+
                     f = elems[0]
 
                     # remove quotes
                     if  f :
+
                         if  f[ 0] in ["'", '"', '`'] : f = f[1:  ]
                         if  f[-1] in ["'", '"', '`'] : f = f[ :-1]
 
                     # ignore empty lines
                     if  f :
+
                         files.append (f)
 
-            ret = cp_slave.wait  ()
-
             info['logger'].debug ("copy done: %s" % files)
->>>>>>> 62d24447
-
-            # FIXME: we don't really get exit codes from copy
-            # if  cp_slave.exit_code != 0 :
-            #     raise se.NoSuccess._log (info['logger'], "file copy failed: %s" % str(out))
-
-            cp_slave.finalize ()
-
-            info['logger'].debug ("copy done")
 
             return files
-
 
 
     # --------------------------------------------------------------------------
@@ -486,7 +472,6 @@
         need to expand wildcards on the *remote* side :/
         """
 
-      # if True :
         with self.rlock :
 
             repl = dict ({'src'      : src, 
@@ -505,7 +490,7 @@
             if  'sftp' in s_cmd :
                 # prepare target dirs for recursive copy, if needed
                 cp_slave.write ("ls %s\n" % src)
-                out = cp_slave.find (["^sftp> "], -1)
+                _, out = cp_slave.find (["^sftp> "], -1)
 
                 src_list = out[1].split ('/n')
 
@@ -514,57 +499,49 @@
                         prep += "lmkdir %s/%s\n" % (tgt, os.path.basename (s))
 
 
-<<<<<<< HEAD
-            _   = cp_slave.write ("%s%s\n" % (prep, s_in))
-            out = cp_slave.find  (['[\$\>] *$'], -1)
-
-            if  'Invalid flag' in out :
-                raise se.NoSuccess._log (info['logger'], "sftp version not supported (%s)" % out)
+            _      = cp_slave.write    ("%s%s\n" % (prep, s_in))
+            _, out = cp_slave.find     (['[\$\>] *$'], -1)
+            _      = cp_slave.finalize ()
 
             # FIXME: we don't really get exit codes from copy
             # if  cp_slave.exit_code != 0 :
             #     raise se.NoSuccess._log (info['logger'], "file copy failed: %s" % cp_slave.cache[-256:])
-=======
-            _ = cp_slave.write ("%s%s\n" % (prep, s_in))
-
-            # capture the output of the command
-            out = ""
-            try :
-                while cp_slave.alive () :
-                    out += cp_slave.read ()
-            except :
-                pass
-
-            # we interpret the *second* word on the line as name of src file -- we
-            # will return a list of those
+
+            if 'Invalid flag' in out :
+                raise se.NoSuccess._log (info['logger'], "sftp version not supported (%s)" % out)
+
+            if 'No such file or directory' in out :
+                raise se.DoesNotExist._log (info['logger'], "file copy failed: %s" % out)
+
+            if 'is not a directory' in out :
+                raise se.BadParameter._log (info['logger'], "file copy failed: %s" % out)
+
+
+            # we run copy with -v, so get a list of files which have been copied
+            # -- we parse that list and return it.  we interpret the *second*
+            # word on the line as name of src file.
             lines = out.split ('\n')
             files = []
+
             for line in lines :
+
                 elems = line.split (' ', 3)
+                
                 if  elems and len(elems) > 1 and elems[0] == 'Fetching' :
+
                     f = elems[1]
 
                     # remove quotes
                     if  f :
-                        if  f[ 0] in ["'", '"', '`'] : f = f[1:  ]
-                        if  f[-1] in ["'", '"', '`'] : f = f[ :-1]
+
+                        if  f[ 0] in ["'", '"', '`']  :  f = f[1:  ]
+                        if  f[-1] in ["'", '"', '`']  :  f = f[ :-1]
 
                     # ignore empty lines
                     if  f :
                         files.append (f)
 
-            ret = cp_slave.wait  ()
-
-            if 'No such file or directory' in ret :
-                raise se.DoesNotExist._log (info['logger'], "file copy failed: %s" % ret)
-
-            if 'is not a directory' in ret :
-                raise se.BadParameter._log (info['logger'], "file copy failed: %s" % ret)
->>>>>>> 62d24447
-
-            cp_slave.finalize ()
-
-            info['logger'].debug ("copy done")
+            info['logger'].debug ("copy done: %s" % files)
 
             return files
 
