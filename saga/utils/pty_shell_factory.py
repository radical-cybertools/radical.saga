--- conflicted
+++ resolved
@@ -438,33 +438,16 @@
                 if  context.type.lower () == "ssh" :
                     if  info['schema'] in _SCHEMAS_SSH + _SCHEMAS_GSI :
 
-<<<<<<< HEAD
                         if  context.attribute_exists ("user_id") and context.user_id :
-                            info['user']       = context.user_id
-
-                        if  context.attribute_exists ("user_cert")  and  context.user_cert :
-                            info['ssh_args']  += "-o IdentityFile=%s " % context.user_cert
-                            info['scp_args']  += "-o IdentityFile=%s " % context.user_cert
-                            info['sftp_args'] += "-o IdentityFile=%s " % context.user_cert
+                            info['user']  = context.user_id
+
+                        if  context.attribute_exists ("user_key")  and  context.user_key  :
+                            info['ssh_args']  += "-o IdentityFile=%s " % context.user_key 
+                            info['scp_args']  += "-o IdentityFile=%s " % context.user_key 
+                            info['sftp_args'] += "-o IdentityFile=%s " % context.user_key 
 
                             if  context.attribute_exists ("user_pass") and context.user_pass :
-                                info['cert_pass'][context.user_cert] = context.user_pass
-=======
-                        if  context.attribute_exists ("user_id")  or \
-                            context.attribute_exists ("user_key") :
-
-                            if  context.attribute_exists ("user_id") and context.user_id :
-                                user_id = context.user_id
-                                if user_id :
-                                    info['user']  = context.user_id
-                            if  context.attribute_exists ("user_key")  and  context.user_key  :
-                                info['ssh_args']  += "-o IdentityFile=%s " % context.user_key 
-                                info['scp_args']  += "-o IdentityFile=%s " % context.user_key 
-                                info['sftp_args'] += "-o IdentityFile=%s " % context.user_key 
-
-                                if  context.attribute_exists ("user_pass") and context.user_pass :
-                                    info['key_pass'][context.user_key] = context.user_pass
->>>>>>> 8d0589e4
+                                info['key_pass'][context.user_key] = context.user_pass
 
                 if  context.type.lower () == "userpass" :
                     if  info['schema'] in _SCHEMAS_SSH + _SCHEMAS_GSI :
