
__author__    = "Andre Merzky, Ole Weidner"
__copyright__ = "Copyright 2012-2013, The SAGA Project"
__license__   = "MIT"


import os
import sys
import pwd
import string
import getpass

import radical.utils           as ru
import radical.utils.logger    as rul

import saga
import saga.exceptions         as se
import saga.utils.misc         as sumisc
import saga.utils.pty_process  as supp

import pty_exceptions               as ptye


# ------------------------------------------------------------------------------
#
# ssh options:
#   -e none         : no escape character
#   -M              : master mode for connection sharing
#   -S control_path : slave mode for connection sharing
#   -t              : force pty allocation
#   -x              : disable x11 forwarding
#   
#   ServerAliveInterval
#   CheckHostIP no
#   ConnectTimeout
#   ControlMaster  yes | no | no ...
#   ControlPath    $BASE/ssh_control_%n_%p.$$.sock
#                  %r (remote id)? would need inspection
#   ControlPersist 100  : close master after 100 seconds idle
#   EscapeChar     none : transparent for binary data
#   TCPKeepAlive   yes  : detect connection failure
#
#   LoginGraceTime seconds : disconnect if no login after n seconds
#
# ------------------------------------------------------------------------------

# these arrays help to map requested client schemas to master schemas
_SCHEMAS_SH  = ['sh', 'fork', 'local', 'file']
_SCHEMAS_SSH = ['ssh', 'scp', 'sftp']
_SCHEMAS_GSI = ['gsissh', 'gsiscp', 'gsisftp']

_SCHEMAS = _SCHEMAS_SH + _SCHEMAS_SSH + _SCHEMAS_GSI

# FIXME: '-o ControlPersist' is only supported for newer ssh versions.  We
# should add detection, and enable that if available -- for now, just diable it.
#
# FIXME: we should use '%n' instead of '%h', but that is not supported by older
# ssh versions...

# ssh master/slave flag magic # FIXME: make timeouts configurable
_SSH_FLAGS_MASTER   = "-o ControlMaster=yes -o ControlPath=%(ctrl)s"
_SSH_FLAGS_SLAVE    = "-o ControlMaster=no   -o ControlPath=%(ctrl)s"

# FIXME: right now, we create a shell connection as master --
# but a master does not actually need a shell, as it is never really
# used to run commands...
_SCRIPTS = {
    'ssh' : { 
        'master'        : '%(ssh_env)s "%(ssh_exe)s"   %(ssh_args)s  %(m_flags)s  %(host_str)s',
        'shell'         : '%(ssh_env)s "%(ssh_exe)s"   %(ssh_args)s  %(s_flags)s  %(host_str)s',
      # 'copy_to'       : '%(scp_env)s "%(scp_exe)s"   %(scp_args)s  %(s_flags)s  "%(src)s" "%(fs_root)s/%(tgt)s"',
      # 'copy_from'     : '%(scp_env)s "%(scp_exe)s"   %(scp_args)s  %(s_flags)s  "%(fs_root)s/%(src)s" "%(tgt)s"',
        'copy_to'       : '%(sftp_env)s "%(sftp_exe)s" %(sftp_args)s %(s_flags)s  %(host_str)s',
        'copy_from'     : '%(sftp_env)s "%(sftp_exe)s" %(sftp_args)s %(s_flags)s  %(host_str)s',
        'copy_to_in'    : 'mput %(cp_flags)s "%(src)s" "%(tgt)s" \n',
        'copy_from_in'  : 'mget %(cp_flags)s "%(src)s" "%(tgt)s" \n',
    },
    'sh' : {
        'master'        : '%(sh_env)s "%(sh_exe)s"  %(sh_args)s',
        'shell'         : '%(sh_env)s "%(sh_exe)s"  %(sh_args)s',
        'copy_to'       : '%(sh_env)s "%(sh_exe)s"  %(sh_args)s',
        'copy_from'     : '%(sh_env)s "%(sh_exe)s"  %(sh_args)s',
        'copy_to_in'    : 'cd ~ && "%(cp_exe)s" -v %(cp_flags)s "%(src)s" "%(tgt)s"',
        'copy_from_in'  : 'cd ~ && "%(cp_exe)s" -v %(cp_flags)s "%(src)s" "%(tgt)s"',
    }
}

# ------------------------------------------------------------------------------
#
class PTYShellFactory (object) :
    """
    This is the place where all master and all client shell connections get
    created.  But also, this factory maintains a registry of master connections,
    to quickly spawn slave connections for any customer w/o repeated
    authorization overhead.  Masters are unique per
    a host/user/port/context/shell_type hash.

    Any ssh master connection in this registry can idle, and may thus shut down
    after ``ControlPersist`` seconds (see options).

    data model::


      self.registry
        |
        +-- "host[:port]"
        |   |
        |   +-- str(context)
        |   |   |
        |   |   +-- "shell_type" (ssh)
        |   |   |   |
        |   |   |   +-- pty_process (gc_timeout)
        |   |   |   +-- shell_initialize()
        |   |   |   +-- shell_finalize()
        |   |   |   +-- shell_alive()
        |   |   |
        |   |   +-- ...
        |   |
        |   +-- ...
        |
        +-- ...

    When Slave connections are requested, a suitable master connection is looked
    for and used.  'Suitable' means: ssh master for scp and sftp slaves; gsissh
    for gsiscp and gsisftp slaves; and sh master for file slaves

    """

    __metaclass__ = ru.Singleton


    # --------------------------------------------------------------------------
    #
    def __init__ (self) :

        self.logger     = rul.getLogger ('saga', 'PTYShellFactory')
        self.registry   = {}
        self.rlock      = ru.RLock ('pty shell factory')
        self._cp_slaves = dict()


    # --------------------------------------------------------------------------
    #
<<<<<<< HEAD
    def initialize (self, url, session=None, logger=None, posix=True) :
=======
    def initialize (self, url, session=None, prompt=None, logger=None) :
>>>>>>> c5d6cdfc

        with self.rlock :

            # make sure we have a valid url type
            url = saga.Url (url)

            if  not prompt :
                prompt = "^(.*[\$#%>\]])\s*$"

            if  not logger :
                logger = rul.getLogger ('saga', 'PTYShellFactory')

            # collect all information we have/need about the requested master
            # connection
            info = self._create_master_entry (url, session, prompt, logger)

            # we got master info - register the master, and create the instance!
            type_s = str(info['type'])
            user_s = str(info['user'])
            host_s = str(info['host_str'])

            # Now, if we don't have that master, yet, we need to instantiate it
            if not host_s in self.registry                 : self.registry[host_s] = {}
            if not user_s in self.registry[host_s]         : self.registry[host_s][user_s] = {}
            if not type_s in self.registry[host_s][user_s] :

                # new master: create an instance, and register it
                m_cmd = _SCRIPTS[info['type']]['master'] % info

                logger.debug ("open master pty for [%s] [%s] %s: %s'" \
                                % (type_s, host_s, user_s, m_cmd))

                info['pty'] = supp.PTYProcess (m_cmd, logger=logger)
                if not info['pty'].alive () :
                    raise se.NoSuccess._log (logger, \
                          "Shell not connected to %s" % info['host_str'])

                # authorization, prompt setup, etc.  Initialize as shell if not
                # explicitly marked as non-posix shell
                self._initialize_pty (info['pty'], info, is_shell=posix)

                # master was created - register it
                self.registry[host_s][user_s][type_s] = info


            else :
                # we already have a master: make sure it is alive, and restart as
                # needed
                info = self.registry[host_s][user_s][type_s]

                if  not info['pty'].alive (recover=True) :
                    raise se.IncorrectState._log (logger, \
                          "Lost shell connection to %s" % info['host_str'])

            return info


    # --------------------------------------------------------------------------
    #
    def _initialize_pty (self, pty_shell, info, is_shell=False) :

        # is_shell: only for shells we use prompt triggers.  sftp for example
        # does not deal well with triggers (no printf).

        with self.rlock :

            shell_pass = info['pass']
            key_pass   = info['key_pass']
            prompt     = info['prompt']
            logger     = info['logger']
            latency    = info['latency']

            pty_shell.latency = latency

            # if we did not see a decent prompt within 'delay' time, something
            # went wrong.  Try to prompt a prompt (duh!)  Delay should be
            # minimum 0.1 second (to avoid flooding of local shells), and at
            # maximum 1 second (to keep startup time reasonable)
            # most one second.  We try to get within that range with 100*latency.
            delay = min (1.0, max (0.1, 50 * latency))

            try :
                prompt_patterns = ["[Pp]assword:\s*$",             # password   prompt
                                   "Enter passphrase for .*:\s*$", # passphrase prompt
                                   "Token_Response.*:\s*$",        # passtoken  prompt
                                   "want to continue connecting",  # hostkey confirmation
                                   ".*HELLO_\\d+_SAGA$",           # prompt detection helper
                                   prompt]                         # greedy native shell prompt 

                # find a prompt
                # use a very aggressive, but portable prompt setting scheme
                pty_shell.write (" export PS1='$' > /dev/null 2>&1 || set prompt='$'\n")
                n, match = pty_shell.find (prompt_patterns, delay)

                # this loop will run until we finally find the shell prompt, or
                # if we think we have tried enough and give up.  On success
                # we'll try to set a different prompt, and when we found that,
                # too, we exit the loop and are be ready to running shell

                # commands.
                retries       = 0
                retry_trigger = True
                used_trigger  = False
                found_trigger = ""

                while True :

                    # --------------------------------------------------------------
                    if n == None :

                        # we found none of the prompts, yet, and need to try
                        # again.  But to avoid hanging on invalid prompts, we
                        # print 'HELLO_x_SAGA', and search for that one, too.
                        # We actually do 'printf HELLO_%d_SAGA x' so that the
                        # pattern only appears in the result, not in the
                        # command... 

                        if  retries > 100 :
                            raise se.NoSuccess ("Could not detect shell prompt (timeout)")

                        # make sure we retry a finite time...
                        retries += 1

                        if  not retry_trigger : 
                            # just waiting for the *right* trigger or prompt, 
                            # don't need new ones...
                            continue

                        if  is_shell :
                            # use a very aggressive, but portable prompt setting scheme
                            pty_shell.write (" export PS1='$' > /dev/null 2>&1 || set prompt='$'\n")
                            pty_shell.write (" printf 'HELLO_%%d_SAGA\\n' %d\n" % retries)
                            used_trigger = True

                        # FIXME:  consider better timeout
                        n, match = pty_shell.find (prompt_patterns, delay)


                    # --------------------------------------------------------------
                    elif n == 0 :
                        logger.info ("got password prompt")
                        if  not shell_pass :
                            raise se.AuthenticationFailed ("prompted for unknown password (%s)" \
                                                          % match)

                        pty_shell.write ("%s\n" % shell_pass, nolog=True)
                        n, match = pty_shell.find (prompt_patterns, delay)


                    # --------------------------------------------------------------
                    elif n == 1 :
                        logger.info ("got passphrase prompt : %s" % match)

                        start = string.find (match, "'", 0)
                        end   = string.find (match, "'", start+1)

                        if start == -1 or end == -1 :
                            raise se.AuthenticationFailed ("could not extract key name (%s)" % match)

                        key = match[start+1:end]

                        if  not key in key_pass    :
                            raise se.AuthenticationFailed ("prompted for unknown key password (%s)" \
                                                          % key)

                        pty_shell.write ("%s\n" % key_pass[key], nolog=True)
                        n, match = pty_shell.find (prompt_patterns, delay)


                    # --------------------------------------------------------------
                    elif n == 2 :
                        logger.info ("got token prompt")
                        import getpass
                        token = getpass.getpass ("enter token: ")
                        pty_shell.write ("%s\n" % token.strip(), nolog=True)
                        n, match = pty_shell.find (prompt_patterns, delay)


                    # --------------------------------------------------------------
                    elif n == 3 :
                        logger.info ("got hostkey prompt")
                        pty_shell.write ("yes\n")
                        n, match = pty_shell.find (prompt_patterns, delay)


                    # --------------------------------------------------------------
                    elif n == 4 :

                        # one of the trigger commands got through -- we can now
                        # hope to find the prompt (or the next trigger...)
                        logger.debug ("got shell prompt trigger (%s) (%s)" %  (n, match))

                        found_trigger = match
                        retry_trigger = False
                        n, match = pty_shell.find (prompt_patterns, delay)
                        continue


                    # --------------------------------------------------------------
                    elif n == 5 :

                        logger.debug ("got initial shell prompt (%s) (%s)" %  (n, match))

                        if  retries :
                            if  used_trigger :
                                # we already sent triggers -- so this match is only
                                # useful if saw the *correct* shell prompt trigger
                                # first
                                trigger = "HELLO_%d_SAGA" % retries

                                if  not trigger in found_trigger :

                                    logger.debug ("waiting for prompt trigger %s: (%s) (%s)" \
                                               % (trigger, n, match))
                                    # but more retries won't help...
                                    retry_trigger = False
                                    attempts      = 0
                                    n             = None

                                    while not n :

                                        attempts += 1
                                        n, match  = pty_shell.find (prompt_patterns, delay)

                                        if  not n :
                                            if  attempts == 1 :
                                                if  is_shell :
                                                    pty_shell.write (" printf 'HELLO_%%d_SAGA\\n' %d\n" % retries)

                                            if  attempts > 100 :
                                                raise se.NoSuccess ("Could not detect shell prompt (timeout)")

                                    continue


                        logger.debug ("Got initial shell prompt (%s) (%s)" \
                                   % (n, match))
                        # we are done waiting for a prompt
                        break
                
            except Exception as e :
                raise ptye.translate_exception (e)
                

    # --------------------------------------------------------------------------
    #
    def _get_cp_slave (self, s_cmd, info) :

        with self.rlock :

            host = info.get ('host_str', 'any')

            if  host in self._cp_slaves :
                if  self._cp_slaves[host].alive () :
                    return self._cp_slaves[host]
            
            self._cp_slaves[host] = supp.PTYProcess (s_cmd, info['logger'])
            self._initialize_pty (self._cp_slaves[host], info, is_shell=False)

            return self._cp_slaves[host]

    # --------------------------------------------------------------------------
    #
    def run_shell (self, info) :
        """ 
        This initiates a master connection.  If there is a suitable master
        connection in the registry, it is re-used, and no new master connection
        is created.  If needed, the existing master connection is revived.  
        """

      # if True :
        with self.rlock :

            s_cmd = _SCRIPTS[info['type']]['shell'] % info

            # at this point, we do have a valid, living master
            sh_slave = supp.PTYProcess (s_cmd, info['logger'])

            # authorization, prompt setup, etc
            self._initialize_pty (sh_slave, info, is_shell=True)

            return sh_slave


    # --------------------------------------------------------------------------
    #
    def run_copy_to (self, info, src, tgt, cp_flags="") :
        """ 
        This initiates a slave copy connection.   Src is interpreted as local
        path, tgt as path on the remote host.

        Now, this is ugly when over sftp: sftp supports recursive copy, and
        wildcards, all right -- but for recursive copies, it wants the target
        dir to exist -- so, we have to check if the local src is a  dir, and if
        so, we first create the target before the copy.  Worse, for wildcards we
        have to do a local expansion, and the to do the same for each entry...
        """

        with self.rlock :

            repl = dict ({'src'      : src, 
                          'tgt'      : tgt, 
                          'cp_flags' : cp_flags}.items () + info.items ())

            # at this point, we do have a valid, living master
            s_cmd = _SCRIPTS[info['type']]['copy_to']    % repl
            s_in  = _SCRIPTS[info['type']]['copy_to_in'] % repl

            cp_slave = self._get_cp_slave (s_cmd, info)

            prep = ""
            if  'sftp' in s_cmd :
                # prepare target dirs for recursive copy, if needed
                import glob
                src_list = glob.glob (src)
                for s in src_list :
                    if  os.path.isdir (s) :
                        prep += "mkdir %s/%s\n" % (tgt, os.path.basename (s))


            _      = cp_slave.write    ("%s%s\n" % (prep, s_in))
            _, out = cp_slave.find     (['[\$\>\]]\s*$'], -1)
            _, out = cp_slave.find     (['[\$\>\]]\s*$'], 1.0)

            # FIXME: we don't really get exit codes from copy
            # if  cp_slave.exit_code != 0 :
            #     raise se.NoSuccess._log (info['logger'], "file copy failed: %s" % str(out))

            if 'Invalid flag' in out :
                raise se.NoSuccess._log (info['logger'], "sftp version not supported (%s)" % str(out))

            if 'No such file or directory' in out :
                raise se.DoesNotExist._log (info['logger'], "file copy failed: %s" % str(out))

            if 'is not a directory' in out :
                raise se.BadParameter._log (info['logger'], "File copy failed: %s" % str(out))

            if  'sftp' in s_cmd :
                if 'not found' in out :
                    raise se.BadParameter._log (info['logger'], "file copy failed: %s" % out)


            # we interpret the first word on the line as name of src file -- we
            # will return a list of those
            lines = out.split ('\n')
            files = []

            for line in lines :

                elems = line.split (' ', 2)

                if  elems :

                    f = elems[0]

                    # remove quotes
                    if  f :

                        if  f[ 0] in ["'", '"', '`'] : f = f[1:  ]
                        if  f[-1] in ["'", '"', '`'] : f = f[ :-1]

                    # ignore empty lines
                    if  f :

                        files.append (f)

            info['logger'].debug ("copy done: %s" % files)

            return files


    # --------------------------------------------------------------------------
    #
    def run_copy_from (self, info, src, tgt, cp_flags="") :
        """ 
        This initiates a slave copy connection.   Src is interpreted as path on
        the remote host, tgt as local path.

        We have to do the same mkdir trick as for the run_copy_to, but here we
        need to expand wildcards on the *remote* side :/
        """

        with self.rlock :

            repl = dict ({'src'      : src, 
                          'tgt'      : tgt, 
                          'cp_flags' : cp_flags}.items ()+ info.items ())

            # at this point, we do have a valid, living master
            s_cmd = _SCRIPTS[info['type']]['copy_from']    % repl
            s_in  = _SCRIPTS[info['type']]['copy_from_in'] % repl

            cp_slave = self._get_cp_slave (s_cmd, info)

            prep = ""

            if  'sftp' in s_cmd :
                # prepare target dirs for recursive copy, if needed
                cp_slave.write (" ls %s\n" % src)
                _, out = cp_slave.find (["^sftp> "], -1)

                src_list = out[1].split ('/n')

                for s in src_list :
                    if  os.path.isdir (s) :
                        prep += "lmkdir %s/%s\n" % (tgt, os.path.basename (s))


            _      = cp_slave.write    ("%s%s\n" % (prep, s_in))
            _, out = cp_slave.find     (['[\$\>\]] *$'], -1)

            # FIXME: we don't really get exit codes from copy
            # if  cp_slave.exit_code != 0 :
            #     raise se.NoSuccess._log (info['logger'], "file copy failed: %s" % cp_slave.cache[-256:])

            if 'Invalid flag' in out :
                raise se.NoSuccess._log (info['logger'], "sftp version not supported (%s)" % out)

            if 'No such file or directory' in out :
                raise se.DoesNotExist._log (info['logger'], "file copy failed: %s" % out)

            if 'is not a directory' in out :
                raise se.BadParameter._log (info['logger'], "file copy failed: %s" % out)

            if  'sftp' in s_cmd :
                if 'not found' in out :
                    raise se.BadParameter._log (info['logger'], "file copy failed: %s" % out)


            # we run copy with -v, so get a list of files which have been copied
            # -- we parse that list and return it.  we interpret the *second*
            # word on the line as name of src file.
            lines = out.split ('\n')
            files = []

            for line in lines :

                elems = line.split (' ', 3)
                
                if  elems and len(elems) > 1 and elems[0] == 'Fetching' :

                    f = elems[1]

                    # remove quotes
                    if  f :

                        if  f[ 0] in ["'", '"', '`']  :  f = f[1:  ]
                        if  f[-1] in ["'", '"', '`']  :  f = f[ :-1]

                    # ignore empty lines
                    if  f :
                        files.append (f)

            info['logger'].debug ("copy done: %s" % files)

            return files


    # --------------------------------------------------------------------------
    #
    def _create_master_entry (self, url, session, prompt, logger) :
        # FIXME: cache 'which' results, etc
        # FIXME: check 'which' results

        with self.rlock :
      # if True :

            info = {}

            info['schema']    = url.schema.lower ()
            info['host_str']  = url.host
            info['prompt']    = prompt
            info['logger']    = logger
            info['url']       = url
            info['pass']      = ""
            info['key_pass']  = {}

            if  not info['schema'] :
                info['schema'] = 'local'
                    

            # find out what type of shell we have to deal with
            if  info['schema']   in _SCHEMAS_SSH :
                info['type']     = "ssh"
                info['ssh_exe']  = ru.which ("ssh")
                info['scp_exe']  = ru.which ("scp")
                info['sftp_exe'] = ru.which ("sftp")

            elif info['schema']  in _SCHEMAS_GSI :
                info['type']     = "ssh"
                info['ssh_exe']  = ru.which ("gsissh")
                info['scp_exe']  = ru.which ("gsiscp")
                info['sftp_exe'] = ru.which ("gsisftp")

            elif info['schema']  in _SCHEMAS_SH :
                info['type']     = "sh"
                info['sh_args']  = "-i"
                info['sh_env']   = "/usr/bin/env TERM=vt100 PS1='PROMPT-$?->'"
                info['cp_env']   = "/usr/bin/env TERM=vt100 PS1='PROMPT-$?->'"
                info['fs_root']  = "/"

                if  "SHELL" in os.environ :
                    info['sh_exe'] =  ru.which (os.environ["SHELL"])
                    info['cp_exe'] =  ru.which ("cp")
                else :
                    info['sh_exe'] =  ru.which ("sh")
                    info['cp_exe'] =  ru.which ("cp")

            else :
                raise se.BadParameter._log (self.logger, \
                          "cannot handle schema '%s://'" % url.schema)


            # depending on type, create command line (args, env etc)
            #
            # We always set term=vt100 to avoid ansi-escape sequences in the prompt
            # and elsewhere.  Also, we have to make sure that the shell is an
            # interactive login shell, so that it interprets the users startup
            # files, and reacts on commands.

            try :
                info['latency'] = sumisc.get_host_latency (url)

                # FIXME: note that get_host_latency is considered broken (see
                # saga/utils/misc.py line 73), and will return a constant 250ms.

            except Exception  as e :
                info['latency'] = 1.0  # generic value assuming slow link
                info['logger'].warning ("Could not contact host '%s': %s" % (url, e))
                
            if  info['type'] == "sh" :

                info['sh_env'] = "/usr/bin/env TERM=vt100 "  # avoid ansi escapes

                if not sumisc.host_is_local (url.host) :
                    raise se.BadParameter._log (self.logger, \
                            "expect local host for '%s://', not '%s'" % (url.schema, url.host))

                if  'user' in info and info['user'] :
                    pass
                else :
                    info['user'] = getpass.getuser ()

            else :
                info['ssh_env']   =  "/usr/bin/env TERM=vt100 "  # avoid ansi escapes
                info['scp_env']   =  "/usr/bin/env TERM=vt100 "  # avoid ansi escapes
                info['sftp_env']  =  "/usr/bin/env TERM=vt100 "  # avoid ansi escapes
                info['ssh_args']  =  "-t "                       # force pty
                info['scp_args']  =  ""
                info['sftp_args'] =  ""

                if  session :

                    for context in session.contexts :

                        # ssh can also handle UserPass contexts, and ssh type contexts.
                        # gsissh can handle the same, but also X509 contexts.

                        if  context.type.lower () == "ssh" :
                            if  info['schema'] in _SCHEMAS_SSH + _SCHEMAS_GSI :

                                if  context.attribute_exists ("user_id") and context.user_id :
                                    info['user']  = context.user_id

                                if  context.attribute_exists ("user_key")  and  context.user_key  :
                                    info['ssh_args']  += "-o IdentityFile=%s " % context.user_key 
                                    info['scp_args']  += "-o IdentityFile=%s " % context.user_key 
                                    info['sftp_args'] += "-o IdentityFile=%s " % context.user_key 

                                    if  context.attribute_exists ("user_pass") and context.user_pass :
                                        info['key_pass'][context.user_key] = context.user_pass

                        if  context.type.lower () == "userpass" :
                            if  info['schema'] in _SCHEMAS_SSH + _SCHEMAS_GSI :
                                if  context.attribute_exists ("user_id") and context.user_id :
                                    info['user']       = context.user_id
                                if  context.attribute_exists ("user_pass") and context.user_pass :
                                    info['pass']       = context.user_pass

                        if  context.type.lower () == "x509" :
                            if  info['schema'] in _SCHEMAS_GSI :

                                if  context.attribute_exists ("user_proxy")  and   context.user_proxy :
                                    info['ssh_env']   += "X509_USER_PROXY='%s' " % context.user_proxy
                                    info['scp_env']   += "X509_USER_PROXY='%s' " % context.user_proxy
                                    info['sftp_env']  += "X509_USER_PROXY='%s' " % context.user_proxy
                       
                                if  context.attribute_exists ("user_cert")   and  context.user_cert :
                                    info['ssh_env']   += "X509_USER_CERT='%s' " % context.user_cert
                                    info['scp_env']   += "X509_USER_CERT='%s' " % context.user_cert
                                    info['sftp_env']  += "X509_USER_CERT='%s' " % context.user_cert
                       
                                if  context.attribute_exists ("user_key")    and  context.user_key :
                                    info['ssh_env']   += "X509_USER_key='%s' "  % context.user_key
                                    info['scp_env']   += "X509_USER_key='%s' "  % context.user_key
                                    info['sftp_env']  += "X509_USER_key='%s' "  % context.user_key
                       
                                if  context.attribute_exists ("cert_repository") and context.cert_repository :
                                    info['ssh_env']   += "X509_CERT_DIR='%s' "  % context.cert_repository
                                    info['scp_env']   += "X509_CERT_DIR='%s' "  % context.cert_repository
                                    info['sftp_env']  += "X509_CERT_DIR='%s' "  % context.cert_repository

                if url.port and url.port != -1 :
                    info['ssh_args']  += "-p %d " % int(url.port)
                    info['scp_args']  += "-p %d " % int(url.port)
                    info['sftp_args'] += "-P %d " % int(url.port)


                # all ssh based shells allow for user_id and user_pass from contexts
                # -- but the data given in the URL take precedence

                if url.username   :  info['user'] = url.username
                if url.password   :  info['pass'] = url.password

                ctrl_user = pwd.getpwuid (os.getuid ()).pw_name
                ctrl_base = "/tmp/saga_ssh_%s" % ctrl_user


                if  'user' in info and info['user'] :
                    info['host_str'] = "%s@%s"  % (info['user'], info['host_str'])
                    info['ctrl'] = "%s_%%h_%%p.%s.ctrl" % (ctrl_base, info['user'])
                else :
                    info['user'] = getpass.getuser ()
                    info['ctrl'] = "%s_%%h_%%p.ctrl" % (ctrl_base)

                info['m_flags']  = _SSH_FLAGS_MASTER % ({'ctrl' : info['ctrl']})
                info['s_flags']  = _SSH_FLAGS_SLAVE  % ({'ctrl' : info['ctrl']})
                info['fs_root']  = url

                info['fs_root'].path = "/"


            # keep all collected info in the master dict, and return it for
            # registration
            return info
<|MERGE_RESOLUTION|>--- conflicted
+++ resolved
@@ -141,11 +141,7 @@
 
     # --------------------------------------------------------------------------
     #
-<<<<<<< HEAD
-    def initialize (self, url, session=None, logger=None, posix=True) :
-=======
-    def initialize (self, url, session=None, prompt=None, logger=None) :
->>>>>>> c5d6cdfc
+    def initialize (self, url, session=None, prompt=None, logger=None, posix=True) :
 
         with self.rlock :
 
