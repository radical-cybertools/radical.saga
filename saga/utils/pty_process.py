
__author__    = "Andre Merzky"
__copyright__ = "Copyright 2012-2013, The SAGA Project"
__license__   = "MIT"


import re
import os
import sys
import pty
import tty
import time
import errno
import shlex
import select
import signal
import termios
import threading

import saga.utils.logger as sul
import saga.exceptions   as se

# --------------------------------------------------------------------
#
_CHUNKSIZE = 1024  # default size of each read
_POLLDELAY = 0.01  # seconds in between read attempts
_DEBUG_MAX = 600


# --------------------------------------------------------------------
#
class PTYProcess (object) :
    """
    This class spawns a process, providing that child with pty I/O channels --
    it will maintain stdin, stdout and stderr channels to the child.  All
    write-like operations operate on the stdin, all read-like operations operate
    on the stdout stream.  Data from the stderr stream are at this point
    redirected to the stdout channel.

    Example::

        # run an interactive client process
        pty = PTYProcess ("/usr/bin/ssh -t localhost")

        # check client's I/O for one of the following patterns (prompts).  
        # Then search again.
        n, match = pty.find (['password\s*:\s*$', 
                              'want to continue connecting.*\(yes/no\)\s*$', 
                              '[\$#>]\s*$'])

        while True :

            if n == 0 :
                # found password prompt - tell the secret
                pty.write ("secret\\n")
                n, _ = pty.find (['password\s*:\s*$', 
                                  'want to continue connecting.*\(yes/no\)\s*$', 
                                  '[\$#>]\s*$'])
            elif n == 1 :
                # found request to accept host key - sure we do... (who checks
                # those keys anyways...?).  Then search again.
                pty.write ("yes\\n")
                n, _ = pty.find (['password\s*:\s*$', 
                                  'want to continue connecting.*\(yes/no\)\s*$', 
                                  '[\$#>]\s*$'])
            elif n == 2 :
                # found shell prompt!  Wohoo!
                break
        

        while True :
            # go full Dornroeschen (Sleeping Beauty)...
            pty.alive (recover=True) or break      # check / restart process
            pty.find  (['[\$#>]\s*$'])             # find shell prompt
            pty.write ("/bin/sleep "100 years"\\n") # sleep!  SLEEEP!

        # something bad happened
        print pty.autopsy ()

    """

    # ----------------------------------------------------------------
    #
    def __init__ (self, command, logger=None) :
        """
        The class constructor, which runs (execvpe) command in a separately
        forked process.  The bew process will inherit the environment of the
        application process.

        :type  command: string or list of strings
        :param command: The given command is what is run as a child, and
        fed/drained via pty pipes.  If given as string, command is split into an
        array of strings, using :func:`shlex.split`.

        :type  logger:  :class:`saga.utils.logger.Logger` instance
        :param logger:  logger stream to send status messages to.
        """

        self.logger = logger
        if  not  self.logger : self.logger = sul.getLogger ('PTYProcess') 
        self.logger.debug ("PTYProcess init %s" % self)


        if isinstance (command, basestring) :
            command = shlex.split (command)

        if not isinstance (command, list) :
            raise se.BadParameter ("PTYProcess expects string or list command")

        if len(command) < 1 :
            raise se.BadParameter ("PTYProcess expects non-empty command")

        self.rlock   = threading.RLock ()

        self.command = command # list of strings too run()


        self.cache   = ""      # data cache
        self.child   = None    # the process as created by subprocess.Popen
        self.ptyio   = None    # the process' io channel, from pty.fork()

        self.exit_code        = None  # child died with code (may be revived)
        self.exit_signal      = None  # child kill by signal (may be revived)

        self.recover_max      = 3  # TODO: make configure option.  This does not
        self.recover_attempts = 0  # apply for recovers triggered by gc_timeout!


        try :
            self.initialize ()

        except Exception as e :
            raise se.NoSuccess ("pty or process creation failed (%s)" % e)

    # --------------------------------------------------------------------
    #
    def __del__ (self) :
        """ 
        Need to free pty's on destruction, otherwise we might ran out of
        them (see cat /proc/sys/kernel/pty/max)
        """

        self.logger.debug ("PTYProcess del  %s" % self)
        with self.rlock :
    
            try :
                self.finalize ()
            except :
                pass
    

    # ----------------------------------------------------------------------
    #
    def initialize (self) :

        with self.rlock :

            # already initialized?
            if  self.child :
                self.logger.warn ("initialization race: %s" % ' '.join (self.command))
                return

    
            self.logger.info ("running: %s" % ' '.join (self.command))

            # create the child
            try :
                self.child, self.child_fd = pty.fork ()
            except Exception as e:
                raise se.NoSuccess ("Could not run (%s): %s" \
                                 % (' '.join (self.command), e))
            
            if  not self.child :
                # this is the child

                try :
                    # all I/O set up, have a pty (*fingers crossed*), lift-off!
                    os.execvpe (self.command[0], self.command, os.environ)

                except OSError as e:
                    self.logger.error ("Could not execute (%s): %s" \
                                    % (' '.join (self.command), e))
                    sys.exit (-1)

            else :
                # this is the parent
                new = termios.tcgetattr (self.child_fd)
                new[3] = new[3] & ~termios.ECHO

                termios.tcsetattr (self.child_fd, termios.TCSANOW, new)


                self.parent_in  = self.child_fd
                self.parent_out = self.child_fd


    # --------------------------------------------------------------------
    #
    def finalize (self, wstat=None) :
        """ kill the child, close all I/O channels """

        with self.rlock :

            # now we can safely kill the process -- unless some wait did that before
            if  wstat == None :

                if  self.child :
                    # yes, we have something to kill!
                    try :
                        os.kill (self.child, signal.SIGKILL)
                    except OSError :
                        pass

<<<<<<< HEAD
                    except OSError as e :
                        # this should not have failed -- child disappeared?
                        self.exit_code   = None 
                        self.exit_signal = None
                        wstat            = None
                        break
=======
                    # hey, kiddo, how did that go?
                    while True :
                        try :
                            wpid, wstat = os.waitpid (self.child, 0)

                        except OSError as e :
>>>>>>> fb8df13f

                            # this should not have failed -- child disappeared?
                            self.exit_code   = None 
                            self.exit_signal = None
                            wstat            = None
                            break

                        if  wpid :
                            break

            # at this point, we declare the process to be gone for good
            self.child = None

            # lets see if we can perform some post-mortem analysis
            if  wstat != None :

                if  os.WIFEXITED (wstat) :
                    # child died of natural causes - perform autopsy...
                    self.exit_code   = os.WEXITSTATUS (wstat)
                    self.exit_signal = None

                elif os.WIFSIGNALED (wstat) :
                    # murder!! Child got killed by someone!  recover evidence...
                    self.exit_code   = None
                    self.exit_signal = os.WTERMSIG (wstat)


            try : 
                if  self.parent_out :
                    os.close (self.parent_out)
                    self.parent_out = None
            except OSError :
                pass

          # try : 
          #     if  self.parent_in :
          #         os.close (self.parent_in)
          #         self.parent_in = None
          # except OSError :
          #     pass

          # try : 
          #     os.close (self.parent_err) 
          # except OSError :
          #     pass


    # --------------------------------------------------------------------
    #
    def wait (self) :
        """ 
        blocks forever until the child finishes on its own, or is getting
        killed
        """

        # yes, for ever and ever...
        while True :

            if not self.child:
                # this was quick ;-)
                return

            # we need to lock, as the SIGCHLD will only arrive once
            with self.rlock :
                # hey, kiddo, whats up?
                try :
                    wpid, wstat = os.waitpid (self.child, 0)
                except OSError as e :

                    if e.errno == errno.ECHILD :

                        # child disappeared
                        self.exit_code   = None
                        self.exit_signal = None
                        self.finalize ()
                        return

                    # no idea what happened -- it is likely bad
                    raise se.NoSuccess ("waitpid failed: %s" % e)


                # did we get a note about child termination?
                if 0 == wpid :

                    # nope, all is well - carry on
                    continue


                # Yes, we got a note.  
                # Well, maybe the child fooled us and is just playing dead?
                if os.WIFSTOPPED   (wstat) or \
                   os.WIFCONTINUED (wstat)    :
                    # we don't care if someone stopped/resumed the child -- that is up
                    # to higher powers.  For our purposes, the child is alive.  Ha!
                    continue


                # not stopped, poor thing... - soooo, what happened??  But hey,
                # either way, its dead -- make sure it stays dead, to avoid
                # zombie apocalypse...
                self.child = None
                self.finalize (wstat=wstat)

                return


    # --------------------------------------------------------------------
    #
    def alive (self, recover=False) :
        """
        try to determine if the child process is still active.  If not, mark 
        the child as dead and close all IO descriptors etc ("func:`finalize`).

        If `recover` is `True` and the child is indeed dead, we attempt to
        re-initialize it (:func:`initialize`).  We only do that for so many
        times (`self.recover_max`) before giving up -- at that point it seems
        likely that the child exits due to a re-occurring operations condition.

        Note that upstream consumers of the :class:`PTYProcess` should be
        careful to only use `recover=True` when they can indeed handle
        a disconnected/reconnected client at that point, i.e. if there are no
        assumptions on persistent state beyond those in control of the upstream
        consumers themselves.
        """

        with self.rlock :

            # do we have a child which we can check?
            if  self.child :

                while True :
                    # hey, kiddo, whats up?
                    wpid, wstat = os.waitpid (self.child, os.WNOHANG)

                    # did we get a note about child termination?
                    if 0 == wpid :
                        # nope, all is well - carry on
                        return True


                    # Yes, we got a note.  
                    # Well, maybe the child fooled us and is just playing dead?
                    if os.WIFSTOPPED   (wstat) or \
                       os.WIFCONTINUED (wstat)    :
                        # we don't care if someone stopped/resumed the child -- that is up
                        # to higher powers.  For our purposes, the child is alive.  Ha!
                        continue

                    break

                # so its dead -- make sure it stays dead, to avoid zombie
                # apocalypse...
                self.child = None
                self.finalize (wstat=wstat)


            # check if we can attempt a post-mortem revival though
            if  not recover :
                # nope, we are on holy ground - revival not allowed.
                return False

            # we are allowed to revive!  So can we try one more time...  pleeeease??
            # (for cats, allow up to 9 attempts; for Buddhists, always allow to
            # reincarnate, etc.)
            if self.recover_attempts >= self.recover_max :
                # nope, its gone for good - just report the sad news
                return False

            # MEDIIIIC!!!!
            self.recover_attempts += 1
            self.initialize ()

            # well, now we don't trust the child anymore, of course!  So we check
            # again.  Yes, this is recursive -- but note that recover_attempts get
            # incremented on every iteration, and this will eventually lead to
            # call termination (tm).
            return self.alive (recover=True)



    # --------------------------------------------------------------------
    #
    def autopsy (self) :
        """ 
        return diagnostics information string for dead child processes
        """

        with self.rlock :

            if  self.child :
                # Boooh!
                return "false alarm, process %s is alive!" % self.child

            ret  = ""
            ret += "  exit code  : %s\n" % self.exit_code
            ret += "  exit signal: %s\n" % self.exit_signal
            ret += "  last output: %s\n" % self.cache[-256:] # FIXME: smarter selection

            return ret


    # --------------------------------------------------------------------
    #
    def read (self, size=0, timeout=0, _force=False) :
        """ 
        read some data from the child.  By default, the method reads whatever is
        available on the next read, up to _CHUNKSIZE, but other read sizes can
        be specified.  
        
        The method will return whatever data it has at timeout::
        
          timeout == 0 : return the content of the first successful read, with
                         whatever data up to 'size' have been found.
          timeout <  0 : return after first read attempt, even if no data have 
                         been available.

        If no data are found, the method returns an empty string (not None).

        This method will not fill the cache, but will just read whatever data it
        needs (FIXME).

        Note: the returned lines do *not* get '\\\\r' stripped.
        """

        with self.rlock :

            found_eof = False

            if not self.alive (recover=False) :
                if self.cache :
                    raise se.NoSuccess ("process I/O failed: %s" % self.cache[-256:])
                else :
                    raise se.NoSuccess ("process I/O failed")

            try:
                # start the timeout timer right now.  Note that even if timeout is
                # short, and child.poll is slow, we will nevertheless attempt at least
                # one read...
                start = time.time ()
                ret   = ""

                # read until we have enough data, or hit timeout ceiling...
                while True :

                    # first, lets see if we still have data in the cache we can return
                    if len (self.cache) :

                        if not size :
                            ret = self.cache
                            self.cache = ""
                            return ret

                        # we don't even need all of the cache
                        elif size <= len (self.cache) :
                            ret = self.cache[:size]
                            self.cache = self.cache[size:]
                            return ret

                    # otherwise we need to read some more data, right?
                    # idle wait 'til the next data chunk arrives, or 'til _POLLDELAY
                    rlist, _, _ = select.select ([self.parent_out], [], [], _POLLDELAY)

                    # got some data? 
                    for f in rlist:
                        # read whatever we still need

                        readsize = _CHUNKSIZE
                        if size: 
                            readsize = size-len(ret)

                        buf  = os.read (f, _CHUNKSIZE)

                        if  len(buf) == 0 and sys.platform == 'darwin' :
                            self.logger.debug ("read : MacOS EOF")
                            self.finalize ()
                            found_eof = True
                            raise se.NoSuccess ("unexpected EOF (%s)" \
                                             % self.cache[-256:])


                        self.cache += buf.replace ('\r', '')
                        log         = buf.replace ('\r', '')
                        log         = log.replace ('\n', '\\n')
                      # print "buf: --%s--" % buf
                      # print "log: --%s--" % log
                        if  len(log) > _DEBUG_MAX :
                            self.logger.debug ("read : [%5d] [%5d] (%s ... %s)" \
                                            % (f, len(log), log[:30], log[-30:]))
                        else :
                            self.logger.debug ("read : [%5d] [%5d] (%s)" \
                                            % (f, len(log), log))


                    # lets see if we still got any data in the cache we can return
                    if len (self.cache) :

                        if not size :
                            ret = self.cache
                            self.cache = ""
                            return ret

                        # we don't even need all of the cache
                        elif size <= len (self.cache) :
                            ret = self.cache[:size]
                            self.cache = self.cache[size:]
                            return ret

                    # at this point, we do not have sufficient data -- only
                    # return on timeout

                    if  timeout == 0 : 
                        # only return if we have data
                        if len (self.cache) :
                            ret        = self.cache
                            self.cache = ""
                            return ret

                    elif timeout < 0 :
                        # return of we have data or not
                        ret        = self.cache
                        self.cache = ""
                        return ret

                    else : # timeout > 0
                        # return if timeout is reached
                        now = time.time ()
                        if (now-start) > timeout :
                            ret        = self.cache
                            self.cache = ""
                            return ret


            except Exception as e :

                if found_eof :
                    raise e

                raise se.NoSuccess ("read from process failed '%s' : (%s)" \
                                 % (e, self.cache[-256:]))


    # ----------------------------------------------------------------
    #
    def find (self, patterns, timeout=0) :
        """
        This methods reads bytes from the child process until a string matching
        any of the given patterns is found.  If that is found, all read data are
        returned as a string, up to (and including) the match.  Note that
        pattern can match an empty string, and the call then will return just
        that, an empty string.  If all patterns end with matching a newline,
        this method is effectively matching lines -- but note that '$' will also
        match the end of the (currently available) data stream.

        The call actually returns a tuple, containing the index of the matching
        pattern, and the string up to the match as described above.

        If no pattern is found before timeout, the call returns (None, None).
        Negative timeouts will block until a match is found

        Note that the pattern are interpreted with the re.M (multi-line) and
        re.S (dot matches all) regex flags.

        Performance: the call is doing repeated string regex searches over
        whatever data it finds.  On complex regexes, and large data, and small
        read buffers, this method can be expensive.  

        Note: the returned data get '\\\\r' stripped.
        """

        with self.rlock :

            try :
                start = time.time ()                       # startup timestamp
                ret   = []                                 # array of read lines
                patts = []                                 # compiled patterns
                data  = self.cache                         # initial data to check
                self.cache = ""

                if not data : # empty cache?
                    data = self.read (timeout=_POLLDELAY)

                # pre-compile the given pattern, to speed up matching
                for pattern in patterns :
                    patts.append (re.compile (pattern, re.MULTILINE | re.DOTALL))

                # we wait forever -- there are two ways out though: data matches
                # a pattern, or timeout passes
                while True :

                  # time.sleep (0.1)

                    # skip non-lines
                    if  None == data :
                        data += self.read (timeout=_POLLDELAY)

                    # check current data for any matching pattern
                  # print ">>%s<<" % data
                    for n in range (0, len(patts)) :

                        match = patts[n].search (data)
                      # print "==%s==" % patterns[n]

                        if match :
                            # a pattern matched the current data: return a tuple of
                            # pattern index and matching data.  The remainder of the
                            # data is cached.
                            ret  = data[0:match.end()]
                            self.cache = data[match.end():] 

                          # print "~~match!~~ %s" % data[match.start():match.end()]
                          # print "~~match!~~ %s" % (len(data))
                          # print "~~match!~~ %s" % (str(match.span()))
                          # print "~~match!~~ %s" % (ret)

                            return (n, ret.replace('\r', ''))

                    # if a timeout is given, and actually passed, return a non-match
                    if timeout == 0 :
                        return (None, None)

                    if timeout > 0 :
                        now = time.time ()
                        if (now-start) > timeout :
                            self.cache = data
                            return (None, None)

                    # no match yet, still time -- read more data
                    data += self.read (timeout=_POLLDELAY)


            except Exception as e :
                if  issubclass (e.__class__, saga.SagaException) :
                    raise se.NoSuccess ("output parsing failed (%s): %s" % (e._plain_message, data))
                raise se.NoSuccess ("output parsing failed (%s): %s" % (e, data))


    # ----------------------------------------------------------------
    #
    def write (self, data) :
        """
        This method will repeatedly attempt to push the given data into the
        child's stdin pipe, until it succeeds to write all data.
        """

        with self.rlock :

            if not self.alive (recover=False) :
                raise se.NoSuccess ("cannot write to dead process (%s)" \
                                 % self.cache[-256:])

            try :

                log = data.replace ('\n', '\\n')
                log =  log.replace ('\r', '')
                if  len(log) > _DEBUG_MAX :
                    self.logger.debug ("write: [%5d] [%5d] (%s ... %s)" \
                                    % (self.parent_in, len(data), log[:30], log[-30:]))
                else :
                    self.logger.debug ("write: [%5d] [%5d] (%s)" \
                                    % (self.parent_in, len(data), log))

                # attempt to write forever -- until we succeeed
                while data :

                    # check if the pty pipe is ready for data
                    _, wlist, _ = select.select ([], [self.parent_in], [], _POLLDELAY)

                    for f in wlist :
                        
                        # write will report the number of written bytes
                        size = os.write (f, data)

                        # otherwise, truncate by written data, and try again
                        data = data[size:]

                        if data :
                            self.logger.info ("write: [%5d] [%5d]" % (f, size))


            except Exception as e :
                raise se.NoSuccess ("write to process failed (%s)" % e)


# vim: tabstop=8 expandtab shiftwidth=4 softtabstop=4
<|MERGE_RESOLUTION|>--- conflicted
+++ resolved
@@ -211,22 +211,12 @@
                     except OSError :
                         pass
 
-<<<<<<< HEAD
-                    except OSError as e :
-                        # this should not have failed -- child disappeared?
-                        self.exit_code   = None 
-                        self.exit_signal = None
-                        wstat            = None
-                        break
-=======
                     # hey, kiddo, how did that go?
                     while True :
                         try :
                             wpid, wstat = os.waitpid (self.child, 0)
 
                         except OSError as e :
->>>>>>> fb8df13f
-
                             # this should not have failed -- child disappeared?
                             self.exit_code   = None 
                             self.exit_signal = None
