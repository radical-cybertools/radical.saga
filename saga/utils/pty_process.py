
import re
import os
import sys
import pty
import time
import shlex
import select
import signal
import threading

import saga.utils.logger
import saga.exceptions as se


# --------------------------------------------------------------------
#
_CHUNKSIZE = 1024   # default size of each read
_POLLDELAY = 0.0001 # seconds in between read attempts


# --------------------------------------------------------------------
#
class PTYProcess (object) :
    """
    This class spawns a process, providing that child with pty I/O channels --
    it will maintain stdin, stdout and stderr channels to the child.  All
    write* operations operate on the stdin, all read* operations operate on the
    stdout stream.  Data from the stderr stream are at this point redirected to
    the stdout channel.

    Example::

        pty = PTYProcess ("/usr/bin/ssh -t localhost")
        pty.run ()

        n, match = pty.find (['password\s*:\s*$', 
                              'want to continue connecting.*\(yes/no\)\s*$', 
                              '[\$#>]\s*$'])

        while True :

            if n == 0 :
                # found password prompt
                pty.write ("secret\\n")
                n, match = pty.find (['password\s*:\s*$', 
                                      'want to continue connecting.*\(yes/no\)\s*$', 
                                      '[\$#>]\s*$'])
            elif n == 1 :
                # found request to accept host key
                pty.write ("yes\\n")
                n, match = pty.find (['password\s*:\s*$', 
                                      'want to continue connecting.*\(yes/no\)\s*$', 
                                      '[\$#>]\s*$'])
            elif n == 2 :
                # found some prompt
                break
        
        while pty.alive () :
            # send sleeps as quickly as possible, forever...
            pty.find (['[\$#>]\s*$'])
            pty.write ("/bin/sleep 10\\n")
    """

    # ----------------------------------------------------------------
    #
    def __init__ (self, command, logger=None) :
        """
        The class constructor, which runs (execvpe) command in a separately
        forked process.  The bew process will inherit the environment of the
        application process.

        :type  command: string or list of strings
        :param command: The given command is what is run as a child, and
        fed/drained via pty pipes.  If given as string, command is split into an
        array of strings (simple splis on white space), as that is what
        :func:`subprocess.Popen` wants.

        :type  command: string or list of strings
        :param command: The given command is what is run as a child, and
        """

        if isinstance (command, basestring) :
            command = shlex.split (command)

        if not isinstance (command, list) :
            raise se.BadParameter ("PTYProcess expects string or list command")

        if len(command) < 1 :
            raise se.BadParameter ("PTYProcess expects non-empty command")


        try :

            self.command = command # list of strings too run()
            self.cache   = ""      # data cache
            self.clog    = ""      # log the data cache
            self.child   = None    # the process as created by subprocess.Popen
            self.logger  = logger

            if not self.logger :
                self.logger = saga.utils.logger.getLogger ('PTYProcess')

            self.logger.debug ("PTYProcess: %s\n\n" % ' '.join ((command)))

            self.parent_in,  self.child_in  = pty.openpty ()
            self.parent_out, self.child_out = pty.openpty ()
         #  self.parent_err, self.child_err = pty.openpty ()

            # create the child
            try :
                self.child = os.fork ()
            except Exception as e:
                raise se.NoSuccess ("Could not run (%s): %s" \
                                 % (' '.join (command), e))
            
            if not self.child :
                try :
                    # this is the child
                    os.close (self.parent_in)
                    os.close (self.parent_out)
                  # os.close (self.parent_err)
                    
                  # # reopen stdio unbuffered
                  # # 
                  # # this mechanism is actually useful, but, for some obscure
                  # # (to me) reason fails badly if the applications stdio is
                  # # redirected -- which is a very valid use case.  So, we
                  # # keep I/O buffered, and need to get pipes flushed otherwise
                  # # (newlines much?)
                  # unbuf_in  = os.fdopen (sys.stdin.fileno(),  'r+', 0)
                  # unbuf_out = os.fdopen (sys.stdout.fileno(), 'w+', 0)
                  # unbuf_err = os.fdopen (sys.stderr.fileno(), 'w+', 0)
                  #
                  # os.dup2 (self.child_in,  unbuf_in.fileno())
                  # os.dup2 (self.child_out, unbuf_out.fileno())
                  # os.dup2 (self.child_out, unbuf_err.fileno())

                    # redirect stdio
                    os.dup2 (self.child_in,  sys.stdin.fileno())
                    os.dup2 (self.child_out, sys.stdout.fileno())
                    os.dup2 (self.child_out, sys.stderr.fileno())

                    os.execvpe (self.command[0], self.command, os.environ)

                except OSError as e:
                    self.logger.error ("Could not execute (%s): %s" \
                                    % (' '.join (command), e))
                    sys.exit (-1)

            else :
                # parent
                os.close (self.child_in)
                os.close (self.child_out)
              # os.close (self.child_err)


            if not self.alive () :
                raise se.NoSuccess ("Could not run (%s)" % ' '.join (command))


        except Exception as e :
            raise se.NoSuccess ("pty or process creation failed (%s)" % e)

    # --------------------------------------------------------------------
    #
    # def __del__ (self) :
    #     """ 
    #     Need to free pty's on destruction, otherwise we might ran out of
    #     them (see cat /proc/sys/kernel/pty/max)
    #     """

<<<<<<< HEAD
        # kill the child, close all I/O channels
=======
    #     self.logger.error ("pty dying...")
    #     self.logger.trace ()

    #     self.close ()


    # --------------------------------------------------------------------
    #
    def close (self) :
        """ kill the child, close all I/O channels """
>>>>>>> aeb21b64

        try :
            if  self.alive () :
                os.kill (self.child, signal.SIGTERM)
        except OSError :
            pass

        try :
            if  self.alive () :
                os.kill (self.child, signal.SIGKILL)
        except OSError :
            pass

        self.child = None

        try : 
            os.close (self.parent_in)  
        except OSError :
            pass

        try : 
            os.close (self.child_in)    
        except OSError :
            pass

        try : 
            os.close (self.parent_out) 
        except OSError :
            pass

        try : 
            os.close (self.child_out)   
        except OSError :
            pass

      # try : 
      #     os.close (self.parent_err) 
      # except OSError :
      #     pass
      #
      # try : 
      #     os.close (self.child_err)   
      # except OSError :
      #     pass


    # --------------------------------------------------------------------
    #
    def alive (self) :
        """
        alive() checks if the child gave an exit value -- if none, it is assumed
        to be still alive.
        """

        if not self.child :
            return False

        try :
            pid, status = os.waitpid (self.child, os.WNOHANG)

            if (pid, status) == (0, 0) :
                return True

        except OSError as e :
            self.logger.debug ("cannot check child status (%s)" % e)


        # child is dead -- get last data into clog, if any
        try :
            self.read (timeout=0.01, _force=True)
        except OSError :
            pass
        except se.SagaException :
            pass

        # avoid any further activity, inclusive waitpid
        self.child = None

        return False


    # --------------------------------------------------------------------
    #
    def read (self, size=_CHUNKSIZE, timeout=0, _force=False) :
        """ 
        read some data from the child.  By default, the method reads a full
        chunk, but other read sizes can be specified.  
        
        The method will return whatever data is has at timeout::
        
          timeout == 0 : return the content of the first successful read, with
                         whatever data up to 'size' have been found.
          timeout <  0 : return after first read attempt, even if no data have 
                         been available.

        If no data are found, the method returns an empty string (not None).

        This method will not fill the cache, but will just read whatever data it
        needs (FIXME).

        Note: the returned lines do *not* get '\\\\r' stripped.
        """

        # start the timeout timer right now.  Note that even if timeout is
        # short, and child.poll is slow, we will nevertheless attempt at least
        # one read...
        start = time.time ()

        if not _force :
            if not self.alive () :
                raise se.NoSuccess ("Could not read - pty process died")

        ret     = ""
        sel_to  = timeout

        # the select timeout cannot be negative -- 0 is non-blocking... 
        if  sel_to < 0 : 
            sel_to = 0


        # first, lets see if we still have data in the cache we can return
        if len (self.cache) :

            # we don't even need all of the cache
            if size < len (self.cache) :
                ret = self.cache[:size]
                self.cache = self.cache[size:]
                return ret

            elif size == len (self.cache) :
                # doh!
                ret = self.cache
                self.cache = ""
                return ret

            else : # size > len(self.cache)
                # just use what we have, then go on to reading data
                ret = self.cache
                self.cache = ""


        try:
            # read until we have enough data, or hit timeout ceiling...
            while True :
            
                # idle wait 'til the next data chunk arrives, or 'til sel_to
                rlist, _, _ = select.select ([self.parent_out], [], [], sel_to)

                # got some data? 
                for f in rlist:
                    # read whatever we still need
                    buf  = os.read (f, size-len(ret))
                    self.clog += buf
                    ret       += buf

                  # buf = buf.replace ('\n', '\\n')
                  # buf = buf.replace ('\r', '')
                    if  len(buf) > 40 :
                        self.logger.debug ("read : [%5d] (%s ... %s)" \
                                        % (len(buf), buf[:20], buf[-20:]))
                    else :
                        self.logger.debug ("read : [%5d] (%s)" \
                                        % (len(buf), buf))

                if timeout == 0 : 
                    # only return if we have data
                    if len (ret) :
                        return ret

                elif timeout < 0 :
                    # return immediately
                    return ret

                else : # timeout > 0
                    # return if timeout is reached, or if data size is reached
                    if len (ret) >= size :
                        return ret

                    now = time.time ()
                    if (now-start) > timeout :
                        return ret

        except Exception as e :
            raise se.NoSuccess ("read from pty process [%s] failed (%s)" \
                             % (threading.current_thread().name, e))



    # --------------------------------------------------------------------
    #
    def _readline (self, timeout=0) :
        """
        read a line from the child.  This method will read data into the cache,
        and return whatever it finds up to (but not including) the first newline
        (\\\\n).  When timeout is met, the method will return None, and leave 
        all data in the cache::

          timeout <  0: reads are blocking until data arrive, and call will
                        only return when any complete line has been found (which
                        may be never)

          timeout == 0: reads do not block, and the call will only be successful
                        if a complete line is already in the cache, or is found
                        on the first read attempt.

          timeout >  0: read calls block up to timeout, and reading is attempted
                        until timeout is reached, or a complete line is found,
                        whatever comes first.

        Note: the returned lines get '\\\\r' stripped.
        """

        # start the timeout timer right now.  Note that even if timeout is
        # short, and child.poll is slow, we will nevertheless attempt at least
        # one read...
        start = time.time ()

        if not self.alive () :
            raise se.NoSuccess ("Could not read line - pty process died")


        # check if we still have a full line in cache
        # FIXME: what happens if cache == '\n' ?
        if '\n' in self.cache :

            idx = self.cache.index ('\n')
            ret = self.cache[:idx-1]
            rem = self.cache[idx+1:]
            self.cache = rem  # store the remainder back into the cache
            return ret.replace('\r', '')


        try :
            # the cache is depleted, we need to read new data until we find
            # a newline, or until timeout
            while True :
            
                # do an idle wait 'til the next data chunk arrives
                rlist = []
                if timeout < 0 :
                    rlist, _, _ = select.select ([self.parent_out], [], [])
                else :
                    rlist, _, _ = select.select ([self.parent_out], [], [], timeout)

                # got some data - read them into the cache
                for f in rlist:
                    buf         = os.read (f, _CHUNKSIZE)
                    self.clog  += buf
                    self.cache += buf

                    buf = buf.replace ('\n', '\\n')
                    buf = buf.replace ('\r', '')
                    if  len(buf) > 40 :
                        self.logger.debug ("read : [%5d] (%s ... %s)" \
                                        % (len(buf), buf[:20], buf[-20:]))
                    else :
                        self.logger.debug ("read : [%5d] (%s)" \
                                        % (len(buf), buf))

                # check if we *now* have a full line in cache
                if '\n' in self.cache :

                    idx = self.cache.index ('\n')
                    ret = self.cache[:idx-1]
                    rem = self.cache[idx+1:]
                    self.cache = rem  # store the remainder back into the cache
                    return ret.replace('\r', '')

                # if not, check if we hit timeout
                now = time.time ()
                if (now-start) > timeout :
                    # timeout, but nothing found -- leave cache alone and return
                    return None


        except Exception as e :
            raise se.NoSuccess ("read from pty process [%s] failed (%s)" \
                             % (threading.current_thread().name, e))



    # ----------------------------------------------------------------
    #
    def _findline (self, patterns, timeout=0) :
        """
        This methods reads lines from the child process until a line matching
        any of the given patterns is found.  If that is found, all read lines
        (minus the matching one) are returned as a list of lines, the matching
        line itself is guaranteed to be the last line of the list.  This call
        never returns an empty list (the matching line is at least a linebreak).

        Note: the returned lines get '\\\\r' stripped.
        """


        if not self.alive () :
            raise se.NoSuccess ("Could not find line - pty process died")


        try :
<<<<<<< HEAD
            start = time.time ()             # startup timestamp
            ret   = []                       # array of read lines
            patts = []                       # compiled patterns
=======
            start = time.time ()            # startup timestamp
            ret   = []                      # array of read lines
            patts = []                      # compiled patterns
>>>>>>> aeb21b64
            line  = self._readline (timeout) # first line to check

            # pre-compile the given pattern, to speed up matching
            for pattern in patterns :
                patts.append (re.compile (pattern))

            # we wait forever -- there are two ways out though: a line matches
            # a pattern, or timeout passes
            while True :

                if not self.alive () :
                    break

                # time.sleep (0.1)

                # skip non-lines
                if  None == line :
                    line = self._readline (timeout)
                    continue

                # check current line for any matching pattern
                for n in range (0, len(patts)) :
                    if patts[n].search (line) :
                        # a pattern matched the current line: return a tuple of
                        # pattern index, matching line, and previous lines.
                        return (n, line.replace('\r', ''), ret)

                # if a timeout is given, and actually passed, return a non-match
                # and the set of lines found so far
                if timeout > 0 :
                    now = time.time ()
                    if (now-start) > timeout :
                        return (None, None, ret)

                # append current (non-matching) line to ret, and get new line 
                ret.append (line.replace('\r', ''))
                line = self._readline (timeout)

        except Exception as e :
<<<<<<< HEAD
            raise se.NoSuccess ("_readline from pty process failed (%s)" % e)

=======
            raise se.NoSuccess ("readline from pty process [%s] failed (%s)" \
                             % (threading.current_thread().name, e))
>>>>>>> aeb21b64


    # ----------------------------------------------------------------
    #
    def find (self, patterns, timeout=0) :
        """
        This methods reads bytes from the child process until a string matching
        any of the given patterns is found.  If that is found, all read data are
        returned as a string, up to (and including) the match.  Note that
        pattern can match an empty string, and the call then will return just
        that, an empty string.  If all patterns end with matching a newline,
        this method is effectively matching lines -- but note that '$' will also
        match the end of the (currently available) data stream.

        The call actually returns a tuple, containing the index of the matching
        pattern, and the string up to the match as described above.

        If no pattern is found before timeout, the call returns (None, None).
        Negative timeouts will block until a match is found

        Note that the pattern are interpreted with the re.M (multi-line) and
        re.S (dot matches all) regex flags.

        Performance: the call is doing repeated string regex searches over
        whatever data it finds.  On complex regexes, and large data, and small
        read buffers, this method can be expensive.  

        Note: the returned data get '\\\\r' stripped.
        """

        if not self.alive () :
            raise se.NoSuccess ("Could not find data - pty process died")

        try :
            start = time.time ()                       # startup timestamp
            ret   = []                                 # array of read lines
            patts = []                                 # compiled patterns
            data  = self.cache                         # initial data to check

            if not data : # empty cache?
                data = self.read (_CHUNKSIZE, _POLLDELAY)

            # pre-compile the given pattern, to speed up matching
            for pattern in patterns :
                patts.append (re.compile (pattern, re.MULTILINE | re.DOTALL))

            # we wait forever -- there are two ways out though: data matches
            # a pattern, or timeout passes
            while True :

              # time.sleep (0.1)

                # skip non-lines
                if  None == data :
                    data += self.read (_CHUNKSIZE, _POLLDELAY)

                # check current data for any matching pattern
              # print ">>%s<<" % data
                for n in range (0, len(patts)) :
                    match = patts[n].search (data)
                  # print "==%s==" % patterns[n]
                    if match :
                      # print "~~match!~~ %s" % data[match.start():match.end()]
                      # print "~~match!~~ %s" % (len(data))
                      # print "~~match!~~ %s" % (str(match.span()))
                        # a pattern matched the current data: return a tuple of
                        # pattern index and matching data.  The remainder of the
                        # data is cached.
                        ret  = data[0:match.end()+1]
                        self.cache = data[match.end()+1:] 
                      # print "~~match!~~ %s" % (ret)
                        return (n, ret.replace('\r', ''))

                # if a timeout is given, and actually passed, return a non-match
                if timeout == 0 :
                    return (None, None)

                if timeout > 0 :
                    now = time.time ()
                    if (now-start) > timeout :
                        self.cache = data
                        return (None, None)

                # no match yet, still time -- read more data
                data += self.read (_CHUNKSIZE, _POLLDELAY)


        except Exception as e :
            raise se.NoSuccess ("find from pty process [%s] failed (%s)" \
                             % (threading.current_thread().name, e))



    # ----------------------------------------------------------------
    #
    def write (self, data) :
        """
        This method will repeatedly attempt to push the given data into the
        child's stdin pipe, until it succeeds to write all data.
        """

        if not self.alive () :
            raise se.NoSuccess ("Could not write data - pty not alive")

        try :

            buf = data.replace ('\n', '\\n')
            buf =  buf.replace ('\r', '')
            if  len(buf) > 40 :
                self.logger.debug ("write: [%5d] (%s ... %s)" \
                                % (len(data), buf[:20], buf[-20:]))
            else :
                self.logger.debug ("write: [%5d] (%s)" \
                                % (len(data), buf))

            # attempt to write forever -- until we succeeed
            while data :

                # check if the pty pipe is ready for data
                _, wlist, _ = select.select ([], [self.parent_in], [], _POLLDELAY)

                for f in wlist :
                    
                    # write will report the number of written bytes
                    size = os.write (f, data)

                    # otherwise, truncate by written data, and try again
                    data = data[size:]

                    if data :
                        self.logger.info ("write: [%5d]" % size)


        except Exception as e :
<<<<<<< HEAD
            raise se.NoSuccess ("write to pty process failed (%s)" % e)
=======
            raise se.NoSuccess ("write to pty process [%s] failed (%s)" \
                             % (threading.current_thread().name, e))
>>>>>>> aeb21b64



# vim: tabstop=8 expandtab shiftwidth=4 softtabstop=4
<|MERGE_RESOLUTION|>--- conflicted
+++ resolved
@@ -170,9 +170,6 @@
     #     them (see cat /proc/sys/kernel/pty/max)
     #     """
 
-<<<<<<< HEAD
-        # kill the child, close all I/O channels
-=======
     #     self.logger.error ("pty dying...")
     #     self.logger.trace ()
 
@@ -183,7 +180,6 @@
     #
     def close (self) :
         """ kill the child, close all I/O channels """
->>>>>>> aeb21b64
 
         try :
             if  self.alive () :
@@ -484,15 +480,9 @@
 
 
         try :
-<<<<<<< HEAD
             start = time.time ()             # startup timestamp
             ret   = []                       # array of read lines
             patts = []                       # compiled patterns
-=======
-            start = time.time ()            # startup timestamp
-            ret   = []                      # array of read lines
-            patts = []                      # compiled patterns
->>>>>>> aeb21b64
             line  = self._readline (timeout) # first line to check
 
             # pre-compile the given pattern, to speed up matching
@@ -532,13 +522,8 @@
                 line = self._readline (timeout)
 
         except Exception as e :
-<<<<<<< HEAD
-            raise se.NoSuccess ("_readline from pty process failed (%s)" % e)
-
-=======
             raise se.NoSuccess ("readline from pty process [%s] failed (%s)" \
                              % (threading.current_thread().name, e))
->>>>>>> aeb21b64
 
 
     # ----------------------------------------------------------------
@@ -673,12 +658,8 @@
 
 
         except Exception as e :
-<<<<<<< HEAD
-            raise se.NoSuccess ("write to pty process failed (%s)" % e)
-=======
             raise se.NoSuccess ("write to pty process [%s] failed (%s)" \
                              % (threading.current_thread().name, e))
->>>>>>> aeb21b64
 
 
 
