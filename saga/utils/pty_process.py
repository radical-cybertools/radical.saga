--- conflicted
+++ resolved
@@ -684,11 +684,6 @@
             if  issubclass (e.__class__, saga.SagaException) :
                 raise se.NoSuccess ("output parsing failed (%s): %s" % (e._plain_message, data))
             raise se.NoSuccess ("output parsing failed (%s): %s" % (e, data))
-<<<<<<< HEAD
-
-=======
- 
->>>>>>> 6ed9a66b
 
 
     # ----------------------------------------------------------------
