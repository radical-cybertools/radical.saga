--- conflicted
+++ resolved
@@ -723,12 +723,7 @@
 
 
             except Exception as e :
-<<<<<<< HEAD
                 raise se.NoSuccess ("write to process failed (%s)" % e)
 
 
-
 # vim: tabstop=8 expandtab shiftwidth=4 softtabstop=4
-=======
-                raise se.NoSuccess ("write to process failed (%s)" % e)
->>>>>>> f4089f36
