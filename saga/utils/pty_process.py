--- conflicted
+++ resolved
@@ -305,14 +305,7 @@
                     try :
                         wpid, wstat = os.waitpid (self.child, 0)
 
-<<<<<<< HEAD
                     except OSError as e :
-=======
-      # # collect exit vals etc.
-      # if  do_wait :
-      #     self.wait ()
->>>>>>> 9d86eb5a
-
                         # this should not have failed -- child disappeared?
                         self.exit_code   = None 
                         self.exit_signal = None
