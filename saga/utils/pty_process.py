--- conflicted
+++ resolved
@@ -281,11 +281,7 @@
 
     # --------------------------------------------------------------------
     #
-<<<<<<< HEAD
     def finalize (self, wstat=None) :
-=======
-    def finalize (self, do_wait=True) :
->>>>>>> 94f82fe1
         """ kill the child, close all I/O channels """
 
         # NOTE: do we need to lock?
@@ -317,18 +313,10 @@
                         wstat            = None
                         break
 
-<<<<<<< HEAD
                     if wpid :
                         break
 
         # at this point, we declare the process to be gone for good
-=======
-        # collect exit vals etc.
-        if  do_wait :
-            self.wait ()
-
-
->>>>>>> 94f82fe1
         self.child = None
 
         # lets see if we can perform some post-mortem analysis
@@ -417,17 +405,10 @@
                 self.child = None
                 self.finalize (wstat=wstat)
 
-                break # done waiting
-
-
-<<<<<<< HEAD
-=======
                 # either way, its dead -- make sure it stays dead, to avoid zombie
                 # apocalypse...
                 self.finalize (do_wait=False)
                 return
->>>>>>> 94f82fe1
-
 
 
     # --------------------------------------------------------------------
