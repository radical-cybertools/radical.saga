--- conflicted
+++ resolved
@@ -710,16 +710,8 @@
                     # no match yet, still time -- read more data
                     data += self.read (timeout=_POLLDELAY)
 
-<<<<<<< HEAD
-
-            except Exception as e :
-                if  issubclass (e.__class__, se.SagaException) :
-                    raise se.NoSuccess ("output parsing failed (%s): %s" % (e._plain_message, data))
-                raise se.NoSuccess ("output parsing failed (%s): %s" % (e, data))
-=======
             except se.NoSuccess as e :
                 raise ptye.translate_exception (e, "(%s)" % data)
->>>>>>> 2802b372
 
 
     # ----------------------------------------------------------------
