--- conflicted
+++ resolved
@@ -122,25 +122,15 @@
     a ^D now and then.  But ^D was used for file staging like this::
     
       self.run_async ("cat > %s.$$" % tgt)
-<<<<<<< HEAD
-      self.pty.write (src)
-      self.pty.write ("\n\x04\nmv %s.$$ %s\n", (tgt, tgt))
-=======
       self.pty_shell.write (src)
       self.pty_shell.write ("\n\x04\nmv %s.$$ %s\n", (tgt, tgt))
->>>>>>> 66175fc8
     
     If the \x04 == ^D is gone, then the cat process will wait forever on input.
     Instead of the construct above, we now use a HERE document::
     
       self.run_async ("cat > %s.$$ <<\"SAGA_ADAPTOR_SHELL_PTY_PROCESS_EOT\"" % tgt)
-<<<<<<< HEAD
-      self.pty.write (src)
-      self.pty.write ("\nSAGA_ADAPTOR_SHELL_PTY_PROCESS_EOT\nmv %s.$$ %s\n" % (tgt, tgt))  
-=======
       self.pty_shell.write (src)
       self.pty_shell.write ("\nSAGA_ADAPTOR_SHELL_PTY_PROCESS_EOT\nmv %s.$$ %s\n" % (tgt, tgt))  
->>>>>>> 66175fc8
     
     which works fine.  Note that this does not fix the disappearing ^D -- the
     pty classes don't use it anywhere, but applications of these classes might
@@ -749,13 +739,7 @@
         See also :func:`stage_from_file`.
         """
 
-<<<<<<< HEAD
-        self.run_async ("cat > %s.$$ <<\"SAGA_ADAPTOR_SHELL_PTY_PROCESS_EOT\"" % tgt)
-        self.pty.write (src)
-        self.pty.write ("\nSAGA_ADAPTOR_SHELL_PTY_PROCESS_EOT\nmv %s.$$ %s\n" % (tgt, tgt))  
-=======
         size_src = len (src)
->>>>>>> 66175fc8
 
         while True :
 
