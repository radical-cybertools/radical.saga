--- conflicted
+++ resolved
@@ -818,12 +818,7 @@
         message and appropriate exception type.
         """
 
-<<<<<<< HEAD
-
-        if  not issubclass (e.__class__, saga.SagaException) :
-=======
         if  not issubclass (e.__class__, se.SagaException) :
->>>>>>> 12570fdf
             # we do not touch non-saga exceptions
             return e
 
