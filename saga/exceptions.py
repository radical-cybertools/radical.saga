
__author__    = "Andre Merzky, Ole Weidner"
__copyright__ = "Copyright 2012-2013, The SAGA Project"
__license__   = "MIT"


""" Exception classes
"""

import sys
import weakref
import operator
import traceback

# We have the choice of doing signature checks in exceptions, or to raise saga
# exceptions on signature checks -- we cannot do both.  At this point, we use
# the saga.exceptions in signatures, thus can *not* have signature checks
# here...
#
# import saga.base             as sb


# ------------------------------------------------------------------------------
#
class SagaException (Exception) :
    """
    The Exception class encapsulates information about error conditions
    encountered in SAGA.

    Additionally to the error message (e.message), the exception also provides
    a trace to the code location where the error condition got raised
    (e.traceback).

    B{Example}::

      try :
          file = saga.filesystem.File ("sftp://alamo.futuregrid.org/tmp/data1.dat")

      except saga.Timeout as to :
          # maybe the network is down?
          print "connection timed out"
      except saga.Exception as e :
          # something else went wrong
          print "Exception occurred: %s %s" % (e, e.traceback)

    There are cases where multiple backends can report errors at the same time.
    In that case, the saga-python implementation will collect the exceptions,
    sort them by their 'rank', and return the highest ranked one.  All other
    catched exceptions are available via :func:`get_all_exceptions`, or via the
    `exceptions` property.

    The rank of an exception defines its explicity: in general terms: the higher
    the rank, the better defined / known is the cause of the problem.
    """

    # --------------------------------------------------------------------------
    #
    def __init__ (self, msg, parent=None, api_object=None, from_log=False) :
        """ 
        Create a new exception object.

        :param msg:         The exception message.
        :param parent:      Original exception
        :param api_object:  The object that has caused the exception, default is
                            None.
        :param from_log:    Exception c'tor originates from the static log_
                            member method (ignore in exception stack!)
        """
        Exception.__init__(self, msg)

        self._plain_message = msg
        self._exceptions    = [self]
        self._top_exception = self
        self._ptype         = type(parent).__name__   # parent exception type
        self._stype         = type(self  ).__name__   # own exception    type 

        ignore_stack = 2
        if  from_log : 
            ignore_stack += 1


        if api_object : 
            self._object    = weakref.ref (api_object)
        else :
            self._object    = None


        # did we get a parent exception?
        if  parent :

            # if so, then this exception is likely created in some 'except'
            # clause, as a reaction on a previously catched exception (the
            # parent).  Thus we append the message of the parent to our own
            # message, but keep the parent's traceback (after all, the original
            # exception location is what we are interested in).
            #
            if  isinstance (parent, SagaException) :
                # that all works nicely when parent is our own exception type...
                self._traceback = parent.traceback

                frame           = traceback.extract_stack ()[- ignore_stack]
                line            = "%s +%s (%s)  :  %s" % frame 
                self._message   = "  %-20s: %s (%s)\n%s" \
                                % (self._stype, msg, line, parent.msg)

            else :
                if self._stype != "NoneType" :
                    # ... but if parent is a native (or any other) exception type,
                    # we don't have a traceback really -- so we dig it out of
                    # sys.exc_info. 
                    trace           = sys.exc_info ()[2]
                    stack           = traceback.extract_tb  (trace)
                    traceback_list  = traceback.format_list (stack)
                    self._traceback = "".join (traceback_list)

                    # the message composition is very similar -- we just inject the
                    # parent exception type inconspicuously somewhere (above that
                    # was part of 'parent.message' already).
                    frame           = traceback.extract_stack ()[- ignore_stack]
                    line            = "%s +%s (%s)  :  %s" % frame 
                    self._message   = "  %-20s: %s (%s)\n  %-20s: %s" \
                                    % (self._stype, msg, line, self._ptype, parent)

        else :

            # if we don't have a parent, we are a 1st principle exception,
            # i.e. a reaction to some genuine code error.  Thus we extract the
            # traceback from exactly where we are in the code (the last stack
            # frame will be the call to this exception constructor), and we
            # create the original exception message from 'stype' and 'message'.
            stack           = traceback.extract_stack ()
            traceback_list  = traceback.format_list (stack)
            self._traceback = "".join (traceback_list[:-1])
            frame           = traceback.extract_stack ()[- ignore_stack -1]
            line            = "%s +%s (%s)  :  %s" % frame 
            self._message   = "%s (%s)" % (msg, line)

        # we can't do that earlier as _msg was not set up before
        self._messages = [self._message]


    # --------------------------------------------------------------------------
    #
    def __str__ (self) :
        return self.get_message ()


    # --------------------------------------------------------------------------
    #
    def __repr__ (self) :
        return "%s\n%s" % (self._message, self._traceback)


    # --------------------------------------------------------------------------
    #
    def _clone (self) :
        """ This method is used internally -- see :func:`_get_exception_stack`."""

        clone = self.__class__ ("")

        clone._parent    = self._parent
        clone._object    = self._object
        clone._message   = self._message
        clone._messages  = self._messages
        clone._exception = self._exceptions
        clone._traceback = self._traceback
        clone._stype     = self._stype
        clone._ptype     = self._ptype

        return clone

    # --------------------------------------------------------------------------
    #
    @classmethod
    def _log (cls, logger, msg, parent=None, api_object=None, level='error'):
        """ this class method allows to log the exception message while
            constructing a SAGA exception, like::

              # raise an exception, no logging
              raise saga.IncorrectState ("File is not open")

              # raise an exception, log as error event (error level is default)
              raise saga.IncorrectState._log (self._logger, "File is not open")

              # raise an exception, log as warning event
              raise saga.IncorrectState._log (self._logger, "File is not open", level=warning)
              raise saga.IncorrectState._log (self._logger, "File is not open", warning) # same

            This way, the 'raise' remains clearly in the code, as that is the
            dominating semantics of the call.
        """

        log_method = logger.error

        try :
            log_method = getattr (logger, level.lower())
        except :
            sys.stderr.write ("unknown log level '%s'"  %  level)

        log_method ("%s: %s" % (cls.__name__, msg))

        return cls (msg, parent=parent, api_object=api_object, from_log=True)



    # --------------------------------------------------------------------------
    #
    def get_message (self) :
        """ Return the exception message as a string.  That message is also
        available via the 'message' property."""
        return self._message


    # --------------------------------------------------------------------------
    #
    def _get_plain_message (self) :
        """ Return the plain error message as a string. """
        return self._message


    # --------------------------------------------------------------------------
    #
    def get_type (self):
        """ Return the type of the exception as string.
        """
        return self._type


    # --------------------------------------------------------------------------
    #
    def get_object (self) :
        """ Return the object that raised this exception. An object may not
        always be available -- for example, exceptions raised during object
        creation may not have the option to keep an incomplete object instance
        around.  In those cases, this method will return 'None'.  Either way,
        the object is also accessible via the 'object' property.
        """

        # object is a weak_ref, and may have been garbage collected - we simply
        # return 'None' then
        return self._object ()


    # --------------------------------------------------------------------------
    #
    def _add_exception (self, e) :
        """
        Some sub-operation raised a SAGA exception, but other exceptions may
        be catched later on.  In that case the later exceptions can be added to
        the original one with :func:`_add_exception`\(e).  Once all exceptions are
        collected, a call to :func:`_get_exception_stack`\() will return a new
        exception which is selected from the stack by rank and order.  All other
        exceptions can be accessed from the returned exception by
        :func:`get_all_exceptions`\() -- those exceptions are then also ordered 
        by rank.
        """

        self._exceptions.append (e)
        self._messages.append   (e.message)

        if e._rank > self._top_exception._rank :
            self._top_exception = e


    # --------------------------------------------------------------------------
    #
    def _get_exception_stack (self) :
        """ 
        This method is internally used by the saga-python engine, and is only
        relevant for operations which (potentially) bind to more than one
        adaptor.
        """

        if self._top_exception == self :
            return self
        
        # damned, we can't simply recast ourself to the top exception type -- so
        # we have to create a new exception with that type, and copy all state
        # over...

        # create a new exception with same type as top_exception
        clone = self._top_exception._clone ()
        clone._exceptions = []
        clone._messages   = []

        # copy all state over
        for e in sorted (self._exceptions, key=operator.attrgetter ('_rank'), reverse=True) :
            clone._exceptions.append (e)
            clone._messages.append (e._message)

        return clone

                
    # --------------------------------------------------------------------------
    #
    def get_all_exceptions (self) :
        return self._exceptions


    # --------------------------------------------------------------------------
    #
    def get_all_messages (self) :
        return self._messages


<<<<<<< HEAD
    # --------------------------------------------------------------------------
    #
    def get_traceback (self) :
        return self._traceback


    # --------------------------------------------------------------------------
    #
=======
>>>>>>> ab72c4fd
    message        = property (get_message)         # string
    object         = property (get_object)          # object type
    type           = property (get_type)            # exception type
    exceptions     = property (get_all_exceptions)  # list [Exception]
    messages       = property (get_all_messages)    # list [string]


# ------------------------------------------------------------------------------
#
class NotImplemented(SagaException):
    """ SAGA-Python does not implement this method or class. (rank: 11)"""

    _rank = 11

    def __init__ (self, msg, parent=None, api_object=None, from_log=False) :
        SagaException.__init__ (self, msg, parent, api_object, from_log)


# ------------------------------------------------------------------------------
#
class IncorrectURL(SagaException): 
    """ The given URL could not be interpreted, for example due to an incorrect
        / unknown schema. (rank: 10)"""

    _rank = 10
    
    def __init__ (self, msg, parent=None, api_object=None, from_log=False) :
        SagaException.__init__ (self, msg, parent, api_object, from_log)


# ------------------------------------------------------------------------------
#
class BadParameter(SagaException): 
    """ A given parameter is out of bound or ill formatted. (rank: 9)"""

    _rank = 9
    
    def __init__ (self, msg, parent=None, api_object=None, from_log=False) :
        SagaException.__init__ (self, msg, parent, api_object, from_log)


# ------------------------------------------------------------------------------
#
class AlreadyExists(SagaException): 
    """ The entity to be created already exists. (rank: 8)"""

    _rank = 8
    
    def __init__ (self, msg, parent=None, api_object=None, from_log=False) :
        SagaException.__init__ (self, msg, parent, api_object, from_log)


# ------------------------------------------------------------------------------
#
class DoesNotExist(SagaException):
    """ An operation tried to access a non-existing entity. (rank: 7)"""

    _rank = 7
    
    def __init__ (self, msg, parent=None, api_object=None, from_log=False) :
        SagaException.__init__ (self, msg, parent, api_object, from_log)


# ------------------------------------------------------------------------------
#
class IncorrectState(SagaException): 
    """ The operation is not allowed on the entity in its current state. (rank: 6)"""

    _rank = 6
    
    def __init__ (self, msg, parent=None, api_object=None, from_log=False) :
        SagaException.__init__ (self, msg, parent, api_object, from_log)


# ------------------------------------------------------------------------------
#
class PermissionDenied(SagaException): 
    """ The used identity is not permitted to perform the requested operation. (rank: 5)"""

    _rank = 5
    
    def __init__ (self, msg, parent=None, api_object=None, from_log=False) :
        SagaException.__init__ (self, msg, parent, api_object, from_log)


# ------------------------------------------------------------------------------
#
class AuthorizationFailed(SagaException): 
    """ The backend could not establish a valid identity. (rank: 4)"""

    _rank = 4
    
    def __init__ (self, msg, parent=None, api_object=None, from_log=False) :
        SagaException.__init__ (self, msg, parent, api_object, from_log)


# ------------------------------------------------------------------------------
#
class AuthenticationFailed(SagaException): 
    """ The backend could not establish a valid identity. (rank: 3)"""

    _rank = 3
    
    def __init__ (self, msg, parent=None, api_object=None, from_log=False) :
        SagaException.__init__ (self, msg, parent, api_object, from_log)


# ------------------------------------------------------------------------------
#
class Timeout(SagaException): 
    """ The interaction with the backend times out. (rank: 2)"""

    _rank = 2
    
    def __init__ (self, msg, parent=None, api_object=None, from_log=False) :
        SagaException.__init__ (self, msg, parent, api_object, from_log)


# ------------------------------------------------------------------------------
#
class NoSuccess(SagaException): 
    """ Some other error occurred. (rank: 1)"""

    _rank = 1
    
    def __init__ (self, msg, parent=None, api_object=None, from_log=False) :
        SagaException.__init__ (self, msg, parent, api_object, from_log)



<|MERGE_RESOLUTION|>--- conflicted
+++ resolved
@@ -303,7 +303,6 @@
         return self._messages
 
 
-<<<<<<< HEAD
     # --------------------------------------------------------------------------
     #
     def get_traceback (self) :
@@ -312,8 +311,6 @@
 
     # --------------------------------------------------------------------------
     #
-=======
->>>>>>> ab72c4fd
     message        = property (get_message)         # string
     object         = property (get_object)          # object type
     type           = property (get_type)            # exception type
