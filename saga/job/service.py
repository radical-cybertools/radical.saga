--- conflicted
+++ resolved
@@ -89,12 +89,8 @@
         self._super.__init__ (scheme, _adaptor, _adaptor_state, 
                               url, session, ttype=_ttype)
 
-<<<<<<< HEAD
-
-    # --------------------------------------------------------------------------
-    #
-=======
->>>>>>> 6e060604
+    # --------------------------------------------------------------------------
+    #
     @classmethod
     @sus.takes   ('Service', 
                   sus.optional (surl.Url), 
