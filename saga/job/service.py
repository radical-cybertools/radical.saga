--- conflicted
+++ resolved
@@ -7,7 +7,6 @@
 """ SAGA job service interface """
 
 
-<<<<<<< HEAD
 import saga.utils.signatures as sus
 import saga.adaptors.base    as sab
 import saga.url              as surl
@@ -16,14 +15,6 @@
 import saga.async            as sasync
 import saga.exceptions       as se
 import saga.session          as ss
-=======
-from saga.base            import Base
-from saga.async           import Async
-from saga.url             import Url
-from saga.job.description import Description
-from saga.exceptions      import *
-from saga.session         import Session
->>>>>>> 7cc43b5f
 
 import job                   as j
 import description           as descr
@@ -98,14 +89,11 @@
         self._super.__init__ (scheme, _adaptor, _adaptor_state, 
                               url, session, ttype=_ttype)
 
-<<<<<<< HEAD
-    # --------------------------------------------------------------------------
-    #
-=======
         self.valid = True
 
 
->>>>>>> 7cc43b5f
+    # --------------------------------------------------------------------------
+    #
     @classmethod
     @sus.takes   ('Service', 
                   sus.optional (surl.Url), 
@@ -132,24 +120,25 @@
         return cls (url, session, _ttype=ttype)._init_task
 
 
-<<<<<<< HEAD
+    # --------------------------------------------------------------------------
+    #
+    @sus.takes     ('Service')
+    @sus.returns   (sus.nothing)
+    def close (self) :
+
+        if not self.valid :
+            raise IncorrectState ("This instance was already closed.")
+
+        self._adaptor.close ()
+        self.valid = False
+
+
     # --------------------------------------------------------------------------
     #
     @sus.takes     ('Service', 
                     descr.Description, 
                     sus.optional (sus.one_of (SYNC, ASYNC, TASK)))
     @sus.returns   ((j.Job, st.Task))
-=======
-    def close (self) :
-
-        if not self.valid :
-            raise IncorrectState ("This instance was already closed.")
-
-        self._adaptor.close ()
-        self.valid = False
-
-
->>>>>>> 7cc43b5f
     def create_job (self, job_desc, ttype=None) :
         """ 
         Create a new job.Job instance from a :class:`~saga.job.Description`. The
@@ -186,14 +175,11 @@
           else                                        : print "oops!"
         """
 
-<<<<<<< HEAD
+
+        if not self.valid :
+            raise IncorrectState ("This instance was already closed.")
+
         jd_copy = descr.Description()
-=======
-        if not self.valid :
-            raise IncorrectState ("This instance was already closed.")
-
-        jd_copy = Description()
->>>>>>> 7cc43b5f
         job_desc._attributes_deep_copy (jd_copy)
 
         # do some sanity checks:
@@ -220,15 +206,13 @@
     def run_job  (self, cmd, host=None, ttype=None) :
         """ .. warning:: |not_implemented|
         """
-<<<<<<< HEAD
+
+        if not self.valid :
+            raise IncorrectState ("This instance was already closed.")
+
         if  None == host :
             host = "" # FIXME
-=======
-
-        if not self.valid :
-            raise IncorrectState ("This instance was already closed.")
-
->>>>>>> 7cc43b5f
+
         return self._adaptor.run_job (cmd, host, ttype=ttype)
 
 
