--- conflicted
+++ resolved
@@ -59,9 +59,6 @@
           else                                        : print "job is already final!"
     """
 
-<<<<<<< HEAD
-    def __init__ (self, rm=None, session=None,
-=======
     # --------------------------------------------------------------------------
     #
     @sus.takes   ('Service', 
@@ -72,7 +69,6 @@
                   sus.optional (sus.one_of (SYNC, ASYNC, TASK)))
     @sus.returns (sus.nothing)
     def __init__ (self, url=None, session=None,
->>>>>>> 8ec3f7fc
                   _adaptor=None, _adaptor_state={}, _ttype=None) : 
         """
         Create a new job.Service instance.
@@ -86,11 +82,7 @@
         if not session :
             session = ss.Session (default=True)
 
-<<<<<<< HEAD
-        url     = Url (rm)
-=======
-        url     = surl.Url (url)
->>>>>>> 8ec3f7fc
+        url     = surl.Url (rm)
         scheme  = url.scheme.lower ()
 
         self._super = super  (Service, self)
@@ -101,16 +93,12 @@
     # --------------------------------------------------------------------------
     #
     @classmethod
-<<<<<<< HEAD
-    def create (cls, rm=None, session=None, ttype=SYNC) :
-=======
     @sus.takes   ('Service', 
                   sus.optional (surl.Url), 
                   sus.optional (ss.Session), 
                   sus.optional (sus.one_of (SYNC, ASYNC, TASK)))
     @sus.returns (st.Task)
-    def create   (cls, url=None, session=None, ttype=SYNC) :
->>>>>>> 8ec3f7fc
+    def create   (cls, rm=None, session=None, ttype=SYNC) :
         """ Create a new job.Service instance asynchronously.
 
             :param rm:     resource manager URL
@@ -124,11 +112,7 @@
         if not session :
             session = ss.Session (default=True)
 
-<<<<<<< HEAD
-        url     = Url (rm)
-=======
-        url     = surl.Url (url)
->>>>>>> 8ec3f7fc
+        url     = surl.Url (rm)
         scheme  = url.scheme.lower ()
 
         return cls (url, session, _ttype=ttype)._init_task
@@ -193,9 +177,6 @@
         return self._adaptor.create_job (jd_copy, ttype=ttype)
 
 
-<<<<<<< HEAD
-    def run_job (self, cmd, host=None, ttype=None) :
-=======
     # --------------------------------------------------------------------------
     #
     @sus.takes   ('Service', 
@@ -204,7 +185,6 @@
                   sus.optional (sus.one_of (SYNC, ASYNC, TASK)))
     @sus.returns ((j.Job, st.Task))
     def run_job  (self, cmd, host=None, ttype=None) :
->>>>>>> 8ec3f7fc
         """ .. warning:: |not_implemented|
         """
         if  None == host :
