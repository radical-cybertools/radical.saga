
__author__    = "Andre Merzky, Ole Weidner"
__copyright__ = "Copyright 2012-2013, The SAGA Project"
__license__   = "MIT"


################################################################################
#
# Job States
<<<<<<< HEAD
UNKNOWN               = 'Unknown'
""" The state of the job could not be determined.
"""

NEW                   = 'New'
""" This state identifies a newly constructed job instance which has not 
    yet been submitted / started to run.
"""

PENDING               = 'Pending'  # non-GFD.90
""" This state identifies a job instance which has been submitted / started 
    but is not yet executing on the resource.
"""

RUNNING               = 'Running'
""" This state identifies a job instance which has been submitted and is 
    currently running.
"""

DONE                  = 'Done'
""" The job has finished succesfully.
    This state is final.
"""

CANCELED              = 'Canceled'
""" The job has been canceled either by the user or by job service.
    This state is final.
"""

FAILED                = 'Failed'
""" The job has finished unsuccessfully / with an error. 
    This state is final.
"""

SUSPENDED             = 'Suspended'
""" The job has been suspended by the job service.
"""
=======
UNKNOWN               = 'Unknown';   """ The state of the job could not be 
                                         determined.  """ 
NEW                   = 'New';       """ This state identifies a newly 
                                         constructed job instance which has not 
                                         yet been submitted / started to run. 
                                         """ 
PENDING               = 'Pending';   """ This state identifies a job instance 
                                         which has been submitted / started but 
                                         is not yet executing on the resource. 
                                         """ 
RUNNING               = 'Running';   """ This state identifies a job instance 
                                         which has been submitted and is 
                                         currently running.  """ 
SUSPENDED             = 'Suspended'; """ The job has been suspended by the 
                                         job service.  """
DONE                  = 'Done';      """ The job has finished succesfully.  
                                         This state is final.  """
FAILED                = 'Failed';    """ The job has finished unsuccessfully / 
                                         with an error.  
                                         This state is final. """ 
CANCELED              = 'Canceled';  """ The job has been canceled either by the 
                                         user or by job service.  
                                         This state is final.  """ 

# FINAL                 = DONE | FAILED | CANCELED
>>>>>>> a1ea352f

################################################################################
#
# JobDescription attributes:
<<<<<<< HEAD
EXECUTABLE            = 'Executable'
""" The path to the executable. 
"""

""" docstring
"""
ARGUMENTS             = 'Arguments'
""" The arguments for to the executable. 
"""

ENVIRONMENT           = 'Environment'    # dict {string:string} / list [string]
""" :todo: docstring
"""

WORKING_DIRECTORY     = 'WorkingDirectory'
""" :todo: docstring
"""

INTERACTIVE           = 'Interactive'
""" :todo: docstring
"""

INPUT                 = 'Input'
""" :todo: docstring
"""

OUTPUT                = 'Output'
""" :todo: docstring
"""

ERROR                 = 'Error'
""" :todo: docstring
"""

PROJECT               = 'Project'
""" :todo: docstring
"""

FILE_TRANSFER         = 'FileTransfer'
""" :todo: docstring
"""

CLEANUP               = 'Cleanup'
""" :todo: docstring
"""

JOB_START_TIME        = 'JobStartTime'
""" :todo: docstring
"""

WALL_TIME_LIMIT       = 'WallTimeLimit'
""" :todo: docstring
"""

TOTAL_CPU_TIME        = "TotalCPUTime"
""" :todo: docstring
"""

TOTAL_PHYSICAL_MEMORY = 'TotalPhysicalMemory'
""" :todo: docstring
"""

CPU_ARCHITECTURE      = 'CPUArchitecture'
""" :todo: docstring
"""

OPERATING_SYSTEM_TYPE = 'OperatingSystemType'
""" :todo: docstring
"""

CANDIDATE_HOSTS       = 'CandidateHosts'
""" :todo: docstring
"""

QUEUE                 = 'Queue'
""" :todo: docstring
"""

SPMD_VARIATION        = 'SPMDVariation'
""" The type of parallelism required by this job 
"""

TOTAL_CPU_COUNT       = 'TotalCPUCount'
""" The number of CPUs required by this job. 
"""

NUMBER_OF_PROCESSES   = 'NumberOfProcesses'
""" Number of instances of 
"""

PROCESSES_PER_HOST    = 'ProcessesPerHost'
""" :todo: docstring
"""

THREADS_PER_PROCESS   = 'ThreadsPerProcess'
""" :todo: docstring
"""

JOB_CONTACT           = 'JobContact'
""" :todo: docstring
"""
=======
EXECUTABLE            = 'Executable';          """ The path to the application 
                                                   executable.  """ 
ARGUMENTS             = 'Arguments';           """ The arguments for to the 
                                                   executable.  """ 
SPMD_VARIATION        = 'SPMDVariation';       """ The type of parallelism 
                                                   required by this job """ 
TOTAL_CPU_COUNT       = 'TotalCPUCount';       """ The number of CPUs required 
                                                   by this job.  """ 
NUMBER_OF_PROCESSES   = 'NumberOfProcesses';   """ Number of instances of """ 
PROCESSES_PER_HOST    = 'ProcessesPerHost';    """ :todo: docstring """ 
THREADS_PER_PROCESS   = 'ThreadsPerProcess';   """ :todo: docstring """ 
ENVIRONMENT           = 'Environment';         """ dict, containing environment 
                                                   settings for the job """ 
WORKING_DIRECTORY     = 'WorkingDirectory';    """ :todo: docstring """ 
INTERACTIVE           = 'Interactive';         """ :todo: docstring """ 
INPUT                 = 'Input';               """ :todo: docstring """ 
OUTPUT                = 'Output';              """ :todo: docstring """ 
ERROR                 = 'Error';               """ :todo: docstring """ 
PROJECT               = 'Project';             """ :todo: docstring """ 
FILE_TRANSFER         = 'FileTransfer';        """ :todo: docstring """ 
CLEANUP               = 'Cleanup';             """ :todo: docstring """ 
JOB_START_TIME        = 'JobStartTime';        """ :todo: docstring """ 
WALL_TIME_LIMIT       = 'WallTimeLimit';       """ :todo: docstring """ 
TOTAL_PHYSICAL_MEMORY = 'TotalPhysicalMemory'; """ :todo: docstring """ 
CPU_ARCHITECTURE      = 'CPUArchitecture';     """ :todo: docstring """ 
OPERATING_SYSTEM_TYPE = 'OperatingSystemType'; """ :todo: docstring """ 
CANDIDATE_HOSTS       = 'CandidateHosts';      """ :todo: docstring """ 
QUEUE                 = 'Queue';               """ :todo: docstring """ 
JOB_CONTACT           = 'JobContact';          """ :todo: docstring """
NAME                  = 'Name';                """ The name of your job.  """ 
>>>>>>> a1ea352f

NAME                  = 'Name'  # non-GFD.90
""" The name of your job. 
"""


################################################################################
# Job attributes:
<<<<<<< HEAD
ID                    = 'ID'
""" :todo: docstring
"""

EXECUTION_HOSTS       = 'ExecutionHosts'
""" :todo: docstring
"""

CREATED               = 'Created'
""" :todo: docstring
"""

STARTED               = 'Started'
""" :todo: docstring
"""

FINISHED              = 'Finished'
""" :todo: docstring
"""

EXIT_CODE             = 'ExitCode'
""" :todo: docstring
"""

TERMSIG               = 'Termsig'
""" :todo: docstring
"""

SERVICE_URL           = 'ServiceUrl'  # non-GFD.90
""" :todo: docstring
"""
=======
ID                    = 'ID';             """ :todo: docstring """ 
EXECUTION_HOSTS       = 'ExecutionHosts'; """ :todo: docstring """ 
CREATED               = 'Created';        """ :todo: docstring """ 
STARTED               = 'Started';        """ :todo: docstring """ 
FINISHED              = 'Finished';       """ :todo: docstring """ 
EXIT_CODE             = 'ExitCode';       """ :todo: docstring """ 
TERMSIG               = 'Termsig';        """ :todo: docstring """ 
SERVICE_URL           = 'ServiceUrl';     """ :todo: docstring """
>>>>>>> a1ea352f

################################################################################
# Job metrics:
STATE                 = 'State';       """ Subscribable job state information. 
                                           This metric gets triggered whenever 
                                           the state of the job changes.  """ 
STATE_DETAIL          = 'StateDetail'; """ Allows to get information about the
                                           native (backend) job state. For some 
                                           applications, access to the native 
                                           backend state model can be important,
                                           however, it is not guaranteed to be 
                                           supported by all middleware adaptors.
                                           Generally, state details is supposed 
                                           to be formatted as follows::

                                             '<model>:<state>'=value
                                       
                                           The STATE_DETAIL metric gets triggered 
                                           whenever the backend state information 
                                           of the job changes.  """
SIGNAL                = 'Signal';      """ :todo: docstring """ 
CPU_TIME              = 'CPUTime';     """ :todo: docstring """ 
MEMORY_USE            = 'MemoryUse';   """ :todo: docstring """ 
VMEMORY_USE           = 'VmemoryUse';  """ :todo: docstring """ 
PERFORMANCE           = 'Performance'; """ :todo: docstring """ 


# vim: tabstop=8 expandtab shiftwidth=4 softtabstop=4
<|MERGE_RESOLUTION|>--- conflicted
+++ resolved
@@ -7,45 +7,7 @@
 ################################################################################
 #
 # Job States
-<<<<<<< HEAD
-UNKNOWN               = 'Unknown'
-""" The state of the job could not be determined.
-"""
 
-NEW                   = 'New'
-""" This state identifies a newly constructed job instance which has not 
-    yet been submitted / started to run.
-"""
-
-PENDING               = 'Pending'  # non-GFD.90
-""" This state identifies a job instance which has been submitted / started 
-    but is not yet executing on the resource.
-"""
-
-RUNNING               = 'Running'
-""" This state identifies a job instance which has been submitted and is 
-    currently running.
-"""
-
-DONE                  = 'Done'
-""" The job has finished succesfully.
-    This state is final.
-"""
-
-CANCELED              = 'Canceled'
-""" The job has been canceled either by the user or by job service.
-    This state is final.
-"""
-
-FAILED                = 'Failed'
-""" The job has finished unsuccessfully / with an error. 
-    This state is final.
-"""
-
-SUSPENDED             = 'Suspended'
-""" The job has been suspended by the job service.
-"""
-=======
 UNKNOWN               = 'Unknown';   """ The state of the job could not be 
                                          determined.  """ 
 NEW                   = 'New';       """ This state identifies a newly 
@@ -55,7 +17,7 @@
 PENDING               = 'Pending';   """ This state identifies a job instance 
                                          which has been submitted / started but 
                                          is not yet executing on the resource. 
-                                         """ 
+                                         """ # non-GFD.90
 RUNNING               = 'Running';   """ This state identifies a job instance 
                                          which has been submitted and is 
                                          currently running.  """ 
@@ -71,125 +33,14 @@
                                          This state is final.  """ 
 
 # FINAL                 = DONE | FAILED | CANCELED
->>>>>>> a1ea352f
 
 ################################################################################
 #
 # JobDescription attributes:
-<<<<<<< HEAD
-EXECUTABLE            = 'Executable'
-""" The path to the executable. 
-"""
-
-""" docstring
-"""
-ARGUMENTS             = 'Arguments'
-""" The arguments for to the executable. 
-"""
-
-ENVIRONMENT           = 'Environment'    # dict {string:string} / list [string]
-""" :todo: docstring
-"""
-
-WORKING_DIRECTORY     = 'WorkingDirectory'
-""" :todo: docstring
-"""
-
-INTERACTIVE           = 'Interactive'
-""" :todo: docstring
-"""
-
-INPUT                 = 'Input'
-""" :todo: docstring
-"""
-
-OUTPUT                = 'Output'
-""" :todo: docstring
-"""
-
-ERROR                 = 'Error'
-""" :todo: docstring
-"""
-
-PROJECT               = 'Project'
-""" :todo: docstring
-"""
-
-FILE_TRANSFER         = 'FileTransfer'
-""" :todo: docstring
-"""
-
-CLEANUP               = 'Cleanup'
-""" :todo: docstring
-"""
-
-JOB_START_TIME        = 'JobStartTime'
-""" :todo: docstring
-"""
-
-WALL_TIME_LIMIT       = 'WallTimeLimit'
-""" :todo: docstring
-"""
-
-TOTAL_CPU_TIME        = "TotalCPUTime"
-""" :todo: docstring
-"""
-
-TOTAL_PHYSICAL_MEMORY = 'TotalPhysicalMemory'
-""" :todo: docstring
-"""
-
-CPU_ARCHITECTURE      = 'CPUArchitecture'
-""" :todo: docstring
-"""
-
-OPERATING_SYSTEM_TYPE = 'OperatingSystemType'
-""" :todo: docstring
-"""
-
-CANDIDATE_HOSTS       = 'CandidateHosts'
-""" :todo: docstring
-"""
-
-QUEUE                 = 'Queue'
-""" :todo: docstring
-"""
-
-SPMD_VARIATION        = 'SPMDVariation'
-""" The type of parallelism required by this job 
-"""
-
-TOTAL_CPU_COUNT       = 'TotalCPUCount'
-""" The number of CPUs required by this job. 
-"""
-
-NUMBER_OF_PROCESSES   = 'NumberOfProcesses'
-""" Number of instances of 
-"""
-
-PROCESSES_PER_HOST    = 'ProcessesPerHost'
-""" :todo: docstring
-"""
-
-THREADS_PER_PROCESS   = 'ThreadsPerProcess'
-""" :todo: docstring
-"""
-
-JOB_CONTACT           = 'JobContact'
-""" :todo: docstring
-"""
-=======
 EXECUTABLE            = 'Executable';          """ The path to the application 
                                                    executable.  """ 
 ARGUMENTS             = 'Arguments';           """ The arguments for to the 
                                                    executable.  """ 
-SPMD_VARIATION        = 'SPMDVariation';       """ The type of parallelism 
-                                                   required by this job """ 
-TOTAL_CPU_COUNT       = 'TotalCPUCount';       """ The number of CPUs required 
-                                                   by this job.  """ 
-NUMBER_OF_PROCESSES   = 'NumberOfProcesses';   """ Number of instances of """ 
-PROCESSES_PER_HOST    = 'ProcessesPerHost';    """ :todo: docstring """ 
-THREADS_PER_PROCESS   = 'ThreadsPerProcess';   """ :todo: docstring """ 
 ENVIRONMENT           = 'Environment';         """ dict, containing environment 
                                                    settings for the job """ 
 WORKING_DIRECTORY     = 'WorkingDirectory';    """ :todo: docstring """ 
@@ -202,55 +53,25 @@
 CLEANUP               = 'Cleanup';             """ :todo: docstring """ 
 JOB_START_TIME        = 'JobStartTime';        """ :todo: docstring """ 
 WALL_TIME_LIMIT       = 'WallTimeLimit';       """ :todo: docstring """ 
+TOTAL_CPU_TIME        = 'TotalCPUTime';        """ :todo: docstring """ 
 TOTAL_PHYSICAL_MEMORY = 'TotalPhysicalMemory'; """ :todo: docstring """ 
 CPU_ARCHITECTURE      = 'CPUArchitecture';     """ :todo: docstring """ 
 OPERATING_SYSTEM_TYPE = 'OperatingSystemType'; """ :todo: docstring """ 
 CANDIDATE_HOSTS       = 'CandidateHosts';      """ :todo: docstring """ 
 QUEUE                 = 'Queue';               """ :todo: docstring """ 
+SPMD_VARIATION        = 'SPMDVariation';       """ The type of parallelism 
+                                                   required by this job """ 
+TOTAL_CPU_COUNT       = 'TotalCPUCount';       """ The number of CPUs required 
+                                                   by this job.  """ 
+NUMBER_OF_PROCESSES   = 'NumberOfProcesses';   """ Number of instances of """ 
+PROCESSES_PER_HOST    = 'ProcessesPerHost';    """ :todo: docstring """ 
+THREADS_PER_PROCESS   = 'ThreadsPerProcess';   """ :todo: docstring """ 
 JOB_CONTACT           = 'JobContact';          """ :todo: docstring """
-NAME                  = 'Name';                """ The name of your job.  """ 
->>>>>>> a1ea352f
-
-NAME                  = 'Name'  # non-GFD.90
-""" The name of your job. 
-"""
+NAME                  = 'Name';                """ The name of your job. """ # non-GFD.90
 
 
 ################################################################################
 # Job attributes:
-<<<<<<< HEAD
-ID                    = 'ID'
-""" :todo: docstring
-"""
-
-EXECUTION_HOSTS       = 'ExecutionHosts'
-""" :todo: docstring
-"""
-
-CREATED               = 'Created'
-""" :todo: docstring
-"""
-
-STARTED               = 'Started'
-""" :todo: docstring
-"""
-
-FINISHED              = 'Finished'
-""" :todo: docstring
-"""
-
-EXIT_CODE             = 'ExitCode'
-""" :todo: docstring
-"""
-
-TERMSIG               = 'Termsig'
-""" :todo: docstring
-"""
-
-SERVICE_URL           = 'ServiceUrl'  # non-GFD.90
-""" :todo: docstring
-"""
-=======
 ID                    = 'ID';             """ :todo: docstring """ 
 EXECUTION_HOSTS       = 'ExecutionHosts'; """ :todo: docstring """ 
 CREATED               = 'Created';        """ :todo: docstring """ 
@@ -258,8 +79,7 @@
 FINISHED              = 'Finished';       """ :todo: docstring """ 
 EXIT_CODE             = 'ExitCode';       """ :todo: docstring """ 
 TERMSIG               = 'Termsig';        """ :todo: docstring """ 
-SERVICE_URL           = 'ServiceUrl';     """ :todo: docstring """
->>>>>>> a1ea352f
+SERVICE_URL           = 'ServiceUrl';     """ :todo: docstring """ # non-GFD.90
 
 ################################################################################
 # Job metrics:
