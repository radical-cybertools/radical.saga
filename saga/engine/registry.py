
__author__    = "Ole Christian Weidner"
__copyright__ = "Copyright 2012, The SAGA Project"
__license__   = "MIT"

""" 
List of all registered SAGA adaptor modules.

This registry is used to locate and load adaptors.  The entries must be
formatted in dotted python module notation (e.g. as
'saga.adaptors.context.x509'), and the Python module search path has to be
configured so that the listed modules can be loaded.

Note that a module listed in the registry is not guaranteed to be available:
while the engine will attempt to load the module, it may be disabled by
configure options, or due to missing pre-requisites.  
"""

adaptor_registry = [
                    "saga.adaptors.context.myproxy",
                    "saga.adaptors.context.x509",
                    "saga.adaptors.context.ssh",
                    "saga.adaptors.context.userpass",
<<<<<<< HEAD
                    "saga.adaptors.local.localjob",
                    "saga.adaptors.pbs.pbsjob",
=======
                  # "saga.adaptors.local.localjob",
>>>>>>> a02710c4
                    "saga.adaptors.local.localfile",
                    "saga.adaptors.local.dummyfile",
                    "saga.adaptors.ssh.ssh_job",
                    "saga.adaptors.redis.redis_advert",
                    "saga.adaptors.irods.irods_replica"
                   ]


# vim: tabstop=8 expandtab shiftwidth=4 softtabstop=4
<|MERGE_RESOLUTION|>--- conflicted
+++ resolved
@@ -21,12 +21,8 @@
                     "saga.adaptors.context.x509",
                     "saga.adaptors.context.ssh",
                     "saga.adaptors.context.userpass",
-<<<<<<< HEAD
-                    "saga.adaptors.local.localjob",
+                  # "saga.adaptors.local.localjob",
                     "saga.adaptors.pbs.pbsjob",
-=======
-                  # "saga.adaptors.local.localjob",
->>>>>>> a02710c4
                     "saga.adaptors.local.localfile",
                     "saga.adaptors.local.dummyfile",
                     "saga.adaptors.ssh.ssh_job",
