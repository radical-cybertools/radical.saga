
__author__    = "Ole Christian Weidner"
__copyright__ = "Copyright 2012, The SAGA Project"
__license__   = "MIT"

"""
List of all registered SAGA adaptor modules.

This registry is used to locate and load adaptors.  The entries must be
formatted in dotted python module notation (e.g. as
'saga.adaptors.context.x509'), and the Python module search path has to be
configured so that the listed modules can be loaded.

Note that a module listed in the registry is not guaranteed to be available:
while the engine will attempt to load the module, it may be disabled by
configure options, or due to missing pre-requisites.
"""

adaptor_registry = [
                    "saga.adaptors.context.myproxy",
                    "saga.adaptors.context.x509",
                    "saga.adaptors.context.ssh",
                    "saga.adaptors.context.userpass",
                    "saga.adaptors.local.localfile",
<<<<<<< HEAD
                    "saga.adaptors.ssh.ssh_job",
                    "saga.adaptors.redis.redis_advert",
                    "saga.adaptors.irods.irods_replica",
                    "saga.adaptors.slurm.slurm_job"
                   ]
=======
                    "saga.adaptors.shell.shell_job",
                    "saga.adaptors.sge.sgejob",
                    "saga.adaptors.pbs.pbsjob",
                    "saga.adaptors.condor.condorjob"
                   ]
>>>>>>> 4f930cf7
<|MERGE_RESOLUTION|>--- conflicted
+++ resolved
@@ -22,16 +22,9 @@
                     "saga.adaptors.context.ssh",
                     "saga.adaptors.context.userpass",
                     "saga.adaptors.local.localfile",
-<<<<<<< HEAD
-                    "saga.adaptors.ssh.ssh_job",
-                    "saga.adaptors.redis.redis_advert",
-                    "saga.adaptors.irods.irods_replica",
-                    "saga.adaptors.slurm.slurm_job"
-                   ]
-=======
                     "saga.adaptors.shell.shell_job",
                     "saga.adaptors.sge.sgejob",
                     "saga.adaptors.pbs.pbsjob",
-                    "saga.adaptors.condor.condorjob"
-                   ]
->>>>>>> 4f930cf7
+                    "saga.adaptors.condor.condorjob",
+                    "saga.adaptors.slurm.slurm_job"
+                   ]