
__author__    = "Andre Merzky, Ashley Z, Ole Weidner"
__copyright__ = "Copyright 2012-2013, The SAGA Project"
__license__   = "MIT"


"""
List of all registered SAGA adaptor modules.

This registry is used to locate and load adaptors.  The entries must be
formatted in dotted python module notation (e.g. as
'saga.adaptors.context.x509'), and the Python module search path has to be
configured so that the listed modules can be loaded.

Note that a module listed in the registry is not guaranteed to be available:
while the engine will attempt to load the module, it may be disabled by
configure options, or due to missing pre-requisites.
"""

adaptor_registry = [
                    "saga.adaptors.context.myproxy",
                    "saga.adaptors.context.x509",
                    "saga.adaptors.context.ssh",
                    "saga.adaptors.context.userpass",
                    "saga.adaptors.shell.shell_job",
<<<<<<< HEAD
                    "saga.adaptors.shell.shell_file",
                    "saga.adaptors.shell.shell_resource",
=======
                    "saga.adaptors.redis.redis_advert",
>>>>>>> 128b7236
                    "saga.adaptors.sge.sgejob",
                    "saga.adaptors.pbs.pbsjob",
                    "saga.adaptors.condor.condorjob",
                    "saga.adaptors.slurm.slurm_job"
                   ]<|MERGE_RESOLUTION|>--- conflicted
+++ resolved
@@ -23,12 +23,9 @@
                     "saga.adaptors.context.ssh",
                     "saga.adaptors.context.userpass",
                     "saga.adaptors.shell.shell_job",
-<<<<<<< HEAD
                     "saga.adaptors.shell.shell_file",
                     "saga.adaptors.shell.shell_resource",
-=======
                     "saga.adaptors.redis.redis_advert",
->>>>>>> 128b7236
                     "saga.adaptors.sge.sgejob",
                     "saga.adaptors.pbs.pbsjob",
                     "saga.adaptors.condor.condorjob",
