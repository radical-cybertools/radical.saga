--- conflicted
+++ resolved
@@ -21,14 +21,7 @@
                     "saga.adaptors.context.x509",
                     "saga.adaptors.context.ssh",
                     "saga.adaptors.context.userpass",
-<<<<<<< HEAD
-                  # "saga.adaptors.local.localjob",
-                    "saga.adaptors.local.localfile",
-                    "saga.adaptors.ssh.ssh_job",
-                    "saga.adaptors.sge.sgejob"
-=======
-                    "saga.adaptors.redis.redis_advert",
                     "saga.adaptors.local.localfile",
                     "saga.adaptors.shell.shell_job",
->>>>>>> 5603e447
+                    "saga.adaptors.sge.sgejob"
                    ]
