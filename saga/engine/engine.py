--- conflicted
+++ resolved
@@ -1,5 +1,3 @@
-<<<<<<< HEAD
-=======
 # -*- coding: utf-8 -*-
 # vim: tabstop=8 expandtab shiftwidth=4 softtabstop=4
 
@@ -8,9 +6,6 @@
 __license__   = "MIT"
 
 ''' Provides API handles for SAGA's runtime. '''
-
-import pprint
->>>>>>> 1b413e7e
 
 from saga.utils.singleton import Singleton
 from saga.engine.config   import Configurable, getConfig
