
<<<<<<< HEAD
__author__    = "Andre Merzky, Ole Weidner"
=======
__author__    = "Andre Merzky"
>>>>>>> af836474
__copyright__ = "Copyright 2012-2013, The SAGA Project"
__license__   = "MIT"


<<<<<<< HEAD
=======
import sys
>>>>>>> af836474
import string
import inspect

import saga.utils.signatures
import saga.utils.logger
import saga.engine.engine
import saga.adaptors.base      as sab
import saga.utils.signatures   as sus

# ------------------------------------------------------------------------------
#
class SimpleBase (object) :
    """ This is a very simple API base class which just initializes
    the self._logger and self._engine members, but does not perform any further
    initialization, nor any adaptor binding.  This base is used for API classes
    which are not backed by multiple adaptors (no session, tasks, etc).
    """

    # --------------------------------------------------------------------------
    #
    @sus.takes   ('SimpleBase')
    @sus.returns (sus.nothing)
    def __init__  (self) :

        self._apitype   = self._get_apitype ()
        self._engine    = saga.engine.engine.Engine ()
        self._logger    = saga.utils.logger.getLogger (self._apitype)

<<<<<<< HEAD
=======
      # self._logger.debug ("[saga.Base] %s.__init__()" % self._apitype)

>>>>>>> af836474

    # --------------------------------------------------------------------------
    #
    @sus.takes   ('SimpleBase')
    @sus.returns (basestring)
    def _get_apitype (self) :

        # apitype for saga.job.service.Service should be saga.job.Service --
        # but we need to make sure that this actually exists and is equivalent.

        mname_1 = self.__module__           # saga.job.service
        cname   = self.__class__.__name__   # Service

        mname_1_elems = mname_1.split ('.') # ['saga', 'job', 'service']
        mname_1_elems.pop ()                # ['saga', 'job']
        mname_2 = '.'.join (mname_1_elems)  #  'saga.job'

        for mod_cname, mod_class in inspect.getmembers (sys.modules[mname_2]) :
            if  mod_cname == cname           and \
                inspect.isclass (mod_class)  and \
                isinstance (self, mod_class)     :

                apitype = "%s.%s" % (mname_2, cname) # saga.job.Service
                return apitype

        apitype = "%s.%s" % (mname_1, cname) # saga.job.service.Service
        return apitype

<<<<<<< HEAD
    
# ------------------------------------------------------------------------------
#
=======

>>>>>>> af836474
class Base (SimpleBase) :

    # --------------------------------------------------------------------------
    #
    @sus.takes   ('Base',
                  basestring, 
                  sus.optional (sab.Base), 
                  sus.optional (dict), 
                  sus.optional (sus.anything),
                  sus.optional (sus.anything))
    @sus.returns (sus.nothing)
    def __init__  (self, schema, adaptor, adaptor_state, *args, **kwargs) :

        SimpleBase.__init__ (self)

        self._adaptor = adaptor
        self._adaptor = self._engine.bind_adaptor (self, self._apitype, schema, adaptor)


        # Sync creation (normal __init__) will simply call the adaptor's
        # init_instance at this point.  _init_task should *not* be evaluated,
        # ever, for __init__ based construction! (it is private, see?)
        #
        # For any async creation (create()), we need to return a task which
        # performs initialization.  We rely on the sync/async method decorators
        # on CPI level to provide the task instance itself, and point the task's
        # workload to the adaptor level init_instance method.
        self._init_task = self._adaptor.init_instance (adaptor_state, *args, **kwargs)


    # --------------------------------------------------------------------------
    #
    @sus.takes   ('Base')
    @sus.returns ('saga.Session')
    def get_session (self) :
        """ 
        Returns the session which is managing the object instance.  For objects
        which do not accept a session handle on construction, this call returns
        None.

        The object's session is also available via the `session` property.
        """
        return self._adaptor.get_session ()

    session = property (get_session)

#
# ------------------------------------------------------------------------------


# vim: tabstop=8 expandtab shiftwidth=4 softtabstop=4
<|MERGE_RESOLUTION|>--- conflicted
+++ resolved
@@ -1,17 +1,10 @@
 
-<<<<<<< HEAD
 __author__    = "Andre Merzky, Ole Weidner"
-=======
-__author__    = "Andre Merzky"
->>>>>>> af836474
 __copyright__ = "Copyright 2012-2013, The SAGA Project"
 __license__   = "MIT"
 
 
-<<<<<<< HEAD
-=======
 import sys
->>>>>>> af836474
 import string
 import inspect
 
@@ -40,11 +33,8 @@
         self._engine    = saga.engine.engine.Engine ()
         self._logger    = saga.utils.logger.getLogger (self._apitype)
 
-<<<<<<< HEAD
-=======
       # self._logger.debug ("[saga.Base] %s.__init__()" % self._apitype)
 
->>>>>>> af836474
 
     # --------------------------------------------------------------------------
     #
@@ -73,13 +63,9 @@
         apitype = "%s.%s" % (mname_1, cname) # saga.job.service.Service
         return apitype
 
-<<<<<<< HEAD
     
 # ------------------------------------------------------------------------------
 #
-=======
-
->>>>>>> af836474
 class Base (SimpleBase) :
 
     # --------------------------------------------------------------------------
