
<<<<<<< HEAD
__author__    = "Andre Merzky"
=======
__author__    = "Andre Merzky, Ole Weidner"
>>>>>>> 30b80792
__copyright__ = "Copyright 2012-2013, The SAGA Project"
__license__   = "MIT"


<<<<<<< HEAD
import sys
=======
>>>>>>> 30b80792
import string
import inspect

import saga.utils.logger
import saga.engine.engine

class SimpleBase (object) :
    """ This is a very simple API base class which just initializes
    the self._logger and self._engine members, but does not perform any further
    initialization, nor any adaptor binding.  This base is used for API classes
    which are not backed by multiple adaptors (no session, tasks, etc).
    """

    def __init__  (self) :

        self._apitype   = self._get_apitype ()
        self._engine    = saga.engine.engine.Engine ()
        self._logger    = saga.utils.logger.getLogger (self._apitype)

      # self._logger.debug ("[saga.Base] %s.__init__()" % self._apitype)


    def _get_apitype (self) :

        # apitype for saga.job.service.Service should be saga.job.Service --
        # but we need to make sure that this actually exists and is equivalent.

        mname_1 = self.__module__           # saga.job.service
        cname   = self.__class__.__name__   # Service

        mname_1_elems = mname_1.split ('.') # ['saga', 'job', 'service']
        mname_1_elems.pop ()                # ['saga', 'job']
        mname_2 = '.'.join (mname_1_elems)  #  'saga.job'

        for mod_cname, mod_class in inspect.getmembers (sys.modules[mname_2]) :
            if  mod_cname == cname           and \
                inspect.isclass (mod_class)  and \
                isinstance (self, mod_class)     :

                apitype = "%s.%s" % (mname_2, cname) # saga.job.Service
                return apitype

        apitype = "%s.%s" % (mname_1, cname) # saga.job.service.Service
        return apitype


class Base (SimpleBase) :

    def __init__  (self, schema, adaptor, adaptor_state, *args, **kwargs) :

        SimpleBase.__init__ (self)

        self._adaptor = adaptor
        self._adaptor = self._engine.bind_adaptor (self, self._apitype, schema, adaptor)


        # Sync creation (normal __init__) will simply call the adaptor's
        # init_instance at this point.  _init_task should *not* be evaluated,
        # ever, for __init__ based construction! (it is private, see?)
        #
        # For any async creation (create()), we need to return a task which
        # performs initialization.  We rely on the sync/async method decorators
        # on CPI level to provide the task instance itself, and point the task's
        # workload to the adaptor level init_instance method.
        self._init_task = self._adaptor.init_instance (adaptor_state, *args, **kwargs)


    def get_session (self) :
        """ 
        Returns the session which is managing the object instance.  For objects
        which do not accept a session handle on construction, this call returns
        None.

        The object's session is also available via the `session` property.
        """
        return self._adaptor.get_session ()

    session = property (get_session)



# vim: tabstop=8 expandtab shiftwidth=4 softtabstop=4
<|MERGE_RESOLUTION|>--- conflicted
+++ resolved
@@ -1,17 +1,10 @@
 
-<<<<<<< HEAD
-__author__    = "Andre Merzky"
-=======
 __author__    = "Andre Merzky, Ole Weidner"
->>>>>>> 30b80792
 __copyright__ = "Copyright 2012-2013, The SAGA Project"
 __license__   = "MIT"
 
 
-<<<<<<< HEAD
 import sys
-=======
->>>>>>> 30b80792
 import string
 import inspect
 
