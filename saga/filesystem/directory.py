
__author__    = "Andre Merzky, Ole Weidner"
__copyright__ = "Copyright 2012-2013, The SAGA Project"
__license__   = "MIT"


import saga.utils.signatures     as sus
import saga.adaptors.base        as sab
import saga.session              as ss
import saga.task                 as st
import saga.url                  as surl
import saga.namespace.directory  as nsdir

from   saga.filesystem.constants import *
from   saga.constants            import SYNC, ASYNC, TASK

# ------------------------------------------------------------------------------
#
class Directory (nsdir.Directory) :
    '''
    Represents a SAGA directory as defined in GFD.90
    
    The saga.filesystem.Directory class represents, as the name indicates,
    a directory on some (local or remote) filesystem.  That class offers
    a number of operations on that directory, such as listing its contents,
    copying files, or creating subdirectories::
    
        # get a directory handle
        dir = saga.filesystem.Directory("sftp://localhost/tmp/")
    
        # create a subdir
        dir.make_dir ("data/")
    
        # list contents of the directory
        files = dir.list ()
    
        # copy *.dat files into the subdir
        for f in files :
            if f ^ '^.*\.dat$' :
                dir.copy (f, "sftp://localhost/tmp/data/")
    '''

<<<<<<< HEAD
    def __init__ (self, url, flags=READ, session=None, 
=======
    # --------------------------------------------------------------------------
    #
    @sus.takes   ('Directory', 
                  sus.optional (surl.Url), 
                  sus.optional (int), 
                  sus.optional (ss.Session),
                  sus.optional (sab.Base), 
                  sus.optional (dict), 
                  sus.optional (sus.one_of (SYNC, ASYNC, TASK)))
    @sus.returns (sus.nothing)
    def __init__ (self, url=None, flags=READ, session=None, 
>>>>>>> 8ec3f7fc
                  _adaptor=None, _adaptor_state={}, _ttype=None) : 
        '''
        :param url: Url of the (remote) file system directory.
        :type  url: :class:`saga.Url` 

        flags:     flags enum
        session:   saga.Session
        ret:       obj
        
        Construct a new directory object

        The specified directory is expected to exist -- otherwise
        a DoesNotExist exception is raised.  Also, the URL must point to
        a directory (not to a file), otherwise a BadParameter exception is
        raised.

        Example::

            # open some directory
            dir = saga.filesystem.Directory("sftp://localhost/tmp/")

            # and list its contents
            files = dir.list ()

        '''

        # param checks
        url = surl.Url (url)

        self._nsdirec = super  (Directory, self)
        self._nsdirec.__init__ (url, flags, session, 
                                _adaptor, _adaptor_state, _ttype=_ttype)


    # --------------------------------------------------------------------------
    #
    @classmethod
    @sus.takes   ('Directory', 
                  sus.optional (surl.Url), 
                  sus.optional (int), 
                  sus.optional (ss.Session),
                  sus.optional (sus.one_of (SYNC, ASYNC, TASK)))
    @sus.returns (st.Task)
    def create (cls, url=None, flags=READ, session=None, ttype=None) :
        '''
        url:       saga.Url
        flags:     saga.replica.flags enum
        session:   saga.Session
        ttype:     saga.task.type enum
        ret:       saga.Task
        '''

        _nsdir = super (Directory, cls)
        return _nsdir.create (url, flags, session, ttype=ttype)

    # ----------------------------------------------------------------
    #
    # filesystem directory methods
    #
<<<<<<< HEAD
    def open (self, path, flags=READ, ttype=None) :
        '''
        path:     saga.Url
        flags:    saga.namespace.flags enum
        ttype:    saga.task.type enum
        ret:      saga.namespace.Entry / saga.Task
        '''
        url = saga.url.Url(path)
        return self._adaptor.open (url, flags, ttype=ttype)


    def open_dir (self, path, flags=READ, ttype=None) :
        '''
        :param path: name/path of the directory to open
        :param flags: directory creation flags

        ttype:    saga.task.type enum
        ret:      saga.namespace.Directory / saga.Task
        
        Open and return a new directoy

           The call opens and returns a directory at the given location.

           Example::

               # create a subdir 'data' in /tmp
               dir = saga.namespace.Directory("sftp://localhost/tmp/")
               data = dir.open_dir ('data/', saga.namespace.Create)
        '''
        return self._adaptor.open_dir (path, flags, ttype=ttype)


=======
    @sus.takes   ('Directory', 
                  sus.optional (surl.Url),
                  sus.optional (int),
                  sus.optional (sus.one_of (SYNC, ASYNC, TASK)))
    @sus.returns ((int, st.Task))
>>>>>>> 8ec3f7fc
    def get_size (self, tgt=None, flags=None, ttype=None) :
        '''
        :param tgt: path of the file or directory

        flags:    saga.namespace.flags enum
        ttype:    saga.task.type enum
        ret:      int / saga.Task
        
        Returns the size of a file or directory (in bytes)

        Example::

            # inspect a file for its size
            dir  = saga.filesystem.Directory("sftp://localhost/tmp/")
            size = dir.get_size ('data/data.bin')
            print size
        '''
        if tgt    :  return self._adaptor.get_size      (tgt, ttype=ttype)
        else      :  return self._adaptor.get_size_self (     ttype=ttype)


    # --------------------------------------------------------------------------
    #
    @sus.takes   ('Directory', 
                  sus.optional (surl.Url),
                  sus.optional (sus.one_of (SYNC, ASYNC, TASK)))
    @sus.returns ((bool, st.Task))
    def is_file (self, tgt=None, ttype=None) :
        '''
        tgt:      saga.Url
        ttype:    saga.task.type enum
        ret:      bool / saga.Task
        '''
        if tgt    :  return self._adaptor.is_file      (tgt, ttype=ttype)
        else      :  return self._adaptor.is_file_self (     ttype=ttype)


    size  = property (get_size)  # int
    
# vim: tabstop=8 expandtab shiftwidth=4 softtabstop=4
<|MERGE_RESOLUTION|>--- conflicted
+++ resolved
@@ -40,9 +40,6 @@
                 dir.copy (f, "sftp://localhost/tmp/data/")
     '''
 
-<<<<<<< HEAD
-    def __init__ (self, url, flags=READ, session=None, 
-=======
     # --------------------------------------------------------------------------
     #
     @sus.takes   ('Directory', 
@@ -54,7 +51,6 @@
                   sus.optional (sus.one_of (SYNC, ASYNC, TASK)))
     @sus.returns (sus.nothing)
     def __init__ (self, url=None, flags=READ, session=None, 
->>>>>>> 8ec3f7fc
                   _adaptor=None, _adaptor_state={}, _ttype=None) : 
         '''
         :param url: Url of the (remote) file system directory.
@@ -114,7 +110,11 @@
     #
     # filesystem directory methods
     #
-<<<<<<< HEAD
+    @sus.takes   ('Directory', 
+                  surl.Url,
+                  sus.optional (int),
+                  sus.optional (sus.one_of (SYNC, ASYNC, TASK)))
+    @sus.returns (('File', st.Task))
     def open (self, path, flags=READ, ttype=None) :
         '''
         path:     saga.Url
@@ -126,6 +126,13 @@
         return self._adaptor.open (url, flags, ttype=ttype)
 
 
+    # --------------------------------------------------------------------------
+    #
+    @sus.takes   ('Directory', 
+                  surl.Url,
+                  sus.optional (int),
+                  sus.optional (sus.one_of (SYNC, ASYNC, TASK)))
+    @sus.returns (('Directory', st.Task))
     def open_dir (self, path, flags=READ, ttype=None) :
         '''
         :param path: name/path of the directory to open
@@ -147,13 +154,13 @@
         return self._adaptor.open_dir (path, flags, ttype=ttype)
 
 
-=======
+    # --------------------------------------------------------------------------
+    #
     @sus.takes   ('Directory', 
                   sus.optional (surl.Url),
                   sus.optional (int),
                   sus.optional (sus.one_of (SYNC, ASYNC, TASK)))
     @sus.returns ((int, st.Task))
->>>>>>> 8ec3f7fc
     def get_size (self, tgt=None, flags=None, ttype=None) :
         '''
         :param tgt: path of the file or directory
