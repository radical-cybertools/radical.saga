
__author__    = "Andre Merzky, Ashley Z, Ole Weidner"
__copyright__ = "Copyright 2012-2013, The SAGA Project"
__license__   = "MIT"


""" SLURM job adaptor implementation """

#TODO: Throw errors if a user does not specify the MINIMUM number of
#      attributes required for SLURM in a job description

import saga.utils.pty_shell

import saga.url as surl
import saga.adaptors.base
import saga.adaptors.cpi.job

import re
import os
import time
import textwrap
import string
import tempfile

SYNC_CALL  = saga.adaptors.cpi.decorators.SYNC_CALL
ASYNC_CALL = saga.adaptors.cpi.decorators.ASYNC_CALL

# ------------------------------------------------------------------------------
#
def log_error_and_raise(message, exception, logger):
    logger.error(message)
    raise exception(message)

# ------------------------------------------------------------------------------
# some private defs
#
_PTY_TIMEOUT = 2.0

# ------------------------------------------------------------------------------
# the adaptor name
#
_ADAPTOR_NAME          = "saga.adaptor.slurm_job"
_ADAPTOR_SCHEMAS       = ["slurm", "slurm+ssh", "slurm+gsissh"]
_ADAPTOR_OPTIONS       = []

# ------------------------------------------------------------------------------
# the adaptor capabilities & supported attributes
#
# TODO: FILL ALL IN FOR SLURM
_ADAPTOR_CAPABILITIES  = {
    "jdes_attributes"  : [saga.job.NAME,
                          saga.job.EXECUTABLE,
                          saga.job.PRE_EXEC,
                          saga.job.POST_EXEC,
                          saga.job.ARGUMENTS,
                          saga.job.ENVIRONMENT,
                          saga.job.SPMD_VARIATION,
                          saga.job.TOTAL_CPU_COUNT,
                          saga.job.TOTAL_GPU_COUNT,
                          saga.job.NUMBER_OF_PROCESSES,
                          saga.job.PROCESSES_PER_HOST,
                          saga.job.THREADS_PER_PROCESS,
                          saga.job.WORKING_DIRECTORY,
                         #saga.job.INTERACTIVE,
                          saga.job.INPUT,
                          saga.job.OUTPUT,
                          saga.job.ERROR,
                          saga.job.FILE_TRANSFER,
                          saga.job.CLEANUP,
                          saga.job.JOB_START_TIME,
                          saga.job.WALL_TIME_LIMIT,
                          saga.job.TOTAL_PHYSICAL_MEMORY,
                         #saga.job.CPU_ARCHITECTURE,
                         #saga.job.OPERATING_SYSTEM_TYPE,
                          saga.job.CANDIDATE_HOSTS,
                          saga.job.QUEUE,
                          saga.job.PROJECT,
                          saga.job.JOB_CONTACT],
    "job_attributes"   : [saga.job.EXIT_CODE,
                          saga.job.EXECUTION_HOSTS,
                          saga.job.CREATED,
                          saga.job.STARTED,
                          saga.job.FINISHED],
    "metrics"          : [saga.job.STATE,
                          saga.job.STATE_DETAIL],
    "contexts"         : {"ssh"      : "public/private keypair",
                          "x509"     : "X509 proxy for gsissh",
                          "userpass" : "username/password pair for simple ssh"}
}

# ------------------------------------------------------------------------------
# the adaptor documentation
#

        # General Notes
        # *************

        # On Stampede, returning a non-zero exit code results in the scheduler
        # putting the job into a FAILED state and assigning it an exit code of 127.

        # **Example:**

        # ::

        #   js = saga.job.Service("slurm+ssh://stampede")
        #   jd.executable  = '/bin/exit'
        #   jd.arguments   = ['3']
        #   job = js.create_job(jd)
        #   job.run()

        # Will return something similar to (personal account information
        # removed)::

        #   (saga-python-env)ashleyz@login1:~$ scontrol show job 309684
        #   JobId=309684 Name=SlurmJob
        #      UserId=_____ GroupId=__________
        #      Priority=3000 Account=_____ QOS=normal
        #      JobState=FAILED Reason=NonZeroExitCode Dependency=(null)
        #      Requeue=0 Restarts=0 BatchFlag=1 ExitCode=127:0
        #      RunTime=00:00:05 TimeLimit=00:01:00 TimeMin=N/A
        #      SubmitTime=2013-02-22T20:26:50 EligibleTime=2013-02-22T20:26:50
        #      StartTime=2013-02-22T20:26:50 EndTime=2013-02-22T20:26:55
        #      PreemptTime=None SuspendTime=None SecsPreSuspend=0
        #      Partition=development AllocNode:Sid=login1:12070
        #      ReqNodeList=(null) ExcNodeList=(null)
        #      NodeList=c557-401
        #      BatchHost=c557-401
        #      NumNodes=1 NumCPUs=16 CPUs/Task=1 ReqS:C:T=*:*:*
        #      MinCPUsNode=1 MinMemoryNode=0 MinTmpDiskNode=0
        #      Features=(null) Gres=(null) Reservation=(null)
        #      Shared=0 Contiguous=0 Licenses=(null) Network=(null)
        #      Command=/home1/01414/_______/.saga/adaptors/slurm_job/wrapper.sh
        #      WorkDir=/home1/01414/_______/

        # I'm not sure how to fix this for the time being.

        # Suspend/resume do not appear to be supported for regular
        # users on Stampede.

        # run_job is not supported, as there are many attributed (queues,
        # projects, etc) which need to be passed to the adaptor.  I could
        # add URL parsing so that you could pile on queue/project/jobname
        # information if this has any strong usecases, but I avoided doing
        # so for now to decrease complexity/possible confusion.

        # Cancelling a job with scontrol, puts it into a COMPLETING state, which
        # is parsed by the SLURM status parser as saga.job.RUNNING (see the
        # SLURM docs, COMPLETING is a state a job goes into when it is done
        # running but still flushing IO/etc).  Anyhow, I put some code in to
        # manually put the job into CANCELED state when the job is canceled,
        # but I'm not sure that this is reported correctly everywhere yet.

        # What exit code should be returned for a CANCELED job?


_ADAPTOR_DOC           = {
    "name"             : _ADAPTOR_NAME,
    "cfg_options"      : _ADAPTOR_OPTIONS,
    "capabilities"     : _ADAPTOR_CAPABILITIES,
    "description"      : """
        The SLURM adaptor allows to run and manage jobs on a
        `SLURM <https://computing.llnl.gov/linux/slurm/slurm.html>`_ HPC cluster.

        Implementation Notes
        ********************

         - If scontrol can't find an exit code, it returns None
           (see _job_get_exit_code)
         - If scancel can't cancel a job, we raise an exception
           (see _job_cancel)
         - If we can't suspend a job with scontrol suspend, we raise an exception
           (see _job_suspend).  scontrol suspend NOT supported on Stampede
         - I started to implement a dictionary to keep track of jobs locally.
           It works to the point where the unit tests are passed, but I have
           not gone over theis extensively...
         - Relating to the above, _job_get_info is written, but unused/untested
           (mostly from PBS adaptor)

        """,
    "example": "examples/jobs/slurmjob.py",
    "schemas": {"slurm":        "connect to a local cluster",
                "slurm+ssh":    "conenct to a remote cluster via SSH",
                "slurm+gsissh": "connect to a remote cluster via GSISSH"}
}

# ------------------------------------------------------------------------------
# the adaptor info is used to register the adaptor with SAGA

_ADAPTOR_INFO          = {
    "name"             : _ADAPTOR_NAME,
    "version"          : "v0.2",
    "schemas"          : _ADAPTOR_SCHEMAS,
    "capabilities"     : _ADAPTOR_CAPABILITIES,
    "cpis"             : [
        {
        "type"         : "saga.job.Service",
        "class"        : "SLURMJobService"
        },
        {
        "type"         : "saga.job.Job",
        "class"        : "SLURMJob"
        }
    ]
}

###############################################################################
# The adaptor class

class Adaptor (saga.adaptors.base.Base):
    """
    This is the actual adaptor class, which gets loaded by SAGA (i.e. by the
    SAGA engine), and which registers the CPI implementation classes which
    provide the adaptor's functionality.
    """


    # --------------------------------------------------------------------------
    #
    def __init__ (self) :

        saga.adaptors.base.Base.__init__ (self, _ADAPTOR_INFO, _ADAPTOR_OPTIONS)

        self.id_re = re.compile ('^\[(.*)\]-\[(.*?)\]$')

    # --------------------------------------------------------------------------
    #
    def sanity_check (self) :
        pass


    def parse_id (self, id) :
        # split the id '[rm]-[pid]' in its parts, and return them.

        match = self.id_re.match (id)

        if  not match or len (match.groups()) != 2 :
            raise saga.BadParameter ("Cannot parse job id '%s'" % id)

        return (match.group(1), match.group (2))


###############################################################################
#
class SLURMJobService (saga.adaptors.cpi.job.Service) :
    """ Implements saga.adaptors.cpi.job.Service """

    # --------------------------------------------------------------------------
    #
    def __init__ (self, api, adaptor) :

        _cpi_base = super  (SLURMJobService, self)
        _cpi_base.__init__ (api, adaptor)

        # TODO make sure this formats properly and works right!
        self.exit_code_re            = re.compile(r"\bExitCode  \b=(\d*)", re.VERBOSE)
        self.scontrol_jobstate_re    = re.compile(r"\bJobState  \b=(\S*)", re.VERBOSE)
        self.scontrol_job_name_re    = re.compile(r"\bJobName   \b=(\S*)", re.VERBOSE)
        self.scontrol_create_time_re = re.compile(r"\bSubmitTime\b=(\S*)", re.VERBOSE)
        self.scontrol_start_time_re  = re.compile(r"\bStartTime \b=(\S*)", re.VERBOSE)
        self.scontrol_end_time_re    = re.compile(r"\bEndTime   \b=(\S*)", re.VERBOSE)
        self.scontrol_comp_time_re   = re.compile(r"\bRunTime   \b=(\S*)", re.VERBOSE)
        self.scontrol_exec_hosts_re  = re.compile(r"\bNodeList  \b=(\S*)", re.VERBOSE)

        # these are the commands that we need in order to interact with SLURM
        # the adaptor will try to find them when it first opens the shell
        # connection, and bails out in case they are not available.
        self._commands = {'sbatch': None,
                          'squeue': None,
                          'scontrol': None,
                          'scancel': None}

    # --------------------------------------------------------------------------
    #
    def __del__ (self) :
        try :
            if self.shell : del (self.shell)
        except :
            pass


    # --------------------------------------------------------------------------
    #
    @SYNC_CALL
    def init_instance (self, adaptor_state, rm_url, session) :
        """ Service instance constructor """

        self.rm      = rm_url
        self.session = session

        self.jobs = {}
        self._open ()

        return self.get_api ()


    # --------------------------------------------------------------------------
    #
    def close (self) :
        if  self.shell :
            self.shell.finalize (True)


    # --------------------------------------------------------------------------
    #
    def _open (self) :
        """
        Open our persistent shell for this job adaptor.  We use
        the pty_shell functionality for this.
        """
        # check to see what kind of connection we will want to create
        if self.rm.schema   == "slurm":
            shell_schema = "fork://"
        elif self.rm.schema == "slurm+ssh":
            shell_schema = "ssh://"
        elif self.rm.schema == "slurm+gsissh":
            shell_schema = "gsissh://"
        else:
            raise saga.IncorrectURL("Schema %s not supported by SLURM adaptor."
                                    % self.rm.schema)

        #<scheme>://<user>:<pass>@<host>:<port>/<path>?<query>#<fragment>
        # build our shell URL
        shell_url = shell_schema

        # did we provide a username and password?
        if self.rm.username and self.rm.password:
            shell_url += self.rm.username + ":" + self.rm.password + "@"

        # only provided a username
        if self.rm.username and not self.rm.password:
            shell_url += self.rm.username + "@"

        #add hostname
        shell_url += self.rm.host

        #add port
        if  self.rm.port:
            shell_url += ":" + str(self.rm.port)

        shell_url = saga.url.Url(shell_url)

        # establish shell connection
        self._logger.debug("Opening shell of type: %s" % shell_url)
        self.shell = saga.utils.pty_shell.PTYShell (shell_url,
                                                    self.session,
                                                    self._logger)

        # verify our SLURM environment contains the commands we need for this
        # adaptor to work properly
        self._logger.debug("Verifying existence of remote SLURM tools.")
        for cmd in self._commands.keys():
            ret, out, _ = self.shell.run_sync("which %s " % cmd)
            if ret != 0:
                message = "Error finding SLURM tool %s on remote server %s!\n" \
                          "Locations searched:\n%s\n" \
                          "Is SLURM installed on that machine? " \
                          "If so, is your remote SLURM environment "\
                          "configured properly? " % (cmd, self.rm, out)
                raise saga.NoSuccess._log (self._logger, message)

        self._logger.debug ("got cmd prompt (%s)(%s)" % (ret, out))

        self.rm.detected_username = self.rm.username
        # figure out username if it wasn't made explicit
        # important if .ssh/config info read+connected with
        # a different username than what we expect
        if not self.rm.username:
            self._logger.debug ("No username provided in URL %s, so we are"
                                " going to find it with whoami" % self.rm)
            ret, out, _ = self.shell.run_sync("whoami")
            self.rm.detected_username = out.strip()
            self._logger.debug("Username detected as: %s",
                               self.rm.detected_username)

        return

    # --------------------------------------------------------------------------
    #
    def _close (self) :
        """
        Close our shell connection
        """
        del (self.shell)
        self.shell = None


    # --------------------------------------------------------------------------
    #
    #
    def _job_run (self, jd) :
        """ runs a job on the wrapper via pty, and returns the job id """

        #define a bunch of default args
        exe                 = jd.executable
        pre                 = jd.as_dict().get(saga.job.PRE_EXEC)
        post                = jd.as_dict().get(saga.job.POST_EXEC)
        args                = jd.as_dict().get(saga.job.ARGUMENTS, [])
        env                 = jd.as_dict().get(saga.job.ENVIRONMENT, dict())
        cwd                 = jd.as_dict().get(saga.job.WORKING_DIRECTORY)
        job_name            = jd.as_dict().get(saga.job.NAME)
        spmd_variation      = jd.as_dict().get(saga.job.SPMD_VARIATION)
        total_cpu_count     = jd.as_dict().get(saga.job.TOTAL_CPU_COUNT)
        total_gpu_count     = jd.as_dict().get(saga.job.TOTAL_GPU_COUNT)
        number_of_processes = jd.as_dict().get(saga.job.NUMBER_OF_PROCESSES)
        processes_per_host  = jd.as_dict().get(saga.job.PROCESSES_PER_HOST)
        output              = jd.as_dict().get(saga.job.OUTPUT, "radical.saga.default.out")
        error               = jd.as_dict().get(saga.job.ERROR)
        file_transfer       = jd.as_dict().get(saga.job.FILE_TRANSFER)
        wall_time_limit     = jd.as_dict().get(saga.job.WALL_TIME_LIMIT)
        queue               = jd.as_dict().get(saga.job.QUEUE)
        project             = jd.as_dict().get(saga.job.PROJECT)
        job_memory          = jd.as_dict().get(saga.job.TOTAL_PHYSICAL_MEMORY)
        job_contact         = jd.as_dict().get(saga.job.JOB_CONTACT)
        candidate_hosts     = jd.as_dict().get(saga.job.CANDIDATE_HOSTS)

        # check to see what's available in our job description
        # to override defaults

        # try to create the working directory (if defined)
        # NOTE: this assumes a shared filesystem between login node and
        #       comnpute nodes.
        if cwd:
             self._logger.info("Creating working directory %s" % cwd)
             ret, out, _ = self.shell.run_sync("mkdir -p %s"   % cwd)
             if ret:
                 # something went wrong
                 message = "Couldn't create working directory - %s" % (out)
                 log_error_and_raise(message, saga.NoSuccess, self._logger)


        if isinstance(candidate_hosts, list):
            candidate_hosts = ','.join(candidate_hosts)

        if isinstance(job_contact, list):
            job_contact = job_contact[0]

        if project and ':' in project:
            account, reservation = project.split()
        else:
            account, reservation = project, None

        slurm_script = "#!/bin/sh\n\n"

        # make sure we have something for total_cpu_count
        if not total_cpu_count:
            total_cpu_count = 1

        # make sure we have something for number_of_processes
        if not number_of_processes:
            number_of_processes = total_cpu_count

<<<<<<< HEAD
        # make sure we aren't given more processes than CPUs
        if number_of_processes > total_cpu_count:
            log_error_and_raise("More processes (%s) requested than total number of CPUs! (%s)" \
                            % (number_of_processes, total_cpu_count), saga.NoSuccess, self._logger)

        # make sure we aren't doing funky math
        if total_cpu_count % number_of_processes != 0:
            log_error_and_raise ("total_cpu_count (%s) must be evenly " \
                                 "divisible by number_of_processes (%s)" \
                              % (total_cpu_count, number_of_processes),
                                 saga.NoSuccess, self._logger)

        slurm_script += "#SBATCH --ntasks=%s\n" % (number_of_processes)

        if total_cpu_count != number_of_processes:
            slurm_script += "#SBATCH --cpus-per-task=%s\n" % (total_cpu_count / number_of_processes)

        if processes_per_host:
            slurm_script += "#SBATCH --ntasks-per-node=%s\n" % processes_per_host

        # handle requested GPUs
        # TODO: right now we only support the `--gpus=[n]` variant
        if total_gpu_count:
            slurm_script += "#SBATCH --gpus=%s\n" % total_gpu_count

        # try to create the working directory (if defined)
        if cwd:
            slurm_script += "#SBATCH --workdir %s\n" % cwd

        if output:
            slurm_script += "#SBATCH --output %s\n" % output

        if error:
            slurm_script += "#SBATCH --error %s\n" % error

        if wall_time_limit:
            hours   = wall_time_limit / 60
            minutes = wall_time_limit % 60
            slurm_script += "#SBATCH --time %02d:%02d:00\n" % (hours, minutes)

        if queue:
            slurm_script += "#SBATCH --partition %s\n" % queue

        if project:
            if not ':' in project:
                account = project
            else:
                account, reservation = project.split(':')
                slurm_script += "#SBATCH --reservation %s\n" % reservation

            slurm_script += "#SBATCH --account %s\n" % account

        if job_memory:
            slurm_script += "#SBATCH --mem=%s\n" % job_memory

        if candidate_hosts:
            slurm_script += "#SBATCH --nodelist=%s\n" % candidate_hosts

        if job_contact:
            slurm_script += "#SBATCH --mail-user=%s\n" % job_contact


        if cwd:
             # try to create the working directory (if defined)
             # WRANING: this assumes a shared filesystem between login node and
             #           comnpute nodes.
             self._logger.info("Creating working directory %s" % cwd)
             ret, out, _ = self.shell.run_sync("mkdir -p %s"   % cwd)
             if ret:
                 # something went wrong
                 message = "Couldn't create working directory - %s" % (out)
                 log_error_and_raise(message, saga.NoSuccess, self._logger)


        # add our own script elements
        slurm_script += '\n'
=======
        if spmd_variation:
            if spmd_variation.lower() not in 'mpi':
                raise saga.BadParameter("Slurm cannot handle spmd variation '%s'" % spmd_variation)
            mpi_cmd = 'mpirun -n %d ' % number_of_processes
>>>>>>> eddb5fd8

        else:
            # we start N independent processes
            mpi_cmd = ''
            slurm_script += "# SBATCH --ntasks=%s\n" % (number_of_processes)

            if total_cpu_count and number_of_processes:
                slurm_script += "#SBATCH --cpus-per-task=%s\n" \
                              % (int(total_cpu_count / number_of_processes))

            if processes_per_host:
                slurm_script += "#SBATCH --ntasks-per-node=%s\n" % processes_per_host

        if cwd:             slurm_script += "#SBATCH --workdir %s\n"     % cwd 
        if output:          slurm_script += "#SBATCH --output %s\n"      % output 
        if error:           slurm_script += "#SBATCH --error %s\n"       % error 
        if queue:           slurm_script += "#SBATCH --partition %s\n"   % queue
        if job_name:        slurm_script += '#SBATCH -J "%s"\n'          % job_name
        if job_memory:      slurm_script += "#SBATCH --mem=%s\n"         % job_memory 
        if candidate_hosts: slurm_script += "#SBATCH --nodelist=%s\n"    % candidate_hosts 
        if job_contact:     slurm_script += "#SBATCH --mail-user=%s\n"   % job_contact
        if account:         slurm_script += "#SBATCH --account %s\n"     % account
        if reservation:     slurm_script += "#SBATCH --reservation %s\n" % reservation
        if wall_time_limit: slurm_script += "#SBATCH --time %02d:%02d:00\n" \
                                          % (wall_time_limit/60,wall_time_limit%60)
        if env:
            slurm_script += "\n## ENVIRONMENT\n"
            for key,val in env.iteritems():
                slurm_script += 'export "%s"="%s"\n'  %  (key, val)

        if pre:
            slurm_script += "\n## PRE_EXEC\n" + "\n".join(pre)
            slurm_script += '\n'

        # create our commandline
        slurm_script += "\n## EXEC\n"
        slurm_script += '%s%s %s' % (mpi_cmd, exe, ' '.join(args))
        slurm_script += '\n'

        if post :
            slurm_script += "\n## POST_EXEC\n" + '\n'.join(post)
            slurm_script += '\n'

        # write script into a tmp file for staging
        self._logger.info ("SLURM script generated:\n%s" % slurm_script)

        tgt = os.path.basename (tempfile.mktemp (suffix='.slurm', prefix='tmp_'))
        self.shell.write_to_remote (src=slurm_script, tgt=tgt)

        # submit the job
        ret, out, _ = self.shell.run_sync ("sbatch '%s'; rm -vf '%s'" % (tgt, tgt))

        self._logger.debug ("staged/submit SLURM script (%s) (%s)" % (tgt, ret))

        # find out what our job ID is
        # TODO: Could make this more efficient
        self.job_id = None
        for line in out.split("\n"):
            if "Submitted batch job" in line:
                self.job_id = "[%s]-[%s]" % \
                    (self.rm, int(line.split()[-1:][0]))
                break

        # if we have no job ID, there's a failure...
        if not self.job_id:
            raise saga.NoSuccess._log(self._logger,
                             "Couldn't get job id from submitted job!"
                              " sbatch output:\n%s" % out)

        self._logger.debug("started job %s" % self.job_id)
        self._logger.debug("Batch system output:\n%s" % out)

        # create local jobs dictionary entry
        self.jobs[self.job_id] = {
                'state'      : saga.job.PENDING,
                'create_time': None,
                'start_time' : None,
                'end_time'   : None,
                'comp_time'  : None,
                'exec_hosts' : None,
                'gone'       : False
            }

        return self.job_id


    # --------------------------------------------------------------------------
    #
    # FROM STAMPEDE'S SQUEUE MAN PAGE
    #
    # JOB STATE CODES
    #    Jobs typically pass through several states in the course of their
    #    execution.  The typical states are PENDING, RUNNING, SUSPENDED,
    #    COMPLETING, and COMPLETED.   An  explanation  of  each state follows.
    #
    #    CA  CANCELED        Job was explicitly cancelled by the user or system
    #                        administrator.  The job may or may not have been
    #                        initiated.
    #    CD  COMPLETED       Job has terminated all processes on all nodes.
    #    CF  CONFIGURING     Job has been allocated resources, but are waiting
    #                        for them to become ready for use (e.g. booting).
    #    CG  COMPLETING      Job is in the process of completing. Some processes
    #                        on some nodes may still be active.
    #    F   FAILED          Job terminated with non-zero exit code or other
    #                        failure condition.
    #    NF  NODE_FAIL       Job terminated due to failure of one or more
    #                        allocated nodes.
    #    PD  PENDING         Job is awaiting resource allocation.
    #    PR  PREEMPTED       Job terminated due to preemption.
    #    R   RUNNING         Job currently has an allocation.
    #    S   SUSPENDED       Job has an allocation, but execution has been
    #                        suspended.
    #    TO  TIMEOUT         Job terminated upon reaching its time limit.
    #
    def _slurm_to_saga_jobstate(self, slurmjs):
        """
        translates a slurm one-letter state to saga
        """

        if   slurmjs in ['CA', "CANCELLED"  ]: return saga.job.CANCELED
        elif slurmjs in ['CD', "COMPLETED"  ]: return saga.job.DONE
        elif slurmjs in ['CF', "CONFIGURING"]: return saga.job.PENDING
        elif slurmjs in ['CG', "COMPLETING" ]: return saga.job.RUNNING
        elif slurmjs in ['F' , "FAILED"     ]: return saga.job.FAILED
        elif slurmjs in ['NF', "NODE_FAIL"  ]: return saga.job.FAILED
        elif slurmjs in ['PD', "PENDING"    ]: return saga.job.PENDING
        elif slurmjs in ['PR', "PREEMPTED"  ]: return saga.job.CANCELED
        elif slurmjs in ['R' , "RUNNING"    ]: return saga.job.RUNNING
        elif slurmjs in ['S' , "SUSPENDED"  ]: return saga.job.SUSPENDED
        elif slurmjs in ['TO', "TIMEOUT"    ]: return saga.job.CANCELED
        else                                 : return saga.job.UNKNOWN


    # --------------------------------------------------------------------------
    #
    def _job_cancel (self, job):
        """
        Given a job id, attempt to cancel it through use of commandline
        scancel.  Raises exception when unsuccessful.
        """

        if job._state in [saga.job.DONE, saga.job.FAILED, saga.job.CANCELED]:
            # job is already final - nothing to do
            return

        if job._state in [saga.job.NEW]:
            # job is not yet submitted - nothing to do
            job._state = saga.job.CANCELED

        if not job._id:
            # uh oh - what to do?
            raise saga.NoSuccess._log(self._logger,
                    "Could not cancel job: no job ID")

        rm,  pid    = self._adaptor.parse_id(job._id)
        ret, out, _ = self.shell.run_sync("scancel %s" % pid)

        if ret != 0:
            raise saga.NoSuccess._log(self._logger,
                    "Could not cancel job %s because: %s" % (pid, out))

        job._state = saga.job.CANCELED


    # --------------------------------------------------------------------------
    #
    def _job_suspend (self, job):
        """
        Attempt to suspend a job with commandline scontrol.  Raise
        exception when unsuccessful.
        """

        if job._state in [saga.job.DONE,     saga.job.FAILED,
                          saga.job.CANCELED, saga.job.NEW,
                          saga.job.SUSPENDED]:
            raise saga.IncorrectState._log(self._logger,
                    "Could not suspend job %s in state %s" % (job._id, job._state))


        rm,  pid    = self._adaptor.parse_id (job._id)
        ret, out, _ = self.shell.run_sync("scontrol suspend %s" % pid)

        if ret == 0:
            return True

        # check to see if the error was a permission error
        elif "Access/permission denied" in out:
            raise saga.PermissionDenied._log(self._logger,
                                      "Could not suspend job %s because: %s" % (pid, out))

        # it's some other error
        else:
            raise saga.NoSuccess._log(self._logger,
                                      "Could not suspend job %s because: %s" % (pid, out))

    # --------------------------------------------------------------------------
    #
    def _job_resume (self, job):
        """
        Attempt to resume a job with commandline scontrol.  Raise
        exception when unsuccessful.
        """

        if job._state in [saga.job.DONE,     saga.job.FAILED,
                          saga.job.CANCELED, saga.job.NEW,
                          saga.job.RUNNING]:
            raise saga.IncorrectState._log(self._logger,
                    "Could not resume job %s in state %s" % (job._id, job._state))


        rm,  pid    = self._adaptor.parse_id (job._id)
        ret, out, _ = self.shell.run_sync("scontrol resume %s" % pid)

        if ret == 0:
            return True

        # check to see if the error was a permission error
        elif "Access/permission denied" in out:
            raise saga.PermissionDenied._log(self._logger,
                                      "Could not suspend job %s because: %s" % (pid, out))

        # it's some other error
        else:
            raise saga.NoSuccess._log(self._logger,
                                      "Could not resume job %s because: %s" % (pid, out))


    # --------------------------------------------------------------------------
    #
    @SYNC_CALL
    def create_job (self, jd) :
        """ Implements saga.adaptors.cpi.job.Service.create_job()
        """

        # this dict is passed on to the job adaptor class -- use it to pass any
        # state information you need there.
        adaptor_state = { "job_service"     : self,
                          "job_description" : jd,
                          "job_schema"      : self.rm.schema,
                          "reconnect"       : False}

        return saga.job.Job (_adaptor=self._adaptor,
                             _adaptor_state=adaptor_state)

    # --------------------------------------------------------------------------
    #
    @SYNC_CALL
    def get_url (self) :
        """ Implements saga.adaptors.cpi.job.Service.get_url()
        """
        return self.rm


    # --------------------------------------------------------------------------
    #
    @SYNC_CALL
    def list(self):
        """ Implements saga.adaptors.cpi.job.Service.list()
        """

        # ashleyz@login1:~$ squeue -h -o "%i" -u ashleyz
        # 255042
        # 255035
        # 255028
        # 255018

        # this line gives us a nothing but jobids for our user
        ret, out, _ = self.shell.run_sync('squeue -h -o "%%i" -u %s'
                                          % self.rm.detected_username)

        # mangle our results into the proper id format
        output = ["[%s]-[%s]" % (self.rm, i) for i in out.strip().split("\n")]
        return output


    # --------------------------------------------------------------------------
    #
    @SYNC_CALL
    def get_job (self, jobid):

        # this dict is passed on to the job adaptor class -- use it to pass any
        # state information you need there.  The job adaptor will run 'scontrol
        # show job $jobid' to complement the information.
        adaptor_state = {"job_service"    : self,
                         "job_description": saga.job.Description(),
                         "job_schema"     : self.rm.schema,
                         "reconnect"      : True,
                         "reconnect_jobid": jobid
                        }
        return saga.job.Job(_adaptor=self._adaptor,
                            _adaptor_state=adaptor_state)
        


    # --------------------------------------------------------------------------
    #
    def container_run(self, jobs):

        for job in jobs:
            job.run()


    # --------------------------------------------------------------------------
    #
    def container_wait(self, jobs, mode, timeout):

        # TODO: this is not optimized yet
        for job in jobs:
            job.wait()


    # --------------------------------------------------------------------------
    #
    def container_cancel(self, jobs):

        # TODO: this is not optimized yet
        for job in jobs:
            job.cancel()


    # --------------------------------------------------------------------------
    #
    def container_get_states(self, jobs):

        # TODO: this is not optimized yet
        states = list()
        for job in jobs:
            states.append(job.get_state())
        return states



# ------------------------------------------------------------------------------
#
class SLURMJob(saga.adaptors.cpi.job.Job):
    """
    Implements saga.adaptors.cpi.job.Job
    """

    # --------------------------------------------------------------------------
    #
    def __init__(self, api, adaptor):

        _cpi_base = super (SLURMJob, self)
        _cpi_base.__init__(api, adaptor)


    # --------------------------------------------------------------------------
    #
    @SYNC_CALL
    def init_instance(self, job_info):
        """
        Implements saga.adaptors.cpi.job.Job.init_instance()
        """

        self.jd = job_info["job_description"]
        self.js = job_info["job_service"]

        # the js is responsible for job bulk operations -- which
        # for jobs only work for run()
        self._container       = self.js
        self._method_type     = "run"

        # initialize job attribute values
        self._id              = None
        self._name            = self.jd.as_dict().get(saga.job.NAME, 'saga')
        self._state           = saga.job.NEW
        self._exit_code       = None
        self._exception       = None
        self._started         = None
        self._finished        = None

        # think "reconnect" in terms of "reloading" job id, _NOT_
        # physically creating a new network connection
        if job_info['reconnect']:
            self._id   = job_info['reconnect_jobid']
            other_info = self._job_get_info()
            self._name = other_info.get('job_name')
            self._started = True
        else:
            self._started = False

        return self.get_api ()


    # --------------------------------------------------------------------------
    #
    def _job_get_info (self):
        """
        use scontrol to grab job info
        NOT CURRENTLY USED/TESTED, here for later
        """

        # prev. info contains the info collect when _job_get_info
        # was called the last time
        prev_info = self.js.jobs.get(self._id)

        # if the 'gone' flag is set, there's no need to query the job
        # state again. it's gone forever
        if prev_info:
            if prev_info.get('gone', False):
                self._logger.debug("Job is gone.")
                return prev_info

        # curr. info will contain the new job info collect. it starts off
        # as a copy of prev_info (don't use deepcopy because there is an API
        # object in the dict -> recursion)
        curr_info = dict()
        
        if prev_info:
            curr_info['job_id'     ] = prev_info.get('job_id'     )
            curr_info['job_name'   ] = prev_info.get('job_name'   )
            curr_info['state'      ] = prev_info.get('state'      )
            curr_info['create_time'] = prev_info.get('create_time')
            curr_info['start_time' ] = prev_info.get('start_time' )
            curr_info['end_time'   ] = prev_info.get('end_time'   )
            curr_info['comp_time'  ] = prev_info.get('comp_time'  )
            curr_info['exec_hosts' ] = prev_info.get('exec_hosts' )
            curr_info['gone'       ] = prev_info.get('gone'       )

        rm, pid = self._adaptor.parse_id(self._id)

        # update current info with scontrol
        ret, out, _ = self.js.shell.run_sync('scontrol show job %s' % pid)
      # self._logger.debug("Updating job status using the following information:\n%s" % out)

        # out is comprised of a set of space-limited words like this:
        #
        # ----------------------------------------------------------------------
        # $ scontrol show job 8101313
        #    JobId=8101313 JobName=pilot.0000 UserId=tg803521(803521)
        #    GroupId=G-81625(81625) Priority=1701 Nice=0 Account=TG-MCB090174
        #    QOS=normal JobState=RUNNING Reason=None Dependency=(null) Requeue=0
        #    Restarts=0 BatchFlag=1 Reboot=0 ExitCode=0:0 RunTime=00:00:25
        #    TimeLimit=00:15:00 TimeMin=N/A SubmitTime=2017-01-11T15:47:19
        #    EligibleTime=2017-01-11T15:47:19 StartTime=2017-01-11T15:47:19
        #    EndTime=2017-01-11T16:02:19 PreemptTime=None SuspendTime=None
        #    SecsPreSuspend=0 Partition=development AllocNode:Sid=login3:2886
        #    ReqNodeList=(null) ExcNodeList=(null) NodeList=c557-[901-904]
        #    BatchHost=c557-901 NumNodes=4 NumCPUs=64 CPUs/Task=1
        #    ReqB:S:C:T=0:0:*:* TRES=cpu=64,node=4 Socks/Node=*
        #    NtasksPerN:B:S:C=0:0:*:* CoreSpec=* MinCPUsNode=1 MinMemoryNode=0
        #    MinTmpDiskNode=0 Features=(null) Gres=(null) Reservation=(null)
        #    Shared=0 Contiguous=0 Licenses=(null) Network=(null)
        #    Command=/home1/01083/tg803521/tmp_egGk1n.slurm
        #    WorkDir=/work/01083/
        #    StdIn=/dev/null
        #    StdOut=/work/01083/bootstrap_1.out
        #    StdErr=/work/01083/bootstrap_1.err
        #    Power= SICP=0
        # ----------------------------------------------------------------------
        #
        # so we split on spaces and newlines, and then on '=' to get
        # key-value-pairs.

        elems = out.split()
        data  = dict()
        for elem in elems:

            parts = elem.split('=', 1)

            if len(parts) == 1:
                # default if no '=' is found
                parts.append(None)

            # ignore non-splittable ones
            key, val = parts
            if val in ['', '(null)']:
                val = None
            data[key] = val

        # update state
        if data.get('JobState'):
            curr_info['state'] = self.js._slurm_to_saga_jobstate(data['JobState'])
        else:
            curr_info['state'] = self._job_get_state(self._id)

        # update exit code
        if data.get('ExitCode'):
            curr_info['exit_code'] = data['ExitCode'].split(':')[0]
        else:
            curr_info['exit_code'] = self._job_get_state(self._id)

        curr_info['job_name'   ] = data.get('JobName')
        curr_info['create_time'] = data.get('SubmitTime')
        curr_info['start_time' ] = data.get('StartTime')
        curr_info['end_time'   ] = data.get('EndTime')
        curr_info['comp_time'  ] = data.get('RunTime')
        curr_info['exec_hosts' ] = data.get('NodeList')

        return curr_info


    # --------------------------------------------------------------------------
    #
    def _job_get_state (self, job_id) :
        """ get the job state from the wrapper shell """

        # if the state is NEW and we haven't sent out a run command, keep
        # it listed as NEW
        if self._state == saga.job.NEW and not self._started:
            return saga.job.NEW

        # if the state is DONE, CANCELED or FAILED, it is considered
        # final and we don't need to query the backend again
        if self._state in [saga.job.CANCELED, saga.job.FAILED, saga.job.DONE]:
            return self._state

        rm, pid = self._adaptor.parse_id (job_id)

        try:
            ret, out, _ = self.js.shell.run_sync('scontrol show job %s' % pid)
            match       = self.js.scontrol_jobstate_re.search(out)

            if match:
                slurm_state = match.group(1)
            else:
                # no jobstate found from scontrol
                # the job may have finished a while back, use sacct to
                # look at the full slurm history
                slurm_state = self._sacct_jobstate_match(pid)
                if not slurm_state:
                    # no jobstate found in slurm
                    return saga.job.UNKNOWN

            return self.js._slurm_to_saga_jobstate(slurm_state)

        except Exception, ex:
            raise saga.NoSuccess("Error getting the job state for "
                                 "job %s:\n%s"%(pid,ex))

        raise saga.NoSuccess._log (self._logger,
                                   "Internal SLURM adaptor error"
                                   " in _job_get_state")


    # --------------------------------------------------------------------------
    #
    def _sacct_jobstate_match (self, pid):
        """ get the job state from the slurm accounting data """
        ret, sacct_out, _ = self.js.shell.run_sync(
            "sacct --format=JobID,State --parsable2 --noheader --jobs=%s" % pid)
        # output will look like:
        # 500723|COMPLETED
        # 500723.batch|COMPLETED
        # or:
        # 500682|CANCELLED by 900369
        # 500682.batch|CANCELLED

        for line in sacct_out.strip().split('\n'):
            (slurm_id, slurm_state) = line.split('|', 1)
            if slurm_id == pid and slurm_state:
                return slurm_state.split()[0].strip()

        return None


    # --------------------------------------------------------------------------
    #
    @SYNC_CALL
    def get_state(self):
        """ Implements saga.adaptors.cpi.job.Job.get_state()
        """
        self._state = self._job_get_state (self._id)
        return self._state


    # --------------------------------------------------------------------------
    #
    @SYNC_CALL
    def get_description (self):
        return self.jd


    # --------------------------------------------------------------------------
    #
    @SYNC_CALL
    def get_service_url(self):
        """ implements saga.adaptors.cpi.job.Job.get_service_url()
        """
        return self.js.rm



    # --------------------------------------------------------------------------
    #
    @SYNC_CALL
    def wait(self, timeout):
        time_start = time.time()
        time_now   = time_start
        rm, pid    = self._adaptor.parse_id(self._id)

        while True:
            state = self._job_get_state(self._id)
            self._logger.debug("wait() state for job id %s:%s"%(self._id, state))

            if state == saga.job.UNKNOWN :
                log_error_and_raise("cannot get job state",
                                    saga.IncorrectState, self._logger)

            if state in [saga.job.DONE, saga.job.FAILED, saga.job.CANCELED]:
                return True

            # check if we hit timeout
            if timeout >= 0:
                if time.time() - time_start > timeout:
                    return False

            # avoid busy poll
            time.sleep(0.5)


    # --------------------------------------------------------------------------
    #
    # In general, the job ID is something which is generated by the adaptor or
    # by the backend, and the user should not interpret it.  Two caveats though:
    #
    # (a) The ID MUST remain constant once it is assigned to a job (imagine an
    # application hashes on job ids, for example.
    #
    # (b) the ID SHOULD follow the scheme [service_url]-[backend-id] -- and in
    # that case, we should make sure that the URL part of the ID can be used to
    # create a new job service instance.
    #
    @SYNC_CALL
    def get_id (self) :
        """
        Implements saga.adaptors.cpi.job.Job.get_id()
        """
        return self._id


    # --------------------------------------------------------------------------
    #
    @SYNC_CALL
    def get_name (self):
        """
        Implements saga.adaptors.cpi.job.Job.get_name()
        """
        if not self._name:
            self._name = self._job_get_info()['job_name']
        return self._name


    # --------------------------------------------------------------------------
    #
    @SYNC_CALL
    def get_exit_code(self) :
        """
        Implements saga.adaptors.cpi.job.Job.get_exit_code()
        """
        # FIXME: use cache
        return self._job_get_info()['exit_code']


    # --------------------------------------------------------------------------
    #
    @SYNC_CALL
    def suspend(self) :
        """
        Implements saga.adaptors.cpi.job.Job.get_exit_code()
        """
        return self.js._job_suspend(self)


    # --------------------------------------------------------------------------
    @SYNC_CALL
    def resume(self) :
        """
        Implements saga.adaptors.cpi.job.Job.get_exit_code()
        """
        return self.js._job_resume(self)


    # --------------------------------------------------------------------------
    #
    @SYNC_CALL
    def get_created(self) :
        """
        Implements saga.adaptors.cpi.job.Job.get_created()
        """
        # FIXME: use cache
        return self._job_get_info()['create_time']


    # --------------------------------------------------------------------------
    #
    @SYNC_CALL
    def get_started(self) :
        """
        Implements saga.adaptors.cpi.job.Job.get_started()
        """
        # FIXME: use cache
        return self._job_get_info()['start_time']


    # --------------------------------------------------------------------------
    #
    @SYNC_CALL
    def get_finished(self) :
        """
        Implements saga.adaptors.cpi.job.Job.get_finished()
        """
        # FIXME: use cache
        return self._job_get_info()['end_time']


    # --------------------------------------------------------------------------
    #
    @SYNC_CALL
    def get_execution_hosts(self) :
        """
        Implements saga.adaptors.cpi.job.Job.get_execution_hosts()
        """
        # FIXME: use cache
        return self._job_get_info()['exec_hosts']


    # --------------------------------------------------------------------------
    #
    @SYNC_CALL
    def cancel(self, timeout):
        """
        Implements saga.adaptors.cpi.job.Job.cancel()
        """
        self.js._job_cancel(self)


    # --------------------------------------------------------------------------
    #
    @SYNC_CALL
    def run(self):
        """
        Implements saga.adaptors.cpi.job.Job.run()
        """
        self._id      = self.js._job_run(self.jd)
        self._started = True


# ------------------------------------------------------------------------------
<|MERGE_RESOLUTION|>--- conflicted
+++ resolved
@@ -449,89 +449,10 @@
         if not number_of_processes:
             number_of_processes = total_cpu_count
 
-<<<<<<< HEAD
-        # make sure we aren't given more processes than CPUs
-        if number_of_processes > total_cpu_count:
-            log_error_and_raise("More processes (%s) requested than total number of CPUs! (%s)" \
-                            % (number_of_processes, total_cpu_count), saga.NoSuccess, self._logger)
-
-        # make sure we aren't doing funky math
-        if total_cpu_count % number_of_processes != 0:
-            log_error_and_raise ("total_cpu_count (%s) must be evenly " \
-                                 "divisible by number_of_processes (%s)" \
-                              % (total_cpu_count, number_of_processes),
-                                 saga.NoSuccess, self._logger)
-
-        slurm_script += "#SBATCH --ntasks=%s\n" % (number_of_processes)
-
-        if total_cpu_count != number_of_processes:
-            slurm_script += "#SBATCH --cpus-per-task=%s\n" % (total_cpu_count / number_of_processes)
-
-        if processes_per_host:
-            slurm_script += "#SBATCH --ntasks-per-node=%s\n" % processes_per_host
-
-        # handle requested GPUs
-        # TODO: right now we only support the `--gpus=[n]` variant
-        if total_gpu_count:
-            slurm_script += "#SBATCH --gpus=%s\n" % total_gpu_count
-
-        # try to create the working directory (if defined)
-        if cwd:
-            slurm_script += "#SBATCH --workdir %s\n" % cwd
-
-        if output:
-            slurm_script += "#SBATCH --output %s\n" % output
-
-        if error:
-            slurm_script += "#SBATCH --error %s\n" % error
-
-        if wall_time_limit:
-            hours   = wall_time_limit / 60
-            minutes = wall_time_limit % 60
-            slurm_script += "#SBATCH --time %02d:%02d:00\n" % (hours, minutes)
-
-        if queue:
-            slurm_script += "#SBATCH --partition %s\n" % queue
-
-        if project:
-            if not ':' in project:
-                account = project
-            else:
-                account, reservation = project.split(':')
-                slurm_script += "#SBATCH --reservation %s\n" % reservation
-
-            slurm_script += "#SBATCH --account %s\n" % account
-
-        if job_memory:
-            slurm_script += "#SBATCH --mem=%s\n" % job_memory
-
-        if candidate_hosts:
-            slurm_script += "#SBATCH --nodelist=%s\n" % candidate_hosts
-
-        if job_contact:
-            slurm_script += "#SBATCH --mail-user=%s\n" % job_contact
-
-
-        if cwd:
-             # try to create the working directory (if defined)
-             # WRANING: this assumes a shared filesystem between login node and
-             #           comnpute nodes.
-             self._logger.info("Creating working directory %s" % cwd)
-             ret, out, _ = self.shell.run_sync("mkdir -p %s"   % cwd)
-             if ret:
-                 # something went wrong
-                 message = "Couldn't create working directory - %s" % (out)
-                 log_error_and_raise(message, saga.NoSuccess, self._logger)
-
-
-        # add our own script elements
-        slurm_script += '\n'
-=======
         if spmd_variation:
             if spmd_variation.lower() not in 'mpi':
                 raise saga.BadParameter("Slurm cannot handle spmd variation '%s'" % spmd_variation)
             mpi_cmd = 'mpirun -n %d ' % number_of_processes
->>>>>>> eddb5fd8
 
         else:
             # we start N independent processes
@@ -544,6 +465,7 @@
 
             if processes_per_host:
                 slurm_script += "#SBATCH --ntasks-per-node=%s\n" % processes_per_host
+
 
         if cwd:             slurm_script += "#SBATCH --workdir %s\n"     % cwd 
         if output:          slurm_script += "#SBATCH --output %s\n"      % output 
@@ -557,6 +479,11 @@
         if reservation:     slurm_script += "#SBATCH --reservation %s\n" % reservation
         if wall_time_limit: slurm_script += "#SBATCH --time %02d:%02d:00\n" \
                                           % (wall_time_limit/60,wall_time_limit%60)
+        if total_gpu_count: slurm_script += "#SBATCH --gpus=%s\n"        % total_gpu_count
+
+        # TODO: right now we only support the `--gpus=[n]` variant.  That is
+        #       likely insufficient.
+
         if env:
             slurm_script += "\n## ENVIRONMENT\n"
             for key,val in env.iteritems():
