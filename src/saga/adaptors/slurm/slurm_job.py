
__author__    = "Andre Merzky, Ashley Z, Ole Weidner"
__copyright__ = "Copyright 2012-2013, The SAGA Project"
__license__   = "MIT"


""" SLURM job adaptor implementation """

# TODO: Throw errors if a user does not specify the MINIMUM number of
#       attributes required for SLURM in a job description

import saga.utils.pty_shell

import saga.adaptors.base
import saga.adaptors.cpi.job

import re
import os
import math
import time
import tempfile

SYNC_CALL  = saga.adaptors.cpi.decorators.SYNC_CALL
ASYNC_CALL = saga.adaptors.cpi.decorators.ASYNC_CALL


# ------------------------------------------------------------------------------
#
def log_error_and_raise(message, exception, logger):
    logger.error(message)
    raise exception(message)


# ------------------------------------------------------------------------------
# some private defs
#
_PTY_TIMEOUT = 2.0

# ------------------------------------------------------------------------------
# the adaptor name
#
_ADAPTOR_NAME          = "saga.adaptor.slurm_job"
_ADAPTOR_SCHEMAS       = ["slurm", "slurm+ssh", "slurm+gsissh"]
_ADAPTOR_OPTIONS       = []

# ------------------------------------------------------------------------------
# the adaptor capabilities & supported attributes
#
# TODO: FILL ALL IN FOR SLURM
_ADAPTOR_CAPABILITIES  = {
    "jdes_attributes"  : [saga.job.NAME,
                          saga.job.EXECUTABLE,
                          saga.job.PRE_EXEC,
                          saga.job.POST_EXEC,
                          saga.job.ARGUMENTS,
                          saga.job.ENVIRONMENT,
                          saga.job.SPMD_VARIATION,
                          saga.job.TOTAL_CPU_COUNT,
                          saga.job.TOTAL_GPU_COUNT,
                          saga.job.NUMBER_OF_PROCESSES,
                          saga.job.PROCESSES_PER_HOST,
                          saga.job.THREADS_PER_PROCESS,
                          saga.job.WORKING_DIRECTORY,
                        # saga.job.INTERACTIVE,
                          saga.job.INPUT,
                          saga.job.OUTPUT,
                          saga.job.ERROR,
                          saga.job.FILE_TRANSFER,
                          saga.job.CLEANUP,
                          saga.job.JOB_START_TIME,
                          saga.job.WALL_TIME_LIMIT,
                          saga.job.TOTAL_PHYSICAL_MEMORY,
                          saga.job.CPU_ARCHITECTURE,
                        # saga.job.OPERATING_SYSTEM_TYPE,
                          saga.job.CANDIDATE_HOSTS,
                          saga.job.QUEUE,
                          saga.job.PROJECT,
                          saga.job.JOB_CONTACT],
    "job_attributes"   : [saga.job.EXIT_CODE,
                          saga.job.EXECUTION_HOSTS,
                          saga.job.CREATED,
                          saga.job.STARTED,
                          saga.job.FINISHED],
    "metrics"          : [saga.job.STATE,
                          saga.job.STATE_DETAIL],
    "contexts"         : {"ssh"      : "public/private keypair",
                          "x509"     : "X509 proxy for gsissh",
                          "userpass" : "username/password pair for simple ssh"}
}

# ------------------------------------------------------------------------------
# the adaptor documentation
#

        # General Notes
        # *************

        # On Stampede, returning a non-zero exit code results in the scheduler
        # putting the job into a FAILED state and assigning it an exit code of 127.

        # **Example:**

        # ::

        #   js = saga.job.Service("slurm+ssh://stampede")
        #   jd.executable  = '/bin/exit'
        #   jd.arguments   = ['3']
        #   job = js.create_job(jd)
        #   job.run()

        # Will return something similar to (personal account information
        # removed)::

        #   (saga-python-env)ashleyz@login1:~$ scontrol show job 309684
        #   JobId=309684 Name=SlurmJob
        #      UserId=_____ GroupId=__________
        #      Priority=3000 Account=_____ QOS=normal
        #      JobState=FAILED Reason=NonZeroExitCode Dependency=(null)
        #      Requeue=0 Restarts=0 BatchFlag=1 ExitCode=127:0
        #      RunTime=00:00:05 TimeLimit=00:01:00 TimeMin=N/A
        #      SubmitTime=2013-02-22T20:26:50 EligibleTime=2013-02-22T20:26:50
        #      StartTime=2013-02-22T20:26:50 EndTime=2013-02-22T20:26:55
        #      PreemptTime=None SuspendTime=None SecsPreSuspend=0
        #      Partition=development AllocNode:Sid=login1:12070
        #      ReqNodeList=(null) ExcNodeList=(null)
        #      NodeList=c557-401
        #      BatchHost=c557-401
        #      NumNodes=1 NumCPUs=16 CPUs/Task=1 ReqS:C:T=*:*:*
        #      MinCPUsNode=1 MinMemoryNode=0 MinTmpDiskNode=0
        #      Features=(null) Gres=(null) Reservation=(null)
        #      Shared=0 Contiguous=0 Licenses=(null) Network=(null)
        #      Command=/home1/01414/_______/.saga/adaptors/slurm_job/wrapper.sh
        #      WorkDir=/home1/01414/_______/

        # I'm not sure how to fix this for the time being.

        # Suspend/resume do not appear to be supported for regular
        # users on Stampede.

        # run_job is not supported, as there are many attributed (queues,
        # projects, etc) which need to be passed to the adaptor.  I could
        # add URL parsing so that you could pile on queue/project/jobname
        # information if this has any strong usecases, but I avoided doing
        # so for now to decrease complexity/possible confusion.

        # Cancelling a job with scontrol, puts it into a COMPLETING state, which
        # is parsed by the SLURM status parser as saga.job.RUNNING (see the
        # SLURM docs, COMPLETING is a state a job goes into when it is done
        # running but still flushing IO/etc).  Anyhow, I put some code in to
        # manually put the job into CANCELED state when the job is canceled,
        # but I'm not sure that this is reported correctly everywhere yet.

        # What exit code should be returned for a CANCELED job?


_ADAPTOR_DOC           = {
    "name"             : _ADAPTOR_NAME,
    "cfg_options"      : _ADAPTOR_OPTIONS,
    "capabilities"     : _ADAPTOR_CAPABILITIES,
    "description"      : """
        The SLURM adaptor allows to run and manage jobs on a
        `SLURM <https://computing.llnl.gov/linux/slurm/slurm.html>`_ HPC cluster.

        Implementation Notes
        ********************

         - If scontrol can't find an exit code, it returns None
           (see _job_get_exit_code)
         - If scancel can't cancel a job, we raise an exception
           (see _job_cancel)
         - If we can't suspend a job with scontrol suspend, we raise an exception
           (see _job_suspend).  scontrol suspend NOT supported on Stampede
         - I started to implement a dictionary to keep track of jobs locally.
           It works to the point where the unit tests are passed, but I have
           not gone over theis extensively...
         - Relating to the above, _job_get_info is written, but unused/untested
           (mostly from PBS adaptor)

        """,
    "example": "examples/jobs/slurmjob.py",
    "schemas": {"slurm":        "connect to a local cluster",
                "slurm+ssh":    "conenct to a remote cluster via SSH",
                "slurm+gsissh": "connect to a remote cluster via GSISSH"}
}

# ------------------------------------------------------------------------------
# the adaptor info is used to register the adaptor with SAGA

_ADAPTOR_INFO          = {
    "name"             : _ADAPTOR_NAME,
    "version"          : "v0.2",
    "schemas"          : _ADAPTOR_SCHEMAS,
    "capabilities"     : _ADAPTOR_CAPABILITIES,
    "cpis"             : [
        {
            "type"     : "saga.job.Service",
            "class"    : "SLURMJobService"
        },
        {
            "type"     : "saga.job.Job",
            "class"    : "SLURMJob"
        }
    ]
}


################################################################################
# 
# The adaptor class
#
class Adaptor (saga.adaptors.base.Base):
    """
    This is the actual adaptor class, which gets loaded by SAGA (i.e. by the
    SAGA engine), and which registers the CPI implementation classes which
    provide the adaptor's functionality.
    """


    # --------------------------------------------------------------------------
    #
    def __init__ (self) :

        saga.adaptors.base.Base.__init__ (self, _ADAPTOR_INFO, _ADAPTOR_OPTIONS)

        self.id_re = re.compile ('^\[(.*)\]-\[(.*?)\]$')

    # --------------------------------------------------------------------------
    #
    def sanity_check (self) :
        pass


    def parse_id (self, id) :
        # split the id '[rm]-[pid]' in its parts, and return them.

        match = self.id_re.match (id)

        if  not match or len (match.groups()) != 2 :
            raise saga.BadParameter ("Cannot parse job id '%s'" % id)

        return (match.group(1), match.group (2))


###############################################################################
#
class SLURMJobService (saga.adaptors.cpi.job.Service) :
    """ Implements saga.adaptors.cpi.job.Service """

    # --------------------------------------------------------------------------
    #
    def __init__ (self, api, adaptor) :

        _cpi_base = super  (SLURMJobService, self)
        _cpi_base.__init__ (api, adaptor)

        # TODO make sure this formats properly and works right!
        self.exit_code_re            = re.compile(r"\bExitCode  \b=(\d*)", re.VERBOSE)
        self.scontrol_jobstate_re    = re.compile(r"\bJobState  \b=(\S*)", re.VERBOSE)
        self.scontrol_job_name_re    = re.compile(r"\bJobName   \b=(\S*)", re.VERBOSE)
        self.scontrol_create_time_re = re.compile(r"\bSubmitTime\b=(\S*)", re.VERBOSE)
        self.scontrol_start_time_re  = re.compile(r"\bStartTime \b=(\S*)", re.VERBOSE)
        self.scontrol_end_time_re    = re.compile(r"\bEndTime   \b=(\S*)", re.VERBOSE)
        self.scontrol_comp_time_re   = re.compile(r"\bRunTime   \b=(\S*)", re.VERBOSE)
        self.scontrol_exec_hosts_re  = re.compile(r"\bNodeList  \b=(\S*)", re.VERBOSE)

        # these are the commands that we need in order to interact with SLURM
        # the adaptor will try to find them when it first opens the shell
        # connection, and bails out in case they are not available.
        self._commands = {'sbatch'  : None,
                          'squeue'  : None,
                          'scontrol': None,
                          'scancel' : None}

    # --------------------------------------------------------------------------
    #
    def __del__ (self) :
        try :
            if self.shell : del (self.shell)
        except :
            pass


    # --------------------------------------------------------------------------
    #
    @SYNC_CALL
    def init_instance (self, adaptor_state, rm_url, session) :
        """ Service instance constructor """

        self.rm      = rm_url
        self.session = session

        self.jobs = {}
        self._open()

        return self.get_api()


    # --------------------------------------------------------------------------
    #
    def close (self) :
        if  self.shell :
            self.shell.finalize (True)


    # --------------------------------------------------------------------------
    #
    def _open(self):
        """
        Open our persistent shell for this job adaptor.  We use
        the pty_shell functionality for this.
        """
        # check to see what kind of connection we will want to create
        if   self.rm.schema == "slurm":        shell_schema = "fork://"
        elif self.rm.schema == "slurm+ssh":    shell_schema = "ssh://"
        elif self.rm.schema == "slurm+gsissh": shell_schema = "gsissh://"
        else:
            raise saga.IncorrectURL("Schema %s not supported by SLURM adaptor."
                                    % self.rm.schema)

        # <scheme>://<user>:<pass>@<host>:<port>/<path>?<query>#<fragment>
        # build our shell URL
        shell_url = shell_schema

        # did we provide a username and password?
        if self.rm.username and self.rm.password:
            shell_url += self.rm.username + ":" + self.rm.password + "@"

        # only provided a username
        if self.rm.username and not self.rm.password:
            shell_url += self.rm.username + "@"

        # add hostname
        shell_url += self.rm.host

        # add port
        if  self.rm.port:
            shell_url += ":" + str(self.rm.port)

        shell_url = saga.url.Url(shell_url)

        # establish shell connection
        self._logger.debug("Opening shell of type: %s" % shell_url)
        self.shell = saga.utils.pty_shell.PTYShell (shell_url,
                                                    self.session,
                                                    self._logger)

        # verify our SLURM environment contains the commands we need for this
        # adaptor to work properly
        self._logger.debug("Verifying existence of remote SLURM tools.")
        for cmd in self._commands.keys():
            ret, out, _ = self.shell.run_sync("which %s " % cmd)
            if ret != 0:
                message = "Error finding SLURM tool %s on remote server %s!\n" \
                          "Locations searched:\n%s\n" \
                          "Is SLURM installed on that machine? " \
                          "If so, is your remote SLURM environment "\
                          "configured properly? " % (cmd, self.rm, out)
                raise saga.NoSuccess._log (self._logger, message)

        self._logger.debug ("got cmd prompt (%s)(%s)" % (ret, out))

        self.rm.detected_username = self.rm.username
        # figure out username if it wasn't made explicit
        # important if .ssh/config info read+connected with
        # a different username than what we expect
        if not self.rm.username:
            self._logger.debug ("No username provided in URL %s, so we are"
                                " going to find it with whoami" % self.rm)
            ret, out, _ = self.shell.run_sync("whoami")
            self.rm.detected_username = out.strip()
            self._logger.debug("Username detected as: %s",
                               self.rm.detected_username)

        _, out, _ = self.shell.run_sync('scontrol --version')
        self._version = out.split()[1].strip()
        self._logger.info('slurm version: %s' % self._version)

        ppn_pat   = '\'s/.*\\(CPUTot=[0-9]*\\).*/\\1/g\'' 
        ppn_cmd   = 'scontrol show nodes ' + \
                    '| grep CPUTot'        + \
                    '| sed -e ' + ppn_pat  + \
                    '| sort '              + \
                    '| uniq -c '           + \
                    '| cut -f 2 -d = '     + \
                    '| xargs echo'
        _, out, _ = self.shell.run_sync(ppn_cmd)
        ppn_vals  = [o.strip() for o in out.split() if o.strip()]
        assert(len(ppn_vals) == 1), 'heterogeneous cluster'
        self._ppn = int(ppn_vals[0])
        self._logger.info(" === ppn: %d", self._ppn)


    # --------------------------------------------------------------------------
    #
    def _close (self) :
        """
        Close our shell connection
        """
        del (self.shell)
        self.shell = None


    # --------------------------------------------------------------------------
    #
    #
    def _job_run (self, jd) :
        """ runs a job on the wrapper via pty, and returns the job id """

        # define a bunch of default args
        exe                 = jd.executable
        pre                 = jd.as_dict().get(saga.job.PRE_EXEC)
        post                = jd.as_dict().get(saga.job.POST_EXEC)
        args                = jd.as_dict().get(saga.job.ARGUMENTS, [])
        env                 = jd.as_dict().get(saga.job.ENVIRONMENT, dict())
        cwd                 = jd.as_dict().get(saga.job.WORKING_DIRECTORY)
        job_name            = jd.as_dict().get(saga.job.NAME)
        spmd_variation      = jd.as_dict().get(saga.job.SPMD_VARIATION)
        total_cpu_count     = jd.as_dict().get(saga.job.TOTAL_CPU_COUNT)
        total_gpu_count     = jd.as_dict().get(saga.job.TOTAL_GPU_COUNT)
        number_of_processes = jd.as_dict().get(saga.job.NUMBER_OF_PROCESSES)
        processes_per_host  = jd.as_dict().get(saga.job.PROCESSES_PER_HOST)
        output              = jd.as_dict().get(saga.job.OUTPUT, "radical.saga.default.out")
        error               = jd.as_dict().get(saga.job.ERROR)
      # file_transfer       = jd.as_dict().get(saga.job.FILE_TRANSFER)
        wall_time_limit     = jd.as_dict().get(saga.job.WALL_TIME_LIMIT)
        queue               = jd.as_dict().get(saga.job.QUEUE)
        project             = jd.as_dict().get(saga.job.PROJECT)
        job_memory          = jd.as_dict().get(saga.job.TOTAL_PHYSICAL_MEMORY)
        cpu_arch            = jd.as_dict().get(saga.job.CPU_ARCHITECTURE)
        job_contact         = jd.as_dict().get(saga.job.JOB_CONTACT)
        candidate_hosts     = jd.as_dict().get(saga.job.CANDIDATE_HOSTS)

        # check to see what's available in our job description
        # to override defaults

        # try to create the working directory (if defined)
        # NOTE: this assumes a shared filesystem between login node and
        #       comnpute nodes.
        if cwd:
            self._logger.info("Creating working directory %s" % cwd)
            ret, out, _ = self.shell.run_sync("mkdir -p %s"   % cwd)
            if ret:
                # something went wrong
                message = "Couldn't create working directory - %s" % (out)
                log_error_and_raise(message, saga.NoSuccess, self._logger)


        if isinstance(candidate_hosts, list):
            candidate_hosts = ','.join(candidate_hosts)

        if isinstance(job_contact, list):
            job_contact = job_contact[0]

        if project and ':' in project:
            account, reservation = project.split(':', 1)
        else:
            account, reservation = project, None

        slurm_script = "#!/bin/sh\n\n"

        # make sure we have something for total_cpu_count
        if not total_cpu_count:
            total_cpu_count = 1

        number_of_nodes = int(math.ceil(float(total_cpu_count) / self._ppn))

        # make sure we have something for number_of_processes
        if not number_of_processes:
            number_of_processes = total_cpu_count

        if spmd_variation:
            if spmd_variation.lower() not in 'mpi':
                raise saga.BadParameter("Slurm cannot handle spmd variation '%s'"
                                        % spmd_variation)
            mpi_cmd = 'mpirun -n %d ' % number_of_processes

        else:
            # we start N independent processes
            mpi_cmd = ''

            if self._version == '17.11.5':
                slurm_script += "#SBATCH -N %d --ntasks=%s\n" % (number_of_nodes, 
                                                                 number_of_processes)
            else:
                slurm_script += "#SBATCH --ntasks=%s\n" % (number_of_processes)

            if not processes_per_host:
                slurm_script += "#SBATCH --cpus-per-task=%s\n" \
                              % (int(total_cpu_count / number_of_processes))

            else:
                slurm_script += "#SBATCH --ntasks-per-node=%s\n" % processes_per_host

<<<<<<< HEAD
=======
        if 'bridges' in self.rm.host.lower():
            # bridges requires '-C EGRESS' to enable outbound network
            # connections.
            # FIXME: this should be moved into a resource config file
            slurm_script += "#SBATCH -C EGRESS\n"

        elif 'cori' in self.rm.host.lower():
            # Cori rqeuires '-C knl', '-C haswell', .. for selecting
            # the CPU architecture (on top of the job queues)
            # From Cori's user guide:
            #   short:       -C feature
            #   long:        --constraint=feature
            #   default:     none
            #   description: Always specify what type of nodes to run. set to
            #                "haswell" for Haswell nodes, and set "knl,quad,cache"
            #                (or other modes) for KNL.
            if cpu_arch: slurm_script += "#SBATCH -C %s\n" % cpu_arch
>>>>>>> c6b48441

        if cwd:             slurm_script += "#SBATCH --workdir %s\n"     % cwd 
        if output:          slurm_script += "#SBATCH --output %s\n"      % output 
        if error:           slurm_script += "#SBATCH --error %s\n"       % error 
        if queue:           slurm_script += "#SBATCH --partition %s\n"   % queue
        if job_name:        slurm_script += '#SBATCH -J "%s"\n'          % job_name
        if job_memory:      slurm_script += "#SBATCH --mem=%s\n"         % job_memory 
        if candidate_hosts: slurm_script += "#SBATCH --nodelist=%s\n"    % candidate_hosts 
        if job_contact:     slurm_script += "#SBATCH --mail-user=%s\n"   % job_contact
        if account:         slurm_script += "#SBATCH --account %s\n"     % account
        if reservation:     slurm_script += "#SBATCH --reservation %s\n" % reservation
        if wall_time_limit: slurm_script += "#SBATCH --time %02d:%02d:00\n" \
<<<<<<< HEAD
                                          % (wall_time_limit/60,wall_time_limit%60)
=======
                                          % (wall_time_limit / 60,wall_time_limit % 60)
        if total_gpu_count: slurm_script += "#SBATCH --gpus=%s\n"        % total_gpu_count
>>>>>>> c6b48441

        # target host specifica
        # FIXME: these should be moved into resource config files
        if 'bridges' in self.rm.host.lower():

            if total_gpu_count: 
                if cpu_arch: gpu_arch = cpu_arch.lower()
                else       : gpu_arch = 'p100'
                slurm_script += "#SBATCH --gres=gpu:%s:%s\n" % (gpu_arch, total_gpu_count)

            # use '-C EGRESS' to enable outbound network
            slurm_script += "#SBATCH -C EGRESS\n"


        elif 'cori' in self.rm.host.lower():

            # Set to "haswell" for Haswell nodes, to "knl,quad,cache" (or other
            # modes) for KNL, etc.
            if cpu_arch       : slurm_script += "#SBATCH -C %s\n"     % cpu_arch
            if total_gpu_count: slurm_script += "#SBATCH --gpus=%s\n" % total_gpu_count


        else:

            if total_gpu_count: slurm_script += "#SBATCH --gpus=%s\n" % total_gpu_count


        if env:
            slurm_script += "\n## ENVIRONMENT\n"
            for key,val in env.iteritems():
                slurm_script += 'export "%s"="%s"\n'  %  (key, val)

        if pre:
            slurm_script += "\n## PRE_EXEC\n" + "\n".join(pre)
            slurm_script += '\n'

        # create our commandline
        slurm_script += "\n## EXEC\n"
        slurm_script += '%s%s %s' % (mpi_cmd, exe, ' '.join(args))
        slurm_script += '\n'

        if post :
            slurm_script += "\n## POST_EXEC\n" + '\n'.join(post)
            slurm_script += '\n'

        # write script into a tmp file for staging
        self._logger.info ("SLURM script generated:\n%s" % slurm_script)

        tgt = os.path.basename (tempfile.mktemp (suffix='.slurm', prefix='tmp_'))
        self.shell.write_to_remote (src=slurm_script, tgt=tgt)

        # submit the job
        ret, out, _ = self.shell.run_sync ("sbatch '%s'; rm -vf '%s'" % (tgt, tgt))

        self._logger.debug ("staged/submit SLURM script (%s) (%s)" % (tgt, ret))

        # find out what our job ID is
        # TODO: Could make this more efficient
        self.job_id = None
        for line in out.split("\n"):
            if "Submitted batch job" in line:
                self.job_id = "[%s]-[%s]" % \
                    (self.rm, int(line.split()[-1:][0]))
                break

        # if we have no job ID, there's a failure...
        if not self.job_id:
            raise saga.NoSuccess._log(self._logger,
                             "Couldn't get job id from submitted job!"
                              " sbatch output:\n%s" % out)

        self._logger.debug("started job %s" % self.job_id)
        self._logger.debug("Batch system output:\n%s" % out)

        # create local jobs dictionary entry
        self.jobs[self.job_id] = {'state'      : saga.job.PENDING,
                                  'create_time': None,
                                  'start_time' : None,
                                  'end_time'   : None,
                                  'comp_time'  : None,
                                  'exec_hosts' : None,
                                  'gone'       : False}

        return self.job_id


    # --------------------------------------------------------------------------
    #
    # FROM STAMPEDE'S SQUEUE MAN PAGE
    #
    # JOB STATE CODES
    #    Jobs typically pass through several states in the course of their
    #    execution.  The typical states are PENDING, RUNNING, SUSPENDED,
    #    COMPLETING, and COMPLETED.   An  explanation  of  each state follows.
    #
    #    CA  CANCELED        Job was explicitly cancelled by the user or system
    #                        administrator.  The job may or may not have been
    #                        initiated.
    #    CD  COMPLETED       Job has terminated all processes on all nodes.
    #    CF  CONFIGURING     Job has been allocated resources, but are waiting
    #                        for them to become ready for use (e.g. booting).
    #    CG  COMPLETING      Job is in the process of completing. Some processes
    #                        on some nodes may still be active.
    #    F   FAILED          Job terminated with non-zero exit code or other
    #                        failure condition.
    #    NF  NODE_FAIL       Job terminated due to failure of one or more
    #                        allocated nodes.
    #    PD  PENDING         Job is awaiting resource allocation.
    #    PR  PREEMPTED       Job terminated due to preemption.
    #    R   RUNNING         Job currently has an allocation.
    #    S   SUSPENDED       Job has an allocation, but execution has been
    #                        suspended.
    #    TO  TIMEOUT         Job terminated upon reaching its time limit.
    #
    def _slurm_to_saga_jobstate(self, slurmjs):
        """
        translates a slurm one-letter state to saga
        """

        if   slurmjs in ['CA', "CANCELLED"  ]: return saga.job.CANCELED
        elif slurmjs in ['CD', "COMPLETED"  ]: return saga.job.DONE
        elif slurmjs in ['CF', "CONFIGURING"]: return saga.job.PENDING
        elif slurmjs in ['CG', "COMPLETING" ]: return saga.job.RUNNING
        elif slurmjs in ['F' , "FAILED"     ]: return saga.job.FAILED
        elif slurmjs in ['NF', "NODE_FAIL"  ]: return saga.job.FAILED
        elif slurmjs in ['PD', "PENDING"    ]: return saga.job.PENDING
        elif slurmjs in ['PR', "PREEMPTED"  ]: return saga.job.CANCELED
        elif slurmjs in ['R' , "RUNNING"    ]: return saga.job.RUNNING
        elif slurmjs in ['S' , "SUSPENDED"  ]: return saga.job.SUSPENDED
        elif slurmjs in ['TO', "TIMEOUT"    ]: return saga.job.CANCELED
        else                                 : return saga.job.UNKNOWN


    # --------------------------------------------------------------------------
    #
    def _job_cancel (self, job):
        """
        Given a job id, attempt to cancel it through use of commandline
        scancel.  Raises exception when unsuccessful.
        """

        if job._state in [saga.job.DONE, saga.job.FAILED, saga.job.CANCELED]:
            # job is already final - nothing to do
            return

        if job._state in [saga.job.NEW]:
            # job is not yet submitted - nothing to do
            job._state = saga.job.CANCELED

        if not job._id:
            # uh oh - what to do?
            raise saga.NoSuccess._log(self._logger,
                    "Could not cancel job: no job ID")

        rm,  pid    = self._adaptor.parse_id(job._id)
        ret, out, _ = self.shell.run_sync("scancel %s" % pid)

        if ret != 0:
            raise saga.NoSuccess._log(self._logger,
                    "Could not cancel job %s because: %s" % (pid, out))

        job._state = saga.job.CANCELED


    # --------------------------------------------------------------------------
    #
    def _job_suspend (self, job):
        """
        Attempt to suspend a job with commandline scontrol.  Raise
        exception when unsuccessful.
        """

        if job._state in [saga.job.DONE,     saga.job.FAILED,
                          saga.job.CANCELED, saga.job.NEW,
                          saga.job.SUSPENDED]:
            raise saga.IncorrectState._log(self._logger,
                    "Could not suspend job %s in state %s" % (job._id, job._state))


        rm,  pid    = self._adaptor.parse_id (job._id)
        ret, out, _ = self.shell.run_sync("scontrol suspend %s" % pid)

        if ret == 0:
            return True

        # check to see if the error was a permission error
        elif "Access/permission denied" in out:
            raise saga.PermissionDenied._log(self._logger,
                                      "Could not suspend job %s because: %s" % (pid, out))

        # it's some other error
        else:
            raise saga.NoSuccess._log(self._logger,
                                      "Could not suspend job %s because: %s" % (pid, out))

    # --------------------------------------------------------------------------
    #
    def _job_resume (self, job):
        """
        Attempt to resume a job with commandline scontrol.  Raise
        exception when unsuccessful.
        """

        if job._state in [saga.job.DONE,     saga.job.FAILED,
                          saga.job.CANCELED, saga.job.NEW,
                          saga.job.RUNNING]:
            raise saga.IncorrectState._log(self._logger,
                    "Could not resume job %s in state %s" % (job._id, job._state))


        rm,  pid    = self._adaptor.parse_id (job._id)
        ret, out, _ = self.shell.run_sync("scontrol resume %s" % pid)

        if ret == 0:
            return True

        # check to see if the error was a permission error
        elif "Access/permission denied" in out:
            raise saga.PermissionDenied._log(self._logger,
                                      "Could not suspend job %s because: %s" % (pid, out))

        # it's some other error
        else:
            raise saga.NoSuccess._log(self._logger,
                                      "Could not resume job %s because: %s" % (pid, out))


    # --------------------------------------------------------------------------
    #
    @SYNC_CALL
    def create_job (self, jd) :
        """ Implements saga.adaptors.cpi.job.Service.create_job()
        """

        # this dict is passed on to the job adaptor class -- use it to pass any
        # state information you need there.
        adaptor_state = {"job_service"     : self,
                         "job_description" : jd,
                         "job_schema"      : self.rm.schema,
                         "reconnect"       : False}

        return saga.job.Job (_adaptor=self._adaptor,
                             _adaptor_state=adaptor_state)

    # --------------------------------------------------------------------------
    #
    @SYNC_CALL
    def get_url (self) :
        """ Implements saga.adaptors.cpi.job.Service.get_url()
        """
        return self.rm


    # --------------------------------------------------------------------------
    #
    @SYNC_CALL
    def list(self):
        """ Implements saga.adaptors.cpi.job.Service.list()
        """

        # ashleyz@login1:~$ squeue -h -o "%i" -u ashleyz
        # 255042
        # 255035
        # 255028
        # 255018

        # this line gives us a nothing but jobids for our user
        ret, out, _ = self.shell.run_sync('squeue -h -o "%%i" -u %s'
                                          % self.rm.detected_username)

        # mangle our results into the proper id format
        output = ["[%s]-[%s]" % (self.rm, i) for i in out.strip().split("\n")]
        return output


    # --------------------------------------------------------------------------
    #
    @SYNC_CALL
    def get_job (self, jobid):

        # this dict is passed on to the job adaptor class -- use it to pass any
        # state information you need there.  The job adaptor will run 'scontrol
        # show job $jobid' to complement the information.
        adaptor_state = {"job_service"    : self,
                         "job_description": saga.job.Description(),
                         "job_schema"     : self.rm.schema,
                         "reconnect"      : True,
                         "reconnect_jobid": jobid
                        }
        return saga.job.Job(_adaptor=self._adaptor,
                            _adaptor_state=adaptor_state)


    # --------------------------------------------------------------------------
    #
    def container_run(self, jobs):

        for job in jobs:
            job.run()


    # --------------------------------------------------------------------------
    #
    def container_wait(self, jobs, mode, timeout):

        # TODO: this is not optimized yet
        for job in jobs:
            job.wait()


    # --------------------------------------------------------------------------
    #
    def container_cancel(self, jobs, timeout):

        # TODO: this is not optimized yet
        for job in jobs:
            job.cancel(timeout)


    # --------------------------------------------------------------------------
    #
    def container_get_states(self, jobs):

        # TODO: this is not optimized yet
        states = list()
        for job in jobs:
            states.append(job.get_state())
        return states


# ------------------------------------------------------------------------------
#
class SLURMJob(saga.adaptors.cpi.job.Job):
    """
    Implements saga.adaptors.cpi.job.Job
    """

    # --------------------------------------------------------------------------
    #
    def __init__(self, api, adaptor):

        _cpi_base = super (SLURMJob, self)
        _cpi_base.__init__(api, adaptor)


    # --------------------------------------------------------------------------
    #
    @SYNC_CALL
    def init_instance(self, job_info):
        """
        Implements saga.adaptors.cpi.job.Job.init_instance()
        """

        self.jd = job_info["job_description"]
        self.js = job_info["job_service"]

        # the js is responsible for job bulk operations -- which
        # for jobs only work for run()
        self._container       = self.js
        self._method_type     = "run"

        # initialize job attribute values
        self._id              = None
        self._name            = self.jd.as_dict().get(saga.job.NAME, 'saga')
        self._state           = saga.job.NEW
        self._exit_code       = None
        self._exception       = None
        self._started         = None
        self._finished        = None

        # think "reconnect" in terms of "reloading" job id, _NOT_
        # physically creating a new network connection
        if job_info['reconnect']:
            self._id   = job_info['reconnect_jobid']
            other_info = self._job_get_info()
            self._name = other_info.get('job_name')
            self._started = True
        else:
            self._started = False

        return self.get_api ()


    # --------------------------------------------------------------------------
    #
    def _job_get_info (self):
        """
        use scontrol to grab job info
        NOT CURRENTLY USED/TESTED, here for later
        """

        # prev. info contains the info collect when _job_get_info
        # was called the last time
        prev_info = self.js.jobs.get(self._id)

        # if the 'gone' flag is set, there's no need to query the job
        # state again. it's gone forever
        if prev_info:
            if prev_info.get('gone', False):
                self._logger.debug("Job is gone.")
                return prev_info

        # curr. info will contain the new job info collect. it starts off
        # as a copy of prev_info (don't use deepcopy because there is an API
        # object in the dict -> recursion)
        curr_info = dict()

        if prev_info:
            curr_info['job_id'     ] = prev_info.get('job_id'     )
            curr_info['job_name'   ] = prev_info.get('job_name'   )
            curr_info['state'      ] = prev_info.get('state'      )
            curr_info['create_time'] = prev_info.get('create_time')
            curr_info['start_time' ] = prev_info.get('start_time' )
            curr_info['end_time'   ] = prev_info.get('end_time'   )
            curr_info['comp_time'  ] = prev_info.get('comp_time'  )
            curr_info['exec_hosts' ] = prev_info.get('exec_hosts' )
            curr_info['gone'       ] = prev_info.get('gone'       )

        rm, pid = self._adaptor.parse_id(self._id)

        # update current info with scontrol
        ret, out, _ = self.js.shell.run_sync('scontrol show job %s' % pid)
      # self._logger.debug("Updating job status using the following information:\n%s" % out)

        # out is comprised of a set of space-limited words like this:
        #
        # ----------------------------------------------------------------------
        # $ scontrol show job 8101313
        #    JobId=8101313 JobName=pilot.0000 UserId=tg803521(803521)
        #    GroupId=G-81625(81625) Priority=1701 Nice=0 Account=TG-MCB090174
        #    QOS=normal JobState=RUNNING Reason=None Dependency=(null) Requeue=0
        #    Restarts=0 BatchFlag=1 Reboot=0 ExitCode=0:0 RunTime=00:00:25
        #    TimeLimit=00:15:00 TimeMin=N/A SubmitTime=2017-01-11T15:47:19
        #    EligibleTime=2017-01-11T15:47:19 StartTime=2017-01-11T15:47:19
        #    EndTime=2017-01-11T16:02:19 PreemptTime=None SuspendTime=None
        #    SecsPreSuspend=0 Partition=development AllocNode:Sid=login3:2886
        #    ReqNodeList=(null) ExcNodeList=(null) NodeList=c557-[901-904]
        #    BatchHost=c557-901 NumNodes=4 NumCPUs=64 CPUs/Task=1
        #    ReqB:S:C:T=0:0:*:* TRES=cpu=64,node=4 Socks/Node=*
        #    NtasksPerN:B:S:C=0:0:*:* CoreSpec=* MinCPUsNode=1 MinMemoryNode=0
        #    MinTmpDiskNode=0 Features=(null) Gres=(null) Reservation=(null)
        #    Shared=0 Contiguous=0 Licenses=(null) Network=(null)
        #    Command=/home1/01083/tg803521/tmp_egGk1n.slurm
        #    WorkDir=/work/01083/
        #    StdIn=/dev/null
        #    StdOut=/work/01083/bootstrap_1.out
        #    StdErr=/work/01083/bootstrap_1.err
        #    Power= SICP=0
        # ----------------------------------------------------------------------
        #
        # so we split on spaces and newlines, and then on '=' to get
        # key-value-pairs.

        elems = out.split()
        data  = dict()
        for elem in elems:

            parts = elem.split('=', 1)

            if len(parts) == 1:
                # default if no '=' is found
                parts.append(None)

            # ignore non-splittable ones
            key, val = parts
            if val in ['', '(null)']:
                val = None
            data[key] = val

        # update state
        if data.get('JobState'):
            curr_info['state'] = self.js._slurm_to_saga_jobstate(data['JobState'])
        else:
            curr_info['state'] = self._job_get_state(self._id)

        # update exit code
        if data.get('ExitCode'):
            curr_info['exit_code'] = data['ExitCode'].split(':')[0]
        else:
            curr_info['exit_code'] = self._job_get_state(self._id)

        curr_info['job_name'   ] = data.get('JobName')
        curr_info['create_time'] = data.get('SubmitTime')
        curr_info['start_time' ] = data.get('StartTime')
        curr_info['end_time'   ] = data.get('EndTime')
        curr_info['comp_time'  ] = data.get('RunTime')
        curr_info['exec_hosts' ] = data.get('NodeList')

        return curr_info


    # --------------------------------------------------------------------------
    #
    def _job_get_state (self, job_id) :
        """ get the job state from the wrapper shell """

        # if the state is NEW and we haven't sent out a run command, keep
        # it listed as NEW
        if self._state == saga.job.NEW and not self._started:
            return saga.job.NEW

        # if the state is DONE, CANCELED or FAILED, it is considered
        # final and we don't need to query the backend again
        if self._state in [saga.job.CANCELED, saga.job.FAILED, saga.job.DONE]:
            return self._state

        rm, pid = self._adaptor.parse_id (job_id)

        try:
            ret, out, _ = self.js.shell.run_sync('scontrol show job %s' % pid)
            match       = self.js.scontrol_jobstate_re.search(out)

            if match:
                slurm_state = match.group(1)
            else:
                # no jobstate found from scontrol
                # the job may have finished a while back, use sacct to
                # look at the full slurm history
                slurm_state = self._sacct_jobstate_match(pid)
                if not slurm_state:
                    # no jobstate found in slurm
                    return saga.job.UNKNOWN

            return self.js._slurm_to_saga_jobstate(slurm_state)

        except Exception, ex:
            self._logger.exception('failed to get job state')
            raise saga.NoSuccess("Error getting the job state for "
                                 "job %s:\n%s" % (pid,ex))

        raise saga.NoSuccess._log (self._logger,
                                   "Internal SLURM adaptor error"
                                   " in _job_get_state")


    # --------------------------------------------------------------------------
    #
    def _sacct_jobstate_match (self, pid):
        ''' 
        get the job state from the slurm accounting data
        '''

        ret, sacct_out, _ = self.js.shell.run_sync(
            "sacct --format=JobID,State --parsable2 --noheader --jobs=%s" % pid)
        # output will look like:
        # 500723|COMPLETED
        # 500723.batch|COMPLETED
        # or:
        # 500682|CANCELLED by 900369
        # 500682.batch|CANCELLED

        try:
            for line in sacct_out.strip().split('\n'):
                (slurm_id, slurm_state) = line.split('|', 1)
                if slurm_id == pid and slurm_state:
                    return slurm_state.split()[0].strip()

        except Exception:
            self._log.warn('cannot parse sacct output:\n%s' % sacct_out)

        return None


    # --------------------------------------------------------------------------
    #
    @SYNC_CALL
    def get_state(self):
        """ Implements saga.adaptors.cpi.job.Job.get_state()
        """
        self._state = self._job_get_state (self._id)
        return self._state


    # --------------------------------------------------------------------------
    #
    @SYNC_CALL
    def get_description (self):
        return self.jd


    # --------------------------------------------------------------------------
    #
    @SYNC_CALL
    def get_service_url(self):
        """ implements saga.adaptors.cpi.job.Job.get_service_url()
        """
        return self.js.rm



    # --------------------------------------------------------------------------
    #
    @SYNC_CALL
    def wait(self, timeout):
        time_start = time.time()
        rm, pid    = self._adaptor.parse_id(self._id)

        while True:
            state = self._job_get_state(self._id)
            self._logger.debug("wait() state for job id %s:%s" % (self._id, state))

            if state == saga.job.UNKNOWN :
                log_error_and_raise("cannot get job state",
                                    saga.IncorrectState, self._logger)

            if state in [saga.job.DONE, saga.job.FAILED, saga.job.CANCELED]:
                return True

            # check if we hit timeout
            if timeout >= 0:
                if time.time() - time_start > timeout:
                    return False

            # avoid busy poll
            time.sleep(0.5)


    # --------------------------------------------------------------------------
    #
    # In general, the job ID is something which is generated by the adaptor or
    # by the backend, and the user should not interpret it.  Two caveats though:
    #
    # (a) The ID MUST remain constant once it is assigned to a job (imagine an
    # application hashes on job ids, for example.
    #
    # (b) the ID SHOULD follow the scheme [service_url]-[backend-id] -- and in
    # that case, we should make sure that the URL part of the ID can be used to
    # create a new job service instance.
    #
    @SYNC_CALL
    def get_id (self) :
        """
        Implements saga.adaptors.cpi.job.Job.get_id()
        """
        return self._id


    # --------------------------------------------------------------------------
    #
    @SYNC_CALL
    def get_name (self):
        """
        Implements saga.adaptors.cpi.job.Job.get_name()
        """
        if not self._name:
            self._name = self._job_get_info()['job_name']
        return self._name


    # --------------------------------------------------------------------------
    #
    @SYNC_CALL
    def get_exit_code(self) :
        """
        Implements saga.adaptors.cpi.job.Job.get_exit_code()
        """
        # FIXME: use cache
        return self._job_get_info()['exit_code']


    # --------------------------------------------------------------------------
    #
    @SYNC_CALL
    def suspend(self) :
        """
        Implements saga.adaptors.cpi.job.Job.get_exit_code()
        """
        return self.js._job_suspend(self)


    # --------------------------------------------------------------------------
    @SYNC_CALL
    def resume(self) :
        """
        Implements saga.adaptors.cpi.job.Job.get_exit_code()
        """
        return self.js._job_resume(self)


    # --------------------------------------------------------------------------
    #
    @SYNC_CALL
    def get_created(self) :
        """
        Implements saga.adaptors.cpi.job.Job.get_created()
        """
        # FIXME: use cache
        return self._job_get_info()['create_time']


    # --------------------------------------------------------------------------
    #
    @SYNC_CALL
    def get_started(self) :
        """
        Implements saga.adaptors.cpi.job.Job.get_started()
        """
        # FIXME: use cache
        return self._job_get_info()['start_time']


    # --------------------------------------------------------------------------
    #
    @SYNC_CALL
    def get_finished(self) :
        """
        Implements saga.adaptors.cpi.job.Job.get_finished()
        """
        # FIXME: use cache
        return self._job_get_info()['end_time']


    # --------------------------------------------------------------------------
    #
    @SYNC_CALL
    def get_execution_hosts(self) :
        """
        Implements saga.adaptors.cpi.job.Job.get_execution_hosts()
        """
        # FIXME: use cache
        return self._job_get_info()['exec_hosts']


    # --------------------------------------------------------------------------
    #
    @SYNC_CALL
    def cancel(self, timeout):
        """
        Implements saga.adaptors.cpi.job.Job.cancel()
        """
        self.js._job_cancel(self)


    # --------------------------------------------------------------------------
    #
    @SYNC_CALL
    def run(self):
        """
        Implements saga.adaptors.cpi.job.Job.run()
        """
        self._id      = self.js._job_run(self.jd)
        self._started = True


# ------------------------------------------------------------------------------
<|MERGE_RESOLUTION|>--- conflicted
+++ resolved
@@ -491,26 +491,30 @@
             else:
                 slurm_script += "#SBATCH --ntasks-per-node=%s\n" % processes_per_host
 
-<<<<<<< HEAD
-=======
+        # target host specifica
+        # FIXME: these should be moved into resource config files
         if 'bridges' in self.rm.host.lower():
-            # bridges requires '-C EGRESS' to enable outbound network
-            # connections.
-            # FIXME: this should be moved into a resource config file
+
+            if total_gpu_count: 
+                if cpu_arch: gpu_arch = cpu_arch.lower()
+                else       : gpu_arch = 'p100'
+                slurm_script += "#SBATCH --gres=gpu:%s:%s\n" % (gpu_arch, total_gpu_count)
+
+            # use '-C EGRESS' to enable outbound network
             slurm_script += "#SBATCH -C EGRESS\n"
 
+
         elif 'cori' in self.rm.host.lower():
-            # Cori rqeuires '-C knl', '-C haswell', .. for selecting
-            # the CPU architecture (on top of the job queues)
-            # From Cori's user guide:
-            #   short:       -C feature
-            #   long:        --constraint=feature
-            #   default:     none
-            #   description: Always specify what type of nodes to run. set to
-            #                "haswell" for Haswell nodes, and set "knl,quad,cache"
-            #                (or other modes) for KNL.
-            if cpu_arch: slurm_script += "#SBATCH -C %s\n" % cpu_arch
->>>>>>> c6b48441
+
+            # Set to "haswell" for Haswell nodes, to "knl,quad,cache" (or other
+            # modes) for KNL, etc.
+            if cpu_arch       : slurm_script += "#SBATCH -C %s\n"     % cpu_arch
+            if total_gpu_count: slurm_script += "#SBATCH --gpus=%s\n" % total_gpu_count
+
+        else:
+
+            if total_gpu_count: slurm_script += "#SBATCH --gpus=%s\n" % total_gpu_count
+
 
         if cwd:             slurm_script += "#SBATCH --workdir %s\n"     % cwd 
         if output:          slurm_script += "#SBATCH --output %s\n"      % output 
@@ -523,38 +527,7 @@
         if account:         slurm_script += "#SBATCH --account %s\n"     % account
         if reservation:     slurm_script += "#SBATCH --reservation %s\n" % reservation
         if wall_time_limit: slurm_script += "#SBATCH --time %02d:%02d:00\n" \
-<<<<<<< HEAD
-                                          % (wall_time_limit/60,wall_time_limit%60)
-=======
                                           % (wall_time_limit / 60,wall_time_limit % 60)
-        if total_gpu_count: slurm_script += "#SBATCH --gpus=%s\n"        % total_gpu_count
->>>>>>> c6b48441
-
-        # target host specifica
-        # FIXME: these should be moved into resource config files
-        if 'bridges' in self.rm.host.lower():
-
-            if total_gpu_count: 
-                if cpu_arch: gpu_arch = cpu_arch.lower()
-                else       : gpu_arch = 'p100'
-                slurm_script += "#SBATCH --gres=gpu:%s:%s\n" % (gpu_arch, total_gpu_count)
-
-            # use '-C EGRESS' to enable outbound network
-            slurm_script += "#SBATCH -C EGRESS\n"
-
-
-        elif 'cori' in self.rm.host.lower():
-
-            # Set to "haswell" for Haswell nodes, to "knl,quad,cache" (or other
-            # modes) for KNL, etc.
-            if cpu_arch       : slurm_script += "#SBATCH -C %s\n"     % cpu_arch
-            if total_gpu_count: slurm_script += "#SBATCH --gpus=%s\n" % total_gpu_count
-
-
-        else:
-
-            if total_gpu_count: slurm_script += "#SBATCH --gpus=%s\n" % total_gpu_count
-
 
         if env:
             slurm_script += "\n## ENVIRONMENT\n"
