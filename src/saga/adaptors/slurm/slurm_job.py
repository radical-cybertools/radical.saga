
__author__    = "Andre Merzky, Ashley Z, Ole Weidner"
__copyright__ = "Copyright 2012-2013, The SAGA Project"
__license__   = "MIT"


""" SLURM job adaptor implementation """

# TODO: Throw errors if a user does not specify the MINIMUM number of
#       attributes required for SLURM in a job description

import saga.utils.pty_shell

import saga.adaptors.base
import saga.adaptors.cpi.job

import re
import os
import math
import time
import tempfile

from distutils.version import StrictVersion

SYNC_CALL  = saga.adaptors.cpi.decorators.SYNC_CALL
ASYNC_CALL = saga.adaptors.cpi.decorators.ASYNC_CALL


# ------------------------------------------------------------------------------
#
def log_error_and_raise(message, exception, logger):
    logger.error(message)
    raise exception(message)


# ------------------------------------------------------------------------------
# some private defs
#
_PTY_TIMEOUT = 2.0

# ------------------------------------------------------------------------------
# the adaptor name
#
_ADAPTOR_NAME          = "saga.adaptor.slurm_job"
_ADAPTOR_SCHEMAS       = ["slurm", "slurm+ssh", "slurm+gsissh"]
_ADAPTOR_OPTIONS       = []

# ------------------------------------------------------------------------------
# the adaptor capabilities & supported attributes
#
# TODO: FILL ALL IN FOR SLURM
_ADAPTOR_CAPABILITIES  = {
    "jdes_attributes"  : [saga.job.NAME,
                          saga.job.EXECUTABLE,
                          saga.job.PRE_EXEC,
                          saga.job.POST_EXEC,
                          saga.job.ARGUMENTS,
                          saga.job.ENVIRONMENT,
                          saga.job.SPMD_VARIATION,
                          saga.job.TOTAL_CPU_COUNT,
                          saga.job.TOTAL_GPU_COUNT,
                          saga.job.NUMBER_OF_PROCESSES,
                          saga.job.PROCESSES_PER_HOST,
                          saga.job.THREADS_PER_PROCESS,
                          saga.job.WORKING_DIRECTORY,
                        # saga.job.INTERACTIVE,
                          saga.job.INPUT,
                          saga.job.OUTPUT,
                          saga.job.ERROR,
                          saga.job.FILE_TRANSFER,
                          saga.job.CLEANUP,
                          saga.job.JOB_START_TIME,
                          saga.job.WALL_TIME_LIMIT,
                          saga.job.TOTAL_PHYSICAL_MEMORY,
                          saga.job.CPU_ARCHITECTURE,
                        # saga.job.OPERATING_SYSTEM_TYPE,
                          saga.job.CANDIDATE_HOSTS,
                          saga.job.QUEUE,
                          saga.job.PROJECT,
                          saga.job.JOB_CONTACT],
    "job_attributes"   : [saga.job.EXIT_CODE,
                          saga.job.EXECUTION_HOSTS,
                          saga.job.CREATED,
                          saga.job.STARTED,
                          saga.job.FINISHED],
    "metrics"          : [saga.job.STATE,
                          saga.job.STATE_DETAIL],
    "contexts"         : {"ssh"      : "public/private keypair",
                          "x509"     : "X509 proxy for gsissh",
                          "userpass" : "username/password pair for simple ssh"}
}

# ------------------------------------------------------------------------------
# the adaptor documentation
#

        # General Notes
        # *************

        # On Stampede, returning a non-zero exit code results in the scheduler
        # putting the job into a FAILED state and assigning it an exit code of 127.

        # **Example:**

        # ::

        #   js = saga.job.Service("slurm+ssh://stampede")
        #   jd.executable  = '/bin/exit'
        #   jd.arguments   = ['3']
        #   job = js.create_job(jd)
        #   job.run()

        # Will return something similar to (personal account information
        # removed)::

        #   (saga-python-env)ashleyz@login1:~$ scontrol show job 309684
        #   JobId=309684 Name=SlurmJob
        #      UserId=_____ GroupId=__________
        #      Priority=3000 Account=_____ QOS=normal
        #      JobState=FAILED Reason=NonZeroExitCode Dependency=(null)
        #      Requeue=0 Restarts=0 BatchFlag=1 ExitCode=127:0
        #      RunTime=00:00:05 TimeLimit=00:01:00 TimeMin=N/A
        #      SubmitTime=2013-02-22T20:26:50 EligibleTime=2013-02-22T20:26:50
        #      StartTime=2013-02-22T20:26:50 EndTime=2013-02-22T20:26:55
        #      PreemptTime=None SuspendTime=None SecsPreSuspend=0
        #      Partition=development AllocNode:Sid=login1:12070
        #      ReqNodeList=(null) ExcNodeList=(null)
        #      NodeList=c557-401
        #      BatchHost=c557-401
        #      NumNodes=1 NumCPUs=16 CPUs/Task=1 ReqS:C:T=*:*:*
        #      MinCPUsNode=1 MinMemoryNode=0 MinTmpDiskNode=0
        #      Features=(null) Gres=(null) Reservation=(null)
        #      Shared=0 Contiguous=0 Licenses=(null) Network=(null)
        #      Command=/home1/01414/_______/.saga/adaptors/slurm_job/wrapper.sh
        #      WorkDir=/home1/01414/_______/

        # I'm not sure how to fix this for the time being.

        # Suspend/resume do not appear to be supported for regular
        # users on Stampede.

        # run_job is not supported, as there are many attributed (queues,
        # projects, etc) which need to be passed to the adaptor.  I could
        # add URL parsing so that you could pile on queue/project/jobname
        # information if this has any strong usecases, but I avoided doing
        # so for now to decrease complexity/possible confusion.

        # Cancelling a job with scontrol, puts it into a COMPLETING state, which
        # is parsed by the SLURM status parser as saga.job.RUNNING (see the
        # SLURM docs, COMPLETING is a state a job goes into when it is done
        # running but still flushing IO/etc).  Anyhow, I put some code in to
        # manually put the job into CANCELED state when the job is canceled,
        # but I'm not sure that this is reported correctly everywhere yet.

        # What exit code should be returned for a CANCELED job?


_ADAPTOR_DOC           = {
    "name"             : _ADAPTOR_NAME,
    "cfg_options"      : _ADAPTOR_OPTIONS,
    "capabilities"     : _ADAPTOR_CAPABILITIES,
    "description"      : """
        The SLURM adaptor allows to run and manage jobs on a
        `SLURM <https://computing.llnl.gov/linux/slurm/slurm.html>`_ HPC cluster.

        Implementation Notes
        ********************

         - If scontrol can't find an exit code, it returns None
           (see _job_get_exit_code)
         - If scancel can't cancel a job, we raise an exception
           (see _job_cancel)
         - If we can't suspend a job with scontrol suspend, we raise an exception
           (see _job_suspend).  scontrol suspend NOT supported on Stampede
         - I started to implement a dictionary to keep track of jobs locally.
           It works to the point where the unit tests are passed, but I have
           not gone over theis extensively...
         - Relating to the above, _job_get_info is written, but unused/untested
           (mostly from PBS adaptor)

        """,
    "example": "examples/jobs/slurmjob.py",
    "schemas": {"slurm":        "connect to a local cluster",
                "slurm+ssh":    "conenct to a remote cluster via SSH",
                "slurm+gsissh": "connect to a remote cluster via GSISSH"}
}

# ------------------------------------------------------------------------------
# the adaptor info is used to register the adaptor with SAGA

_ADAPTOR_INFO          = {
    "name"             : _ADAPTOR_NAME,
    "version"          : "v0.2.1",
    "schemas"          : _ADAPTOR_SCHEMAS,
    "capabilities"     : _ADAPTOR_CAPABILITIES,
    "cpis"             : [
        {
            "type"     : "saga.job.Service",
            "class"    : "SLURMJobService"
        },
        {
            "type"     : "saga.job.Job",
            "class"    : "SLURMJob"
        }
    ]
}


################################################################################
# 
# The adaptor class
#
class Adaptor (saga.adaptors.base.Base):
    """
    This is the actual adaptor class, which gets loaded by SAGA (i.e. by the
    SAGA engine), and which registers the CPI implementation classes which
    provide the adaptor's functionality.
    """


    # --------------------------------------------------------------------------
    #
    def __init__ (self) :

        saga.adaptors.base.Base.__init__ (self, _ADAPTOR_INFO, _ADAPTOR_OPTIONS)

        self.id_re = re.compile ('^\[(.*)\]-\[(.*?)\]$')

    # --------------------------------------------------------------------------
    #
    def sanity_check (self) :
        pass


    def parse_id (self, id) :
        # split the id '[rm]-[pid]' in its parts, and return them.

        match = self.id_re.match (id)

        if  not match or len (match.groups()) != 2 :
            raise saga.BadParameter ("Cannot parse job id '%s'" % id)

        return (match.group(1), match.group (2))


###############################################################################
#
class SLURMJobService (saga.adaptors.cpi.job.Service) :
    """ Implements saga.adaptors.cpi.job.Service """

    # --------------------------------------------------------------------------
    #
    def __init__ (self, api, adaptor) :

        _cpi_base = super  (SLURMJobService, self)
        _cpi_base.__init__ (api, adaptor)

        # TODO make sure this formats properly and works right!
        self.exit_code_re            = re.compile(r"\bExitCode  \b=(\d*)", re.VERBOSE)
        self.scontrol_jobstate_re    = re.compile(r"\bJobState  \b=(\S*)", re.VERBOSE)
        self.scontrol_job_name_re    = re.compile(r"\bJobName   \b=(\S*)", re.VERBOSE)
        self.scontrol_create_time_re = re.compile(r"\bSubmitTime\b=(\S*)", re.VERBOSE)
        self.scontrol_start_time_re  = re.compile(r"\bStartTime \b=(\S*)", re.VERBOSE)
        self.scontrol_end_time_re    = re.compile(r"\bEndTime   \b=(\S*)", re.VERBOSE)
        self.scontrol_comp_time_re   = re.compile(r"\bRunTime   \b=(\S*)", re.VERBOSE)
        self.scontrol_exec_hosts_re  = re.compile(r"\bNodeList  \b=(\S*)", re.VERBOSE)

        # these are the commands that we need in order to interact with SLURM
        # the adaptor will try to find them when it first opens the shell
        # connection, and bails out in case they are not available.
        self._commands = {'sbatch'  : None,
                          'squeue'  : None,
                          'scontrol': None,
                          'scancel' : None}

    # --------------------------------------------------------------------------
    #
    def __del__ (self) :
        try :
            if self.shell : del (self.shell)
        except :
            pass


    # --------------------------------------------------------------------------
    #
    @SYNC_CALL
    def init_instance (self, adaptor_state, rm_url, session) :
        """ Service instance constructor """

        self.rm      = rm_url
        self.session = session

        self.jobs = {}
        self._open()

        return self.get_api()


    # --------------------------------------------------------------------------
    #
    def close (self) :
        if  self.shell :
            self.shell.finalize (True)


    # --------------------------------------------------------------------------
    #
    def _open(self):
        """
        Open our persistent shell for this job adaptor.  We use
        the pty_shell functionality for this.
        """
        # check to see what kind of connection we will want to create
        if   self.rm.schema == "slurm":        shell_schema = "fork://"
        elif self.rm.schema == "slurm+ssh":    shell_schema = "ssh://"
        elif self.rm.schema == "slurm+gsissh": shell_schema = "gsissh://"
        else:
            raise saga.IncorrectURL("Schema %s not supported by SLURM adaptor."
                                    % self.rm.schema)

        # <scheme>://<user>:<pass>@<host>:<port>/<path>?<query>#<fragment>
        # build our shell URL
        shell_url = shell_schema

        # did we provide a username and password?
        if self.rm.username and self.rm.password:
            shell_url += self.rm.username + ":" + self.rm.password + "@"

        # only provided a username
        if self.rm.username and not self.rm.password:
            shell_url += self.rm.username + "@"

        # add hostname
        shell_url += self.rm.host

        # add port
        if  self.rm.port:
            shell_url += ":" + str(self.rm.port)

        shell_url = saga.url.Url(shell_url)

        # establish shell connection
        self._logger.debug("Opening shell of type: %s" % shell_url)
        self.shell = saga.utils.pty_shell.PTYShell (shell_url,
                                                    self.session,
                                                    self._logger)

        # verify our SLURM environment contains the commands we need for this
        # adaptor to work properly
        self._logger.debug("Verifying existence of remote SLURM tools.")
        for cmd in self._commands.keys():
            ret, out, _ = self.shell.run_sync("which %s " % cmd)
            if ret != 0:
                message = "Error finding SLURM tool %s on remote server %s!\n" \
                          "Locations searched:\n%s\n" \
                          "Is SLURM installed on that machine? " \
                          "If so, is your remote SLURM environment "\
                          "configured properly? " % (cmd, self.rm, out)
                raise saga.NoSuccess._log (self._logger, message)

        self._logger.debug ("got cmd prompt (%s)(%s)" % (ret, out))

        self.rm.detected_username = self.rm.username
        # figure out username if it wasn't made explicit
        # important if .ssh/config info read+connected with
        # a different username than what we expect
        if not self.rm.username:
            self._logger.debug ("No username provided in URL %s, so we are"
                                " going to find it with whoami" % self.rm)
            ret, out, _ = self.shell.run_sync("whoami")
            self.rm.detected_username = out.strip()
            self._logger.debug("Username detected as: %s",
                               self.rm.detected_username)

        _, out, _ = self.shell.run_sync('scontrol --version')
        self._version = StrictVersion(out.split()[1].strip())
        self._logger.info('slurm version: %s' % self._version)

        ppn_pat   = '\'s/.*\\(CPUTot=[0-9]*\\).*/\\1/g\'' 
        ppn_cmd   = 'scontrol show nodes ' + \
                    '| grep CPUTot'        + \
                    '| sed -e ' + ppn_pat  + \
                    '| sort '              + \
                    '| uniq -c '           + \
                    '| cut -f 2 -d = '     + \
                    '| xargs echo'
        _, out, _ = self.shell.run_sync(ppn_cmd)
        ppn_vals  = [o.strip() for o in out.split() if o.strip()]
        if len(ppn_vals) >= 1: self._ppn = int(ppn_vals[0])
        else                 : self._ppn = None

        self._logger.info(" === ppn: %s", self._ppn)


    # --------------------------------------------------------------------------
    #
    def _close (self) :
        """
        Close our shell connection
        """
        del (self.shell)
        self.shell = None


    # --------------------------------------------------------------------------
    #
    #
    def _job_run (self, jd) :
        """ runs a job on the wrapper via pty, and returns the job id """

        # define a bunch of default args
        exe                 = jd.executable
        pre                 = jd.as_dict().get(saga.job.PRE_EXEC)
        post                = jd.as_dict().get(saga.job.POST_EXEC)
        args                = jd.as_dict().get(saga.job.ARGUMENTS, [])
        env                 = jd.as_dict().get(saga.job.ENVIRONMENT, dict())
        cwd                 = jd.as_dict().get(saga.job.WORKING_DIRECTORY)
        job_name            = jd.as_dict().get(saga.job.NAME)
        spmd_variation      = jd.as_dict().get(saga.job.SPMD_VARIATION)
        total_cpu_count     = jd.as_dict().get(saga.job.TOTAL_CPU_COUNT)
        total_gpu_count     = jd.as_dict().get(saga.job.TOTAL_GPU_COUNT)
        number_of_processes = jd.as_dict().get(saga.job.NUMBER_OF_PROCESSES)
        processes_per_host  = jd.as_dict().get(saga.job.PROCESSES_PER_HOST)
        output              = jd.as_dict().get(saga.job.OUTPUT, "radical.saga.default.out")
        error               = jd.as_dict().get(saga.job.ERROR)
      # file_transfer       = jd.as_dict().get(saga.job.FILE_TRANSFER)
        wall_time_limit     = jd.as_dict().get(saga.job.WALL_TIME_LIMIT)
        queue               = jd.as_dict().get(saga.job.QUEUE)
        project             = jd.as_dict().get(saga.job.PROJECT)
        job_memory          = jd.as_dict().get(saga.job.TOTAL_PHYSICAL_MEMORY)
        cpu_arch            = jd.as_dict().get(saga.job.CPU_ARCHITECTURE)
        job_contact         = jd.as_dict().get(saga.job.JOB_CONTACT)
        candidate_hosts     = jd.as_dict().get(saga.job.CANDIDATE_HOSTS)

        # check to see what's available in our job description
        # to override defaults

        # try to create the working directory (if defined)
        # NOTE: this assumes a shared filesystem between login node and
        #       comnpute nodes.
        if cwd:
            self._logger.info("Creating working directory %s" % cwd)
            ret, out, _ = self.shell.run_sync("mkdir -p %s"   % cwd)
            if ret:
                # something went wrong
                message = "Couldn't create working directory - %s" % (out)
                log_error_and_raise(message, saga.NoSuccess, self._logger)


        if isinstance(candidate_hosts, list):
            candidate_hosts = ','.join(candidate_hosts)

        if isinstance(job_contact, list):
            job_contact = job_contact[0]

        if project and ':' in project:
            account, reservation = project.split(':', 1)
        else:
            account, reservation = project, None

        slurm_script = "#!/bin/sh\n\n"

        # make sure we have something for total_cpu_count
        if not total_cpu_count:
            total_cpu_count = 1

        # make sure we have something for number_of_processes
        if not number_of_processes:
            number_of_processes = total_cpu_count

        if spmd_variation:
            if spmd_variation.lower() not in 'mpi':
                raise saga.BadParameter("Slurm cannot handle spmd variation '%s'"
                                        % spmd_variation)
            mpi_cmd = 'mpirun -n %d ' % number_of_processes

        else:
            # we start N independent processes
            mpi_cmd = ''

            if self._version >= StrictVersion('17.11.5'):
        
                assert(self._ppn), 'need unique number of cores per node'
                number_of_nodes = int(math.ceil(float(total_cpu_count) / self._ppn))
                slurm_script += "#SBATCH -N %d\n" % (number_of_nodes)
                slurm_script += "#SBATCH --ntasks=%s\n" % (number_of_processes)
            else:
                slurm_script += "#SBATCH --ntasks=%s\n" % (number_of_processes)

            if not processes_per_host:
                slurm_script += "#SBATCH --cpus-per-task=%s\n" \
                              % (int(total_cpu_count / number_of_processes))

            else:
                slurm_script += "#SBATCH --ntasks-per-node=%s\n" % processes_per_host

        # target host specifica
        # FIXME: these should be moved into resource config files
        if 'bridges' in self.rm.host.lower():
<<<<<<< HEAD

            if total_gpu_count: 
                if cpu_arch: gpu_arch = cpu_arch.lower()
                else       : gpu_arch = 'p100'
                slurm_script += "#SBATCH --gres=gpu:%s:%s\n" % (gpu_arch, total_gpu_count)

            # use '-C EGRESS' to enable outbound network
=======
            # bridges requires '-C EGRESS' to enable outbound network
            # connections.
            # FIXME: this should be moved into a resource config file
            if total_gpu_count:
                if cpu_arch : gpu_arch=cpu_arch.lower()
                else : gpu_arch = 'p100'
                slurm_script += "#SBATCH --gres=gpu:%s:2\n" % (gpu_arch)
>>>>>>> 7073412c
            slurm_script += "#SBATCH -C EGRESS\n"


        elif 'cori' in self.rm.host.lower():

            # Set to "haswell" for Haswell nodes, to "knl,quad,cache" (or other
            # modes) for KNL, etc.
            if cpu_arch       : slurm_script += "#SBATCH -C %s\n"     % cpu_arch
            if total_gpu_count: slurm_script += "#SBATCH --gpus=%s\n" % total_gpu_count

        else:

            if total_gpu_count: slurm_script += "#SBATCH --gpus=%s\n" % total_gpu_count


        if cwd:             slurm_script += "#SBATCH --workdir %s\n"     % cwd 
        if output:          slurm_script += "#SBATCH --output %s\n"      % output 
        if error:           slurm_script += "#SBATCH --error %s\n"       % error 
        if queue:           slurm_script += "#SBATCH --partition %s\n"   % queue
        if job_name:        slurm_script += '#SBATCH -J "%s"\n'          % job_name
        if job_memory:      slurm_script += "#SBATCH --mem=%s\n"         % job_memory 
        if candidate_hosts: slurm_script += "#SBATCH --nodelist=%s\n"    % candidate_hosts 
        if job_contact:     slurm_script += "#SBATCH --mail-user=%s\n"   % job_contact
        if account:         slurm_script += "#SBATCH --account %s\n"     % account
        if reservation:     slurm_script += "#SBATCH --reservation %s\n" % reservation
        if wall_time_limit: slurm_script += "#SBATCH --time %02d:%02d:00\n" \
                                          % (wall_time_limit / 60,wall_time_limit % 60)

        if env:
            slurm_script += "\n## ENVIRONMENT\n"
            for key,val in env.iteritems():
                slurm_script += 'export "%s"="%s"\n'  %  (key, val)

        if pre:
            slurm_script += "\n## PRE_EXEC\n" + "\n".join(pre)
            slurm_script += '\n'

        # create our commandline
        slurm_script += "\n## EXEC\n"
        slurm_script += '%s%s %s' % (mpi_cmd, exe, ' '.join(args))
        slurm_script += '\n'

        if post :
            slurm_script += "\n## POST_EXEC\n" + '\n'.join(post)
            slurm_script += '\n'

        # write script into a tmp file for staging
        self._logger.info ("SLURM script generated:\n%s" % slurm_script)

        tgt = os.path.basename (tempfile.mktemp (suffix='.slurm', prefix='tmp_'))
        self.shell.write_to_remote (src=slurm_script, tgt=tgt)

        # submit the job
        ret, out, _ = self.shell.run_sync ("sbatch '%s'; rm -vf '%s'" % (tgt, tgt))

        self._logger.debug ("staged/submit SLURM script (%s) (%s)" % (tgt, ret))

        # find out what our job ID is
        # TODO: Could make this more efficient
        self.job_id = None
        for line in out.split("\n"):
            if "Submitted batch job" in line:
                self.job_id = "[%s]-[%s]" % \
                    (self.rm, int(line.split()[-1:][0]))
                break

        # if we have no job ID, there's a failure...
        if not self.job_id:
            raise saga.NoSuccess._log(self._logger,
                             "Couldn't get job id from submitted job!"
                              " sbatch output:\n%s" % out)

        self._logger.debug("started job %s" % self.job_id)
        self._logger.debug("Batch system output:\n%s" % out)

        # create local jobs dictionary entry
        self.jobs[self.job_id] = {'state'      : saga.job.PENDING,
                                  'create_time': None,
                                  'start_time' : None,
                                  'end_time'   : None,
                                  'comp_time'  : None,
                                  'exec_hosts' : None,
                                  'gone'       : False}

        return self.job_id


    # --------------------------------------------------------------------------
    #
    # FROM STAMPEDE'S SQUEUE MAN PAGE
    #
    # JOB STATE CODES
    #    Jobs typically pass through several states in the course of their
    #    execution.  The typical states are PENDING, RUNNING, SUSPENDED,
    #    COMPLETING, and COMPLETED.   An  explanation  of  each state follows.
    #
    #    CA  CANCELED        Job was explicitly cancelled by the user or system
    #                        administrator.  The job may or may not have been
    #                        initiated.
    #    CD  COMPLETED       Job has terminated all processes on all nodes.
    #    CF  CONFIGURING     Job has been allocated resources, but are waiting
    #                        for them to become ready for use (e.g. booting).
    #    CG  COMPLETING      Job is in the process of completing. Some processes
    #                        on some nodes may still be active.
    #    F   FAILED          Job terminated with non-zero exit code or other
    #                        failure condition.
    #    NF  NODE_FAIL       Job terminated due to failure of one or more
    #                        allocated nodes.
    #    PD  PENDING         Job is awaiting resource allocation.
    #    PR  PREEMPTED       Job terminated due to preemption.
    #    R   RUNNING         Job currently has an allocation.
    #    S   SUSPENDED       Job has an allocation, but execution has been
    #                        suspended.
    #    TO  TIMEOUT         Job terminated upon reaching its time limit.
    #
    def _slurm_to_saga_jobstate(self, slurmjs):
        """
        translates a slurm one-letter state to saga
        """

        if   slurmjs in ['CA', "CANCELLED"  ]: return saga.job.CANCELED
        elif slurmjs in ['CD', "COMPLETED"  ]: return saga.job.DONE
        elif slurmjs in ['CF', "CONFIGURING"]: return saga.job.PENDING
        elif slurmjs in ['CG', "COMPLETING" ]: return saga.job.RUNNING
        elif slurmjs in ['F' , "FAILED"     ]: return saga.job.FAILED
        elif slurmjs in ['NF', "NODE_FAIL"  ]: return saga.job.FAILED
        elif slurmjs in ['PD', "PENDING"    ]: return saga.job.PENDING
        elif slurmjs in ['PR', "PREEMPTED"  ]: return saga.job.CANCELED
        elif slurmjs in ['R' , "RUNNING"    ]: return saga.job.RUNNING
        elif slurmjs in ['S' , "SUSPENDED"  ]: return saga.job.SUSPENDED
        elif slurmjs in ['TO', "TIMEOUT"    ]: return saga.job.CANCELED
        else                                 : return saga.job.UNKNOWN


    # --------------------------------------------------------------------------
    #
    def _job_cancel (self, job):
        """
        Given a job id, attempt to cancel it through use of commandline
        scancel.  Raises exception when unsuccessful.
        """

        if job._state in [saga.job.DONE, saga.job.FAILED, saga.job.CANCELED]:
            # job is already final - nothing to do
            return

        if job._state in [saga.job.NEW]:
            # job is not yet submitted - nothing to do
            job._state = saga.job.CANCELED

        if not job._id:
            # uh oh - what to do?
            raise saga.NoSuccess._log(self._logger,
                    "Could not cancel job: no job ID")

        rm,  pid    = self._adaptor.parse_id(job._id)
        ret, out, _ = self.shell.run_sync("scancel %s" % pid)

        if ret != 0:
            raise saga.NoSuccess._log(self._logger,
                    "Could not cancel job %s because: %s" % (pid, out))

        job._state = saga.job.CANCELED


    # --------------------------------------------------------------------------
    #
    def _job_suspend (self, job):
        """
        Attempt to suspend a job with commandline scontrol.  Raise
        exception when unsuccessful.
        """

        if job._state in [saga.job.DONE,     saga.job.FAILED,
                          saga.job.CANCELED, saga.job.NEW,
                          saga.job.SUSPENDED]:
            raise saga.IncorrectState._log(self._logger,
                    "Could not suspend job %s in state %s" % (job._id, job._state))


        rm,  pid    = self._adaptor.parse_id (job._id)
        ret, out, _ = self.shell.run_sync("scontrol suspend %s" % pid)

        if ret == 0:
            return True

        # check to see if the error was a permission error
        elif "Access/permission denied" in out:
            raise saga.PermissionDenied._log(self._logger,
                                      "Could not suspend job %s because: %s" % (pid, out))

        # it's some other error
        else:
            raise saga.NoSuccess._log(self._logger,
                                      "Could not suspend job %s because: %s" % (pid, out))

    # --------------------------------------------------------------------------
    #
    def _job_resume (self, job):
        """
        Attempt to resume a job with commandline scontrol.  Raise
        exception when unsuccessful.
        """

        if job._state in [saga.job.DONE,     saga.job.FAILED,
                          saga.job.CANCELED, saga.job.NEW,
                          saga.job.RUNNING]:
            raise saga.IncorrectState._log(self._logger,
                    "Could not resume job %s in state %s" % (job._id, job._state))


        rm,  pid    = self._adaptor.parse_id (job._id)
        ret, out, _ = self.shell.run_sync("scontrol resume %s" % pid)

        if ret == 0:
            return True

        # check to see if the error was a permission error
        elif "Access/permission denied" in out:
            raise saga.PermissionDenied._log(self._logger,
                                      "Could not suspend job %s because: %s" % (pid, out))

        # it's some other error
        else:
            raise saga.NoSuccess._log(self._logger,
                                      "Could not resume job %s because: %s" % (pid, out))


    # --------------------------------------------------------------------------
    #
    @SYNC_CALL
    def create_job (self, jd) :
        """ Implements saga.adaptors.cpi.job.Service.create_job()
        """

        # this dict is passed on to the job adaptor class -- use it to pass any
        # state information you need there.
        adaptor_state = {"job_service"     : self,
                         "job_description" : jd,
                         "job_schema"      : self.rm.schema,
                         "reconnect"       : False}

        return saga.job.Job (_adaptor=self._adaptor,
                             _adaptor_state=adaptor_state)

    # --------------------------------------------------------------------------
    #
    @SYNC_CALL
    def get_url (self) :
        """ Implements saga.adaptors.cpi.job.Service.get_url()
        """
        return self.rm


    # --------------------------------------------------------------------------
    #
    @SYNC_CALL
    def list(self):
        """ Implements saga.adaptors.cpi.job.Service.list()
        """

        # ashleyz@login1:~$ squeue -h -o "%i" -u ashleyz
        # 255042
        # 255035
        # 255028
        # 255018

        # this line gives us a nothing but jobids for our user
        ret, out, _ = self.shell.run_sync('squeue -h -o "%%i" -u %s'
                                          % self.rm.detected_username)

        # mangle our results into the proper id format
        output = ["[%s]-[%s]" % (self.rm, i) for i in out.strip().split("\n")]
        return output


    # --------------------------------------------------------------------------
    #
    @SYNC_CALL
    def get_job (self, jobid):

        # this dict is passed on to the job adaptor class -- use it to pass any
        # state information you need there.  The job adaptor will run 'scontrol
        # show job $jobid' to complement the information.
        adaptor_state = {"job_service"    : self,
                         "job_description": saga.job.Description(),
                         "job_schema"     : self.rm.schema,
                         "reconnect"      : True,
                         "reconnect_jobid": jobid
                        }
        return saga.job.Job(_adaptor=self._adaptor,
                            _adaptor_state=adaptor_state)


    # --------------------------------------------------------------------------
    #
    def container_run(self, jobs):

        for job in jobs:
            job.run()


    # --------------------------------------------------------------------------
    #
    def container_wait(self, jobs, mode, timeout):

        # TODO: this is not optimized yet
        for job in jobs:
            job.wait()


    # --------------------------------------------------------------------------
    #
    def container_cancel(self, jobs, timeout):

        # TODO: this is not optimized yet
        for job in jobs:
            job.cancel(timeout)


    # --------------------------------------------------------------------------
    #
    def container_get_states(self, jobs):

        # TODO: this is not optimized yet
        states = list()
        for job in jobs:
            states.append(job.get_state())
        return states


# ------------------------------------------------------------------------------
#
class SLURMJob(saga.adaptors.cpi.job.Job):
    """
    Implements saga.adaptors.cpi.job.Job
    """

    # --------------------------------------------------------------------------
    #
    def __init__(self, api, adaptor):

        _cpi_base = super (SLURMJob, self)
        _cpi_base.__init__(api, adaptor)


    # --------------------------------------------------------------------------
    #
    @SYNC_CALL
    def init_instance(self, job_info):
        """
        Implements saga.adaptors.cpi.job.Job.init_instance()
        """

        self.jd = job_info["job_description"]
        self.js = job_info["job_service"]

        # the js is responsible for job bulk operations -- which
        # for jobs only work for run()
        self._container       = self.js
        self._method_type     = "run"

        # initialize job attribute values
        self._id              = None
        self._name            = self.jd.as_dict().get(saga.job.NAME, 'saga')
        self._state           = saga.job.NEW
        self._exit_code       = None
        self._exception       = None
        self._started         = None
        self._finished        = None

        # think "reconnect" in terms of "reloading" job id, _NOT_
        # physically creating a new network connection
        if job_info['reconnect']:
            self._id   = job_info['reconnect_jobid']
            other_info = self._job_get_info()
            self._name = other_info.get('job_name')
            self._started = True
        else:
            self._started = False

        return self.get_api ()


    # --------------------------------------------------------------------------
    #
    def _job_get_info (self):
        """
        use scontrol to grab job info
        NOT CURRENTLY USED/TESTED, here for later
        """

        # prev. info contains the info collect when _job_get_info
        # was called the last time
        prev_info = self.js.jobs.get(self._id)

        # if the 'gone' flag is set, there's no need to query the job
        # state again. it's gone forever
        if prev_info:
            if prev_info.get('gone', False):
                self._logger.debug("Job is gone.")
                return prev_info

        # curr. info will contain the new job info collect. it starts off
        # as a copy of prev_info (don't use deepcopy because there is an API
        # object in the dict -> recursion)
        curr_info = dict()

        if prev_info:
            curr_info['job_id'     ] = prev_info.get('job_id'     )
            curr_info['job_name'   ] = prev_info.get('job_name'   )
            curr_info['state'      ] = prev_info.get('state'      )
            curr_info['create_time'] = prev_info.get('create_time')
            curr_info['start_time' ] = prev_info.get('start_time' )
            curr_info['end_time'   ] = prev_info.get('end_time'   )
            curr_info['comp_time'  ] = prev_info.get('comp_time'  )
            curr_info['exec_hosts' ] = prev_info.get('exec_hosts' )
            curr_info['gone'       ] = prev_info.get('gone'       )

        rm, pid = self._adaptor.parse_id(self._id)

        # update current info with scontrol
        ret, out, _ = self.js.shell.run_sync('scontrol show job %s' % pid)
      # self._logger.debug("Updating job status using the following information:\n%s" % out)

        # out is comprised of a set of space-limited words like this:
        #
        # ----------------------------------------------------------------------
        # $ scontrol show job 8101313
        #    JobId=8101313 JobName=pilot.0000 UserId=tg803521(803521)
        #    GroupId=G-81625(81625) Priority=1701 Nice=0 Account=TG-MCB090174
        #    QOS=normal JobState=RUNNING Reason=None Dependency=(null) Requeue=0
        #    Restarts=0 BatchFlag=1 Reboot=0 ExitCode=0:0 RunTime=00:00:25
        #    TimeLimit=00:15:00 TimeMin=N/A SubmitTime=2017-01-11T15:47:19
        #    EligibleTime=2017-01-11T15:47:19 StartTime=2017-01-11T15:47:19
        #    EndTime=2017-01-11T16:02:19 PreemptTime=None SuspendTime=None
        #    SecsPreSuspend=0 Partition=development AllocNode:Sid=login3:2886
        #    ReqNodeList=(null) ExcNodeList=(null) NodeList=c557-[901-904]
        #    BatchHost=c557-901 NumNodes=4 NumCPUs=64 CPUs/Task=1
        #    ReqB:S:C:T=0:0:*:* TRES=cpu=64,node=4 Socks/Node=*
        #    NtasksPerN:B:S:C=0:0:*:* CoreSpec=* MinCPUsNode=1 MinMemoryNode=0
        #    MinTmpDiskNode=0 Features=(null) Gres=(null) Reservation=(null)
        #    Shared=0 Contiguous=0 Licenses=(null) Network=(null)
        #    Command=/home1/01083/tg803521/tmp_egGk1n.slurm
        #    WorkDir=/work/01083/
        #    StdIn=/dev/null
        #    StdOut=/work/01083/bootstrap_1.out
        #    StdErr=/work/01083/bootstrap_1.err
        #    Power= SICP=0
        # ----------------------------------------------------------------------
        #
        # so we split on spaces and newlines, and then on '=' to get
        # key-value-pairs.

        elems = out.split()
        data  = dict()
        for elem in elems:

            parts = elem.split('=', 1)

            if len(parts) == 1:
                # default if no '=' is found
                parts.append(None)

            # ignore non-splittable ones
            key, val = parts
            if val in ['', '(null)']:
                val = None
            data[key] = val

        # update state
        if data.get('JobState'):
            curr_info['state'] = self.js._slurm_to_saga_jobstate(data['JobState'])
        else:
            curr_info['state'] = self._job_get_state(self._id)

        # update exit code
        if data.get('ExitCode'):
            curr_info['exit_code'] = data['ExitCode'].split(':')[0]
        else:
            curr_info['exit_code'] = self._job_get_state(self._id)

        curr_info['job_name'   ] = data.get('JobName')
        curr_info['create_time'] = data.get('SubmitTime')
        curr_info['start_time' ] = data.get('StartTime')
        curr_info['end_time'   ] = data.get('EndTime')
        curr_info['comp_time'  ] = data.get('RunTime')
        curr_info['exec_hosts' ] = data.get('NodeList')

        return curr_info


    # --------------------------------------------------------------------------
    #
    def _job_get_state (self, job_id) :
        """ get the job state from the wrapper shell """

        # if the state is NEW and we haven't sent out a run command, keep
        # it listed as NEW
        if self._state == saga.job.NEW and not self._started:
            return saga.job.NEW

        # if the state is DONE, CANCELED or FAILED, it is considered
        # final and we don't need to query the backend again
        if self._state in [saga.job.CANCELED, saga.job.FAILED, saga.job.DONE]:
            return self._state

        rm, pid = self._adaptor.parse_id (job_id)

        try:
            ret, out, _ = self.js.shell.run_sync('scontrol show job %s' % pid)
            match       = self.js.scontrol_jobstate_re.search(out)

            if match:
                slurm_state = match.group(1)
            else:
                # no jobstate found from scontrol
                # the job may have finished a while back, use sacct to
                # look at the full slurm history
                slurm_state = self._sacct_jobstate_match(pid)
                if not slurm_state:
                    # no jobstate found in slurm
                    return saga.job.UNKNOWN

            return self.js._slurm_to_saga_jobstate(slurm_state)

        except Exception, ex:
            self._logger.exception('failed to get job state')
            raise saga.NoSuccess("Error getting the job state for "
                                 "job %s:\n%s" % (pid,ex))

        raise saga.NoSuccess._log (self._logger,
                                   "Internal SLURM adaptor error"
                                   " in _job_get_state")


    # --------------------------------------------------------------------------
    #
    def _sacct_jobstate_match (self, pid):
        ''' 
        get the job state from the slurm accounting data
        '''

        ret, sacct_out, _ = self.js.shell.run_sync(
            "sacct --format=JobID,State --parsable2 --noheader --jobs=%s" % pid)
        # output will look like:
        # 500723|COMPLETED
        # 500723.batch|COMPLETED
        # or:
        # 500682|CANCELLED by 900369
        # 500682.batch|CANCELLED

        try:
            for line in sacct_out.strip().split('\n'):
                (slurm_id, slurm_state) = line.split('|', 1)
                if slurm_id == pid and slurm_state:
                    return slurm_state.split()[0].strip()

        except Exception:
            self._log.warn('cannot parse sacct output:\n%s' % sacct_out)

        return None


    # --------------------------------------------------------------------------
    #
    @SYNC_CALL
    def get_state(self):
        """ Implements saga.adaptors.cpi.job.Job.get_state()
        """
        self._state = self._job_get_state (self._id)
        return self._state


    # --------------------------------------------------------------------------
    #
    @SYNC_CALL
    def get_description (self):
        return self.jd


    # --------------------------------------------------------------------------
    #
    @SYNC_CALL
    def get_service_url(self):
        """ implements saga.adaptors.cpi.job.Job.get_service_url()
        """
        return self.js.rm



    # --------------------------------------------------------------------------
    #
    @SYNC_CALL
    def wait(self, timeout):
        time_start = time.time()
        rm, pid    = self._adaptor.parse_id(self._id)

        while True:
            state = self._job_get_state(self._id)
            self._logger.debug("wait() state for job id %s:%s" % (self._id, state))

            if state == saga.job.UNKNOWN :
                log_error_and_raise("cannot get job state",
                                    saga.IncorrectState, self._logger)

            if state in [saga.job.DONE, saga.job.FAILED, saga.job.CANCELED]:
                return True

            # check if we hit timeout
            if timeout >= 0:
                if time.time() - time_start > timeout:
                    return False

            # avoid busy poll
            time.sleep(0.5)


    # --------------------------------------------------------------------------
    #
    # In general, the job ID is something which is generated by the adaptor or
    # by the backend, and the user should not interpret it.  Two caveats though:
    #
    # (a) The ID MUST remain constant once it is assigned to a job (imagine an
    # application hashes on job ids, for example.
    #
    # (b) the ID SHOULD follow the scheme [service_url]-[backend-id] -- and in
    # that case, we should make sure that the URL part of the ID can be used to
    # create a new job service instance.
    #
    @SYNC_CALL
    def get_id (self) :
        """
        Implements saga.adaptors.cpi.job.Job.get_id()
        """
        return self._id


    # --------------------------------------------------------------------------
    #
    @SYNC_CALL
    def get_name (self):
        """
        Implements saga.adaptors.cpi.job.Job.get_name()
        """
        if not self._name:
            self._name = self._job_get_info()['job_name']
        return self._name


    # --------------------------------------------------------------------------
    #
    @SYNC_CALL
    def get_exit_code(self) :
        """
        Implements saga.adaptors.cpi.job.Job.get_exit_code()
        """
        # FIXME: use cache
        return self._job_get_info()['exit_code']


    # --------------------------------------------------------------------------
    #
    @SYNC_CALL
    def suspend(self) :
        """
        Implements saga.adaptors.cpi.job.Job.get_exit_code()
        """
        return self.js._job_suspend(self)


    # --------------------------------------------------------------------------
    @SYNC_CALL
    def resume(self) :
        """
        Implements saga.adaptors.cpi.job.Job.get_exit_code()
        """
        return self.js._job_resume(self)


    # --------------------------------------------------------------------------
    #
    @SYNC_CALL
    def get_created(self) :
        """
        Implements saga.adaptors.cpi.job.Job.get_created()
        """
        # FIXME: use cache
        return self._job_get_info()['create_time']


    # --------------------------------------------------------------------------
    #
    @SYNC_CALL
    def get_started(self) :
        """
        Implements saga.adaptors.cpi.job.Job.get_started()
        """
        # FIXME: use cache
        return self._job_get_info()['start_time']


    # --------------------------------------------------------------------------
    #
    @SYNC_CALL
    def get_finished(self) :
        """
        Implements saga.adaptors.cpi.job.Job.get_finished()
        """
        # FIXME: use cache
        return self._job_get_info()['end_time']


    # --------------------------------------------------------------------------
    #
    @SYNC_CALL
    def get_execution_hosts(self) :
        """
        Implements saga.adaptors.cpi.job.Job.get_execution_hosts()
        """
        # FIXME: use cache
        return self._job_get_info()['exec_hosts']


    # --------------------------------------------------------------------------
    #
    @SYNC_CALL
    def cancel(self, timeout):
        """
        Implements saga.adaptors.cpi.job.Job.cancel()
        """
        self.js._job_cancel(self)


    # --------------------------------------------------------------------------
    #
    @SYNC_CALL
    def run(self):
        """
        Implements saga.adaptors.cpi.job.Job.run()
        """
        self._id      = self.js._job_run(self.jd)
        self._started = True


# ------------------------------------------------------------------------------
<|MERGE_RESOLUTION|>--- conflicted
+++ resolved
@@ -498,23 +498,14 @@
         # target host specifica
         # FIXME: these should be moved into resource config files
         if 'bridges' in self.rm.host.lower():
-<<<<<<< HEAD
-
+
+            # FIXME: this should be moved into a resource config file
             if total_gpu_count: 
                 if cpu_arch: gpu_arch = cpu_arch.lower()
                 else       : gpu_arch = 'p100'
                 slurm_script += "#SBATCH --gres=gpu:%s:%s\n" % (gpu_arch, total_gpu_count)
 
             # use '-C EGRESS' to enable outbound network
-=======
-            # bridges requires '-C EGRESS' to enable outbound network
-            # connections.
-            # FIXME: this should be moved into a resource config file
-            if total_gpu_count:
-                if cpu_arch : gpu_arch=cpu_arch.lower()
-                else : gpu_arch = 'p100'
-                slurm_script += "#SBATCH --gres=gpu:%s:2\n" % (gpu_arch)
->>>>>>> 7073412c
             slurm_script += "#SBATCH -C EGRESS\n"
 
 
