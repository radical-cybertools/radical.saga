--- conflicted
+++ resolved
@@ -477,12 +477,8 @@
             # we start N independent processes
             mpi_cmd = ''
 
-<<<<<<< HEAD
-            if self._version in ['17.11.5', '18.08.0']:
-=======
-            if self._version in ['17.11.5','18.08.3']:
->>>>>>> e234cc9d
-        
+            if self._version in ['17.11.5', '18.08.0', '18.08.3']:
+
                 assert(self._ppn), 'need unique number of cores per node'
                 number_of_nodes = int(math.ceil(float(total_cpu_count) / self._ppn))
                 slurm_script += "#SBATCH -N %d\n" % (number_of_nodes)
