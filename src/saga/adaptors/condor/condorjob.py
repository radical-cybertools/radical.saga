
__author__    = "Andre Merzky, Mark Santcroos, Ole Weidner"
__copyright__ = "Copyright 2012-2015, The SAGA Project"
__license__   = "MIT"


""" Condor job adaptor implementation
"""

import saga.utils.pty_shell

import saga.url as surl
import saga.adaptors.base
import saga.adaptors.cpi.job

from saga.job.constants import *
from transferdirectives import TransferDirectives

import re
import os
import time
from urlparse import parse_qs
from tempfile import NamedTemporaryFile

SYNC_CALL = saga.adaptors.cpi.decorators.SYNC_CALL
ASYNC_CALL = saga.adaptors.cpi.decorators.ASYNC_CALL


# --------------------------------------------------------------------
#
def log_error_and_raise(message, exception, logger):
    logger.error(message)
    raise exception(message)


# --------------------------------------------------------------------
#
def _condor_to_saga_jobstate(condorjs):
    """ translates a condor one-letter state to saga
    """
    # From: http://pages.cs.wisc.edu/~adesmet/status.html
    #
    # JobStatus in job ClassAds
    #
    # 0   Unexpanded  U
    # 1   Idle    I
    # 2   Running R
    # 3   Removed X
    # 4   Completed   C
    # 5   Held    H
    # 6   Submission_err  E

    if int(condorjs) == 0:
        return saga.job.PENDING
    elif int(condorjs) == 1:
        return saga.job.PENDING
    elif int(condorjs) == 2:
        return saga.job.RUNNING
    elif int(condorjs) == 3:
        return saga.job.CANCELED
    elif int(condorjs) == 4:
        return saga.job.DONE
    elif int(condorjs) == 5:
        return saga.job.PENDING
    elif int(condorjs) == 6:
        return saga.job.FAILED
    else:
        return saga.job.UNKNOWN


# --------------------------------------------------------------------
#
def _condorscript_generator(url, logger, jd, option_dict=None):
    """ generates a Condor script from a SAGA job description
    """
    condor_file = str()

    #
    # HTCondor quoting/escaping:
    # http://research.cs.wisc.edu/htcondor/manual/current/condor_submit.html#SECTION0012514000000000000000
    #

    ##### OPTIONS PASSED VIA JOB SERVICE URL #####
    ##
    if option_dict is not None:
        condor_file += "\n##### DEFAULT OPTIONS PASSED VIA JOB SERVICE URL #####\n##"
        # special treatment for universe - defaults to 'vanilla'
        if 'universe' not in option_dict:
            condor_file += "\nuniverse = vanilla"


        for (key, value) in option_dict.iteritems():
            condor_file += "\n%s = %s" % (key, value)

    ##### OPTIONS PASSED VIA JOB DESCRIPTION #####
    ##
    condor_file += "\n\n##### OPTIONS PASSED VIA JOB DESCRIPTION #####\n##"
    requirements = ""

    # Condor doesn't expand environment variables in arguments.
    # To support this functionality, we wrap by calling /bin/env.
    condor_file += "\nexecutable = /bin/env"

    # arguments -> arguments
    arguments = "arguments = \"/bin/sh -c '"

    # The actual executable becomes the first argument.
    if jd.executable is not None:
        arguments += "%s" % jd.executable

    if jd.arguments is not None:

        for arg in jd.arguments:
            # Condor can't deal with multi-line arguments. yep, that's how
            # bad of a software it is.
            if len(arg.split("\n")) > 1:
                message = "Condor doesn't support multi-line arguments: %s" % arg
                log_error_and_raise(message, saga.NoSuccess, logger)

            # Condor HATES double quotes in the arguments. It'll return
            # some crap like: "Found illegal unescaped double-quote: ...
            # That's why we escape them by repeating.
            arg = arg.replace('"', '""')
            arg = arg.replace("'", "''")

            # Escape dollars (for environment variables)
            #arg = arg.replace('$', '\\$')
    
            arguments += " %s" % arg

    # close the quote opened earlier 
    arguments += '\'\"'

    condor_file += "\n%s" % arguments

    # Transfer Directives
    if jd.attribute_exists('transfer_directives'):
        # All checking is done in _handle_file_transfers() already.
        td = jd.transfer_directives

        if hasattr(td, 'transfer_input_files'):
            transfer_input_files = "transfer_input_files = "
            for source in td.transfer_input_files:
                transfer_input_files += "%s, " % source
            condor_file += "\n%s" % transfer_input_files

        if hasattr(td, 'transfer_output_files'):
            transfer_output_files = "transfer_output_files = "
            for target in td.transfer_output_files:
                transfer_output_files += "%s, " % target
            condor_file += "\n%s" % transfer_output_files

    logname = "saga-condor-job-$(cluster)_$(process).log"
    condor_file += "\nlog = %s " % os.path.join(jd.working_directory, logname)

    # output -> output
    if jd.output is not None:
        condor_file += "\noutput = %s " % os.path.join(jd.working_directory, jd.output)

    # error -> error
    if jd.error is not None:
        condor_file += "\nerror = %s " % os.path.join(jd.working_directory, jd.error)

    # environment -> environment
    # http://research.cs.wisc.edu/htcondor/manual/current/condor_submit.html#SECTION0012514000000000000000
    environment = "environment ="
    if jd.environment is not None:
        variable_list = str()
        for key in jd.environment.keys(): 
            variable_list += "%s=%s " % (key, jd.environment[key])
        environment += " \"%s\"" % variable_list.strip()
    condor_file += "\n%s" % environment

    # project -> +ProjectName
    if jd.project is not None:
        condor_file += "\n+ProjectName = \"%s\"" % str(jd.project)

    if jd.total_cpu_count:
        condor_file += "\nrequest_cpus = %d" % jd.total_cpu_count


    if jd.candidate_hosts is not None:

        # Special Characters
        HOST_EXCLUSION_SYMBOL = '!'
        SPECIAL_REQ_SYMBOL = '~'

        # If there are already requirements, starts with an AND operator
        if requirements:
            requirements += ' && '

        # TODO: This is bound to GLIDEIN which it shouldnt be.
        resource_key = 'GLIDEIN_ResourceName'

        # Whitelist sites, filter out "special" entries from the candidate host lists
        incl_sites = [host for host in jd.candidate_hosts if not host.startswith((SPECIAL_REQ_SYMBOL, HOST_EXCLUSION_SYMBOL))]
        if incl_sites:
            requirements += '(' +  ' || '.join(['%s =?= "%s"' % (resource_key, site) for site in incl_sites]) + ')'

        # Blacklist sites
        excl_sites = [host for host in jd.candidate_hosts if host.startswith(HOST_EXCLUSION_SYMBOL)]
        if excl_sites:
            if incl_sites:
                # If there were sites, start with an AND operator again
                requirements += ' && '
            requirements += '(' +  ' && '.join(['%s =!= "%s"' % (resource_key, site.lstrip(' ' + HOST_EXCLUSION_SYMBOL)) for site in excl_sites]) + ')'

        # Generic requirements handling
        if incl_sites or excl_sites:
            # If there were white and/or black sites, start with an AND operator again
            requirements += ' && '
        # Get the '~special_requirements' and strip leading ~ and possible spaces.
        requirements += ' && '.join([host.lstrip(' ' + SPECIAL_REQ_SYMBOL) for host in jd.candidate_hosts if host.startswith(SPECIAL_REQ_SYMBOL)])

    if requirements:
        condor_file += "\nrequirements = %s\n" % requirements

    condor_file += "\n\nqueue\n"
    condor_file += "\n##### END OF FILE #####\n"

    return condor_file


# --------------------------------------------------------------------
# some private defs
#
_PTY_TIMEOUT = 2.0

# --------------------------------------------------------------------
# the adaptor name
#
_ADAPTOR_NAME          = "saga.adaptor.condorjob"
_ADAPTOR_SCHEMAS       = ["condor", "condor+ssh", "condor+gsissh"]
_ADAPTOR_OPTIONS       = []

# --------------------------------------------------------------------
# the adaptor capabilities & supported attributes
#
_ADAPTOR_CAPABILITIES = {
    "jdes_attributes":   [saga.job.NAME,
                          saga.job.EXECUTABLE,
                          saga.job.ARGUMENTS,
                          saga.job.ENVIRONMENT,
                          saga.job.INPUT,
                          saga.job.OUTPUT,
                          saga.job.ERROR,
                          saga.job.QUEUE, # TODO: map jd.queue to universe or pool?!
                          saga.job.PROJECT,
                          saga.job.WALL_TIME_LIMIT,
                          saga.job.WORKING_DIRECTORY,
                          saga.job.CANDIDATE_HOSTS,
                          saga.job.TOTAL_CPU_COUNT,
<<<<<<< HEAD
                          saga.job.SPMD_VARIATION,
=======
                          saga.job.PROCESSES_PER_HOST,
                          saga.job.SPMD_VARIATION, # TODO: 'hot'-fix for BigJob
>>>>>>> 1fa0355c
                          saga.job.FILE_TRANSFER],
    "job_attributes":    [saga.job.EXIT_CODE,
                          saga.job.EXECUTION_HOSTS,
                          saga.job.CREATED,
                          saga.job.STARTED,
                          saga.job.FINISHED],
    "metrics":           [saga.job.STATE],
    "contexts":          {"ssh": "SSH public/private keypair",
                          "x509": "GSISSH X509 proxy context",
                          "userpass": "username/password pair (ssh)"}
}

# --------------------------------------------------------------------
# the adaptor documentation
#
_ADAPTOR_DOC = {
    "name":          _ADAPTOR_NAME,
    "cfg_options":   _ADAPTOR_OPTIONS,
    "capabilities":  _ADAPTOR_CAPABILITIES,
    "description":  """
The (HT)Condor(-G) adaptor allows to run and manage jobs on a 
`Condor <http://research.cs.wisc.edu/htcondor/>`_ gateway.
""",
    "example": "examples/jobs/condorjob.py",
    "schemas": {"condor"        : "connect to a local gateway",
                "condor+ssh"    : "connect to a remote gateway via SSH",
                "condor+gsissh ": "connect to a remote gateway via GSISSH"}
}

# --------------------------------------------------------------------
# the adaptor info is used to register the adaptor with SAGA
#
_ADAPTOR_INFO = {
    "name"             : _ADAPTOR_NAME,
    "version"          : "v0.2",
    "schemas"          : _ADAPTOR_SCHEMAS,
    "capabilities"     : _ADAPTOR_CAPABILITIES,
    "cpis": [
        {
        "type"         : "saga.job.Service",
        "class"        : "CondorJobService"
        },
        {
        "type"         : "saga.job.Job",
        "class"        : "CondorJob"
        }
    ]
}


###############################################################################
# The adaptor class
class Adaptor (saga.adaptors.base.Base):
    """ this is the actual adaptor class, which gets loaded by SAGA (i.e. by
        the SAGA engine), and which registers the CPI implementation classes
        which provide the adaptor's functionality.
    """

    # ----------------------------------------------------------------
    #
    def __init__(self):

        saga.adaptors.base.Base.__init__(self, _ADAPTOR_INFO, _ADAPTOR_OPTIONS)

        self.id_re = re.compile('^\[(.*)\]-\[(.*?)\]$')
        self.opts  = self.get_config (_ADAPTOR_NAME)

    # ----------------------------------------------------------------
    #
    def sanity_check(self):
        # FIXME: also check for gsissh
        pass

    # ----------------------------------------------------------------
    #
    def parse_id(self, id):
        # split the id '[rm]-[pid]' in its parts, and return them.

        match = self.id_re.match(id)

        if not match or len(match.groups()) != 2:
            raise saga.BadParameter("Cannot parse job id '%s'" % id)

        return (match.group(1), match.group(2))


###############################################################################
#
class CondorJobService (saga.adaptors.cpi.job.Service):
    """ implements saga.adaptors.cpi.job.Service
    """

    # ----------------------------------------------------------------
    #
    def __init__(self, api, adaptor):

        _cpi_base = super(CondorJobService, self)
        _cpi_base.__init__(api, adaptor)

        self._adaptor = adaptor

    # ----------------------------------------------------------------
    #
    def __del__(self):

        self.finalize(kill_shell=True)

    # ----------------------------------------------------------------
    #
    @SYNC_CALL
    def init_instance(self, adaptor_state, rm_url, session):
        """ service instance constructor
        """        
        self.rm            = rm_url
        self.session       = session
        self.ppn           = 0
        self.is_cray       = False
        self.jobs          = dict()
        self.query_options = dict()

        rm_scheme = rm_url.scheme
        pty_url   = surl.Url (rm_url)

        # this adaptor supports options that can be passed via the
        # 'query' component of the job service URL.
        if rm_url.query is not None:
            for key, val in parse_qs(rm_url.query).iteritems():
                self.query_options[key] = val[0]

        # we need to extract the scheme for PTYShell. That's basically the
        # job.Service Url without the condor+ part. We use the PTYShell to
        # execute condor commands either locally or via gsissh or ssh.
        if rm_scheme == "condor":
            pty_url.scheme = "fork"
        elif rm_scheme == "condor+ssh":
            pty_url.scheme = "ssh"
        elif rm_scheme == "condor+gsissh":
            pty_url.scheme = "gsissh"

        # these are the commands that we need in order to interact with Condor.
        # the adaptor will try to find them during initialize(self) and bail
        # out in case they are not available.
        self._commands = {'condor_version': None,
                          'condor_submit':  None,
                          'condor_q':       None,
                          'condor_history': None,
                          'condor_rm':      None}

        self.shell = saga.utils.pty_shell.PTYShell(pty_url, self.session)

      # self.shell.set_initialize_hook(self.initialize)
      # self.shell.set_finalize_hook(self.finalize)

        self.initialize()

        return self.get_api ()


    # ----------------------------------------------------------------
    #
    def close (self) :
        if  self.shell :
            self.shell.finalize (True)


    # ----------------------------------------------------------------
    #
    def initialize(self):
        # check if all required condor tools are available
        for cmd in self._commands.keys():
            ret, out, _ = self.shell.run_sync("which %s " % cmd)
            if ret != 0:
                message = "Error finding Condor tools: %s" % out
                log_error_and_raise(message, saga.NoSuccess, self._logger)
            else:
                path = out.strip()  # strip removes newline
                if cmd == 'condor_version':
                    ret, out, _ = self.shell.run_sync("%s" % cmd)
                    if ret != 0:
                        message = "Error determining Condor version: %s" % out
                        log_error_and_raise(message, saga.NoSuccess,
                            self._logger)
                    else:
                        # version is reported as:
                        # $CondorVersion: 7.8.6 Oct 25 2012 $
                        # $CondorPlatform: X86_64-CentOS_5.7 $
                        lines = out.split('\n')
                        version = lines[0].replace("$CondorVersion: ", "")
                        version = version.strip(" $")

                        # add path and version to the command dictionary
                        # TODO: change indentation below?
                self._commands[cmd] = {"path":    path,
                                       "version": version}

        self._logger.info("Found Condor tools: %s" % self._commands)

    # ----------------------------------------------------------------
    #
    def finalize(self, kill_shell=False):
        pass

    # ----------------------------------------------------------------
    #
    def _job_run(self, jd):
        """ runs a job via qsub
        """

        # Because we do funky shit with env and sh, we need to explicitly add
        # the executable to the transfer list.
        # (Of course not if the executable is already on the target systems,
        # defined by the fact that it starts with ./
        if jd.executable.startswith('./') and os.path.exists(jd.executable):

            # TODO: Check if the executable is already in the file_transfer list,
            # because then we don't need to implicitly add it anymore.
            # (For example, if the executable is not in the local directory, it needs
            # to be explicitly added.)

            exe = jd.executable[len('./'):]
            exe_transfer = '%s > %s' % (exe, exe)

            if jd.file_transfer:
                jd.file_transfer.append(exe_transfer)
            else:
                jd.file_transfer = [exe_transfer]

        if jd.file_transfer is not None:
            jd.transfer_directives = TransferDirectives(jd.file_transfer)

            self._handle_file_transfers(jd)

            td = jd.transfer_directives
            if not (hasattr(td, 'transfer_output_files') or hasattr(td, 'transfer_input_files')):
                raise RuntimeError('One of them should be set!')

        # create a Condor job script from SAGA job description
        script = _condorscript_generator(url=self.rm, logger=self._logger,
                jd=jd, option_dict=self.query_options)
        self._logger.info("Generated Condor script: %s" % script)

        submit_file = NamedTemporaryFile(mode='w', suffix='.condor',
                    prefix='tmp-saga-', delete=False)
        submit_file.write(script)
        submit_file.close()
        self._logger.info("Written Condor script locally: %s" % submit_file.name)

        if self.shell.url.scheme == "ssh":
            self._logger.info("Transferring Condor script to: %s" % self.shell.url)
            submit_file_name = os.path.basename(submit_file.name)
            # TODO: the "-P" is a layer violation?
            self.shell.stage_to_remote(submit_file.name, submit_file_name, cp_flags="-P")

        elif self.shell.url.scheme == "gsissh":
            raise NotImplemented("GSISSH support for Condor not implemented.")
        else:
            submit_file_name = submit_file.name


        ret, out, _ = self.shell.run_sync('%s -verbose %s' \
            % (self._commands['condor_submit']['path'], submit_file_name))


        if ret != 0:
            # something went wrong
            message = "Error running job via 'condor_submit': %s. Script was: %s" \
                % (out, script)
            log_error_and_raise(message, saga.NoSuccess, self._logger)
        else:
            # stdout contains the job id
            for line in out.split("\n"):
                if "** Proc" in line:
                    pid = line.split()[2][:-1]

            # we don't want the 'query' part of the URL to be part of the ID,
            # simply because it can get terribly long (and ugly). to get rid
            # of it, we clone the URL and set the query part to None.
            rm_clone = surl.Url (self.rm)
            rm_clone.query = ""
            rm_clone.path = ""

            job_id = "[%s]-[%s]" % (rm_clone, pid)
            self._logger.info("Submitted Condor job with id: %s" % job_id)

            # add job to internal list of known jobs.
            self.jobs[job_id] = {
                'state':        saga.job.PENDING,
                'exec_hosts':   None,
                'returncode':   None,
                'create_time':  None,
                'start_time':   None,
                'end_time':     None,
                'gone':         False,
                'transfers':    None,
                'stdout':       None,
                'stderr':       None
            }

            # remove submit file(s)
            # XXX: maybe leave them in case of debugging?
            if self.shell.url.scheme == 'ssh':
                ret, out, _ = self.shell.run_sync ('rm %s' % submit_file_name)
            elif self.shell.url.scheme == 'gsissh':
                raise NotImplemented("GSISSH support for Condor not implemented.")
            os.remove(submit_file.name)

            return job_id

    # ----------------------------------------------------------------
    #
    def _retrieve_job(self, job_id):
        """ see if we can get some info about a job that we don't
            know anything about
        """
        rm, pid = self._adaptor.parse_id(job_id)

        # run the Condor 'condor_q' command to get some infos about our job
        ret, out, _ = self.shell.run_sync("unset GREP_OPTIONS; %s -long %s | \
            grep -E '(^JobStatus)|(ExitStatus)|(CompletionDate)'" \
            % (self._commands['condor_q']['path'], pid))
        if ret != 0:
            message = "Couldn't reconnect to job '%s': %s" % (job_id, out)
            log_error_and_raise(message, saga.NoSuccess, self._logger)

        else:
            # the job seems to exist on the backend. let's gather some data
            job_info = {
                'state':        saga.job.UNKNOWN,
                'exec_hosts':   None,
                'returncode':   None,
                'create_time':  None,
                'start_time':   None,
                'end_time':     None,
                'gone':         False,
                'transfers':    None,
                'stdout':       None,
                'stderr':       None
            }

            results = out.split('\n')
            for result in results:
                if len(result.split('=')) == 2:
                    key, val = result.split('=')
                    key = key.strip()  # strip() removes whitespaces at the
                    val = val.strip()  # beginning and the end of the string

                    if key == 'JobStatus':
                        job_info['state'] = _condor_to_saga_jobstate(val)
                    elif key == 'ExitStatus':
                        job_info['returncode'] = val
                    elif key == 'CompletionDate':
                        job_info['end_time'] = val

            return job_info

    def _handle_file_transfers(self, jd):

        td = jd.transfer_directives

        # Condor specific safety checks
        if len(td.in_append_dict) > 0:
            raise Exception('FileTransfer append syntax (>>) not supported by Condor: %s' % td.in_append_dict)
        if len(td.out_append_dict) > 0:
            raise Exception('FileTransfer append syntax (<<) not supported by Condor: %s' % td.out_append_dict)

        if len(td.in_overwrite_dict) > 0:
            td.transfer_input_files = []
            for (source, target) in td.in_overwrite_dict.iteritems():
                # make sure source is file an not dir
                (s_path, s_entry) = os.path.split(source)
                if len(s_entry) < 1:
                    raise Exception('Condor accepts only files (not directories) as FileTransfer sources: %s' % source)
                    # TODO: this doesn't seem true, but dont want to tackle it right now
                # make sure source and target file are the same
                (t_path, t_entry) = os.path.split(target)
                if s_entry != t_entry:
                    raise Exception('For Condor source file name and target file name have to be identical: %s != %s' % (s_entry, t_entry))

                # add for later use by job script generator
                td.transfer_input_files.append(target)

                if self.shell.url.scheme == "ssh":
                    self._logger.info("Transferring file %s to %s" % (source, target))
                    self.shell.stage_to_remote(source, target, cp_flags=saga.filesystem.CREATE_PARENTS)

                elif self.shell.url.scheme == "gsissh":
                    # TODO: this should just work
                    raise NotImplemented("GSISSH support for Condor not implemented.")

        if len(td.out_overwrite_dict) > 0:
            td.transfer_output_files = []
            for (source, target) in td.out_overwrite_dict.iteritems():
                # make sure source is file and not dir
                (s_path, s_entry) = os.path.split(source)
                if len(s_entry) < 1:
                    raise Exception('Condor accepts only files (not directories) as FileTransfer sources: %s' % source)
                    # TODO: this doesn't seem true, but dont want to tackle it right now
                # make sure source and target file are the same
                (t_path, t_entry) = os.path.split(target)
                if s_entry != t_entry:
                    raise Exception('For Condor source file name and target file name have to be identical: %s != %s' % (s_entry, t_entry))

                # add for later use by job script generator
                td.transfer_output_files.append(target)


    # ----------------------------------------------------------------
    #
    def _job_get_info(self, job_id):
        """ get job attributes via condor_q
        """

        # if we don't have the job in our dictionary, we don't want it
        if job_id not in self.jobs:
            message = "Unknown job ID: %s. Can't update state." % job_id
            log_error_and_raise(message, saga.NoSuccess, self._logger)

        # prev. info contains the info collect when _job_get_info
        # was called the last time
        prev_info = self.jobs[job_id]

        # if the 'gone' flag is set, there's no need to query the job
        # state again. it's gone forever
        if prev_info['gone'] is True:
            self._logger.warning("Job information is not available anymore.")
            return prev_info

        # curr. info will contain the new job info collect. it starts off
        # as a copy of prev_info (don't use deepcopy because there is an API 
        # object in the dict -> recursion)
        curr_info = dict()
        curr_info['job_id'     ] = prev_info.get ('job_id'     )
        curr_info['state'      ] = prev_info.get ('state'      )
        curr_info['exec_hosts' ] = prev_info.get ('exec_hosts' )
        curr_info['returncode' ] = prev_info.get ('returncode' )
        curr_info['create_time'] = prev_info.get ('create_time')
        curr_info['start_time' ] = prev_info.get ('start_time' )
        curr_info['end_time'   ] = prev_info.get ('end_time'   )
        curr_info['gone'       ] = prev_info.get ('gone'       )

        rm, pid = self._adaptor.parse_id(job_id)

        # run the Condor 'condor_q' command to get some infos about our job
        ret, out, _ = self.shell.run_sync("unset GREP_OPTIONS; %s -long %s | \
            grep -E '(^JobStatus)|(ExitStatus)|(CompletionDate)'" \
            % (self._commands['condor_q']['path'], pid))

        if ret != 0:
            if prev_info['state'] in [saga.job.RUNNING, saga.job.PENDING]:

                # run the Condor 'condor_history' command to get info about 
                # finished jobs
                ret, out, _ = self.shell.run_sync("unset GREP_OPTIONS; %s -long -match 1 %s | \
                    grep -E '(ExitCode)|(TransferOutput)|(CompletionDate)|(JobCurrentStartDate)|(QDate)|(Err)|(Out)'" \
                    % (self._commands['condor_history']['path'], pid))
                
                if ret != 0:
                    message = "Error getting job history via 'condor_history': %s" % out
                    log_error_and_raise(message, saga.NoSuccess, self._logger)

                # parse the egrep result. this should look something like this:
                # ExitCode = 0
                # TransferOutput = "radical.txt"
                results = out.split('\n')
                for result in results:
                    if len(result.split('=')) == 2:
                        key, val = result.split('=')
                        key = key.strip()  # strip() removes whitespaces at the
                        val = val.strip()  # beginning and the end of the string

                        if key == 'ExitCode':
                            curr_info['returncode'] = int(val)
                        elif key == 'TransferOutput':
                            curr_info['transfers'] = val
                        elif key == 'QDate':
                            curr_info['create_time'] = val
                        elif key == 'JobCurrentStartDate':
                            curr_info['start_time'] = val
                        elif key == 'CompletionDate':
                            curr_info['end_time'] = val
                        elif key == 'Out':
                            curr_info['stdout'] = val
                        elif key == 'Err':
                            curr_info['stderr'] = val

                if curr_info['returncode'] == 0:
                    curr_info['state'] = saga.job.DONE
                else:
                    curr_info['state'] = saga.job.FAILED

                curr_info['gone'] = True

            else:
                curr_info['gone'] = True
            #else:
            #    # something went wrong
            #    message = "Error retrieving job info via 'condor_q': %s" % out
            #    log_error_and_raise(message, saga.NoSuccess, self._logger)
        else:
            # parse the egrep result. this should look something like this:
            # JobStatus = 5
            # ExitStatus = 0
            # CompletionDate = 0
            results = out.split('\n')
            for result in results:
                if len(result.split('=')) == 2:
                    key, val = result.split('=')
                    key = key.strip()  # strip() removes whitespaces at the
                    val = val.strip()  # beginning and the end of the string

                    if key == 'JobStatus':
                        curr_info['state'] = _condor_to_saga_jobstate(val)
                    elif key == 'ExitStatus':
                        curr_info['returncode'] = val
                    elif key == 'CompletionDate':
                        curr_info['end_time'] = val

        if curr_info['gone'] is True:
            # If we are running over SSH, copy the output to our local system
            if self.shell.url.scheme == "ssh":
                files = []

                if curr_info['transfers']:
                    t = curr_info['transfers']
                    self._logger.debug("TransferOutput: %s" % t)

                    # Remove leading and ending double quotes
                    if t.startswith('"') and t.endswith('"'):
                        t = t[1:-1]

                    # Parse comma separated list
                    files += t.split(',')

                if curr_info['stdout']:
                    t = curr_info['stdout']
                    self._logger.debug("StdOut: %s" % t)

                    # Remove leading and ending double quotes
                    if t.startswith('"') and t.endswith('"'):
                        t = t[1:-1]

                    files.append(t)

                if curr_info['stderr']:
                    t = curr_info['stderr']
                    self._logger.debug("StdErr: %s" % t)

                    # Remove leading and ending double quotes
                    if t.startswith('"') and t.endswith('"'):
                        t = t[1:-1]

                    files.append(t)

                # Transfer list of files
                for f in files:
                    f = f.strip()
                    self._logger.info("Transferring file %s" % f)
                    self.shell.stage_from_remote(f, f)

        # return the new job info dict
        return curr_info

    # ----------------------------------------------------------------
    #
    def _job_get_state(self, job_id):
        """ get the job's state
        """
        # check if we have already reach a terminal state
        if self.jobs[job_id]['state'] == saga.job.CANCELED \
        or self.jobs[job_id]['state'] == saga.job.FAILED \
        or self.jobs[job_id]['state'] == saga.job.DONE:
            return self.jobs[job_id]['state']

        # check if we can / should update
        if (self.jobs[job_id]['gone'] is not True):
            self.jobs[job_id] = self._job_get_info(job_id=job_id)

        return self.jobs[job_id]['state']

    # ----------------------------------------------------------------
    #
    def _job_get_exit_code(self, job_id):
        """ get the job's exit code
        """
        # check if we can / should update
        if (self.jobs[job_id]['gone'] is not True) \
        and (self.jobs[job_id]['returncode'] is None):
            self.jobs[job_id] = self._job_get_info(job_id=job_id)

        ret = self.jobs[job_id]['returncode']

        # FIXME: 'None' should cause an exception
        if ret == None : return None
        else           : return int(ret)

    # ----------------------------------------------------------------
    #
    def _job_get_execution_hosts(self, job_id):
        """ get the job's exit code
        """
        # check if we can / should update
        if (self.jobs[job_id]['gone'] is not True) \
        and (self.jobs[job_id]['exec_hosts'] is None):
            self.jobs[job_id] = self._job_get_info(job_id=job_id)

        return self.jobs[job_id]['exec_hosts']

    # ----------------------------------------------------------------
    #
    def _job_get_create_time(self, job_id):
        """ get the job's creation time
        """
        # check if we can / should update
        if (self.jobs[job_id]['gone'] is not True) \
        and (self.jobs[job_id]['create_time'] is None):
            self.jobs[job_id] = self._job_get_info(job_id=job_id)

        return self.jobs[job_id]['create_time']

    # ----------------------------------------------------------------
    #
    def _job_get_start_time(self, job_id):
        """ get the job's start time
        """
        # check if we can / should update
        if (self.jobs[job_id]['gone'] is not True) \
        and (self.jobs[job_id]['start_time'] is None):
            self.jobs[job_id] = self._job_get_info(job_id=job_id)

        return self.jobs[job_id]['start_time']

    # ----------------------------------------------------------------
    #
    def _job_get_end_time(self, job_id):
        """ get the job's end time
        """
        # check if we can / should update
        if (self.jobs[job_id]['gone'] is not True) \
        and (self.jobs[job_id]['end_time'] is None):
            self.jobs[job_id] = self._job_get_info(job_id=job_id)

        return self.jobs[job_id]['end_time']

    # ----------------------------------------------------------------
    #
    def _job_cancel(self, job_id):
        """ cancel the job via 'condor_rm'
        """
        rm, pid = self._adaptor.parse_id(job_id)

        ret, out, _ = self.shell.run_sync("%s %s\n" \
            % (self._commands['condor_rm']['path'], pid))

        if ret != 0:
            message = "Error canceling job via 'condor_rm': %s" % out
            log_error_and_raise(message, saga.NoSuccess, self._logger)

        # assume the job was successfully canceled
        self.jobs[job_id]['state'] = saga.job.CANCELED

    # ----------------------------------------------------------------
    #
    def _job_wait(self, job_id, timeout):
        """ wait for the job to finish or fail
        """

        time_start = time.time()
        time_now   = time_start
        rm, pid    = self._adaptor.parse_id(job_id)

        while True:
            state = self._job_get_state(job_id=job_id)

            if state == saga.job.DONE or \
               state == saga.job.FAILED or \
               state == saga.job.CANCELED:
                    return True
            # avoid busy poll
            time.sleep(0.5)

            # check if we hit timeout
            if timeout >= 0:
                time_now = time.time()
                if time_now - time_start > timeout:
                    return False

    # ----------------------------------------------------------------
    #
    @SYNC_CALL
    def create_job(self, jd):
        """ implements saga.adaptors.cpi.job.Service.get_url()
        """
        # this dict is passed on to the job adaptor class -- use it to pass any
        # state information you need there.
        adaptor_state = {"job_service":     self,
                         "job_description": jd,
                         "job_schema":      self.rm.schema,
                         "reconnect":       False
                        }

        return saga.job.Job(_adaptor=self._adaptor,
                            _adaptor_state=adaptor_state)

    # ----------------------------------------------------------------
    #
    @SYNC_CALL
    def get_job(self, jobid):
        """ Implements saga.adaptors.cpi.job.Service.get_job()
        """

        # try to get some information about this job and throw it into
        # our job dictionary.
        self.jobs[jobid] = self._retrieve_job(jobid)

        # this dict is passed on to the job adaptor class -- use it to pass any
        # state information you need there.
        adaptor_state = {"job_service":     self,
                         # TODO: fill job description
                         "job_description": saga.job.Description(),
                         "job_schema":      self.rm.schema,
                         "reconnect":       True,
                         "reconnect_jobid": jobid
                        }

        return saga.job.Job(_adaptor=self._adaptor,
                            _adaptor_state=adaptor_state)

    # ----------------------------------------------------------------
    #
    @SYNC_CALL
    def get_url(self):
        """ implements saga.adaptors.cpi.job.Service.get_url()
        """
        return self.rm

    # ----------------------------------------------------------------
    #
    @SYNC_CALL
    def list(self):
        """ implements saga.adaptors.cpi.job.Service.list()
        """
        ids = []

        ret, out, _ = self.shell.run_sync("unset GREP_OPTIONS; %s | grep `whoami`"\
            % self._commands['condor_q']['path'])

        if ret != 0 and len(out) > 0:
            message = "failed to list jobs via 'condor_q': %s" % out
            log_error_and_raise(message, saga.NoSuccess, self._logger)
        elif ret != 0 and len(out) == 0:
            pass
        else:
            for line in out.split("\n"):
                # output looks like this:
                # 112059.svc.uc.futuregrid testjob oweidner 0 Q batch
                # 112061.svc.uc.futuregrid testjob oweidner 0 Q batch
                if len(line.split()) > 1:
                    rm_clone = surl.Url (self.rm)
                    rm_clone.query = ""
                    rm_clone.path = ""

                    jobid = "[%s]-[%s]" % (rm_clone, line.split()[0])
                    ids.append(str(jobid))

        return ids


  # # ----------------------------------------------------------------
  # #
  # def container_run (self, jobs) :
  #     self._logger.debug ("container run: %s"  %  str(jobs))
  #     # TODO: this is not optimized yet
  #     for job in jobs:
  #         job.run ()
  #
  #
  # # ----------------------------------------------------------------
  # #
  # def container_wait (self, jobs, mode, timeout) :
  #     self._logger.debug ("container wait: %s"  %  str(jobs))
  #     # TODO: this is not optimized yet
  #     for job in jobs:
  #         job.wait ()
  #
  #
  # # ----------------------------------------------------------------
  # #
  # def container_cancel (self, jobs) :
  #     self._logger.debug ("container cancel: %s"  %  str(jobs))
  #     raise saga.NoSuccess ("Not Implemented");


###############################################################################
#
class CondorJob (saga.adaptors.cpi.job.Job):
    """ implements saga.adaptors.cpi.job.Job
    """

    def __init__(self, api, adaptor):

        # initialize parent class
        _cpi_base = super(CondorJob, self)
        _cpi_base.__init__(api, adaptor)

    @SYNC_CALL
    def init_instance(self, job_info):
        """ implements saga.adaptors.cpi.job.Job.init_instance()
        """
        # init_instance is called for every new saga.job.Job object
        # that is created
        self.jd = job_info["job_description"]
        self.js = job_info["job_service"]

        if job_info['reconnect'] is True:
            self._id = job_info['reconnect_jobid']
            self._started = True
        else:
            self._id = None
            self._started = False

        return self.get_api()

    # ----------------------------------------------------------------
    #
    @SYNC_CALL
    def get_state(self):
        """ implements saga.adaptors.cpi.job.Job.get_state()
        """
        if self._started is False:
            # jobs that are not started are always in 'NEW' state
            return saga.job.NEW
        else:
            return self.js._job_get_state(self._id)

    # ----------------------------------------------------------------
    #
    @SYNC_CALL
    def wait(self, timeout):
        """ implements saga.adaptors.cpi.job.Job.wait()
        """
        if self._started is False:
            log_error_and_raise("Can't wait for job that hasn't been started",
                saga.IncorrectState, self._logger)
        else:
            self.js._job_wait(self._id, timeout)

    # ----------------------------------------------------------------
    #
    @SYNC_CALL
    def cancel(self, timeout):
        """ implements saga.adaptors.cpi.job.Job.cancel()
        """
        if self._started is False:
            log_error_and_raise("Can't wait for job that hasn't been started",
                saga.IncorrectState, self._logger)
        else:
            self.js._job_cancel(self._id)

    # ----------------------------------------------------------------
    #
    @SYNC_CALL
    def run(self):
        """ implements saga.adaptors.cpi.job.Job.run()
        """
        self._id = self.js._job_run(self.jd)
        self._started = True

    # ----------------------------------------------------------------
    #
    @SYNC_CALL
    def get_service_url(self):
        """ implements saga.adaptors.cpi.job.Job.get_service_url()
        """
        return self.js.rm

    # ----------------------------------------------------------------
    #
    @SYNC_CALL
    def get_id(self):
        """ implements saga.adaptors.cpi.job.Job.get_id()
        """
        return self._id

    # ----------------------------------------------------------------
    #
    @SYNC_CALL
    def get_exit_code(self):
        """ implements saga.adaptors.cpi.job.Job.get_exit_code()
        """
        if self._started is False:
            return None
        else:
            return self.js._job_get_exit_code(self._id)

    # ----------------------------------------------------------------
    #
    @SYNC_CALL
    def get_created(self):
        """ implements saga.adaptors.cpi.job.Job.get_created()
        """
        if self._started is False:
            return None
        else:
            return self.js._job_get_create_time(self._id)

    # ----------------------------------------------------------------
    #
    @SYNC_CALL
    def get_started(self):
        """ implements saga.adaptors.cpi.job.Job.get_started()
        """
        if self._started is False:
            return None
        else:
            return self.js._job_get_start_time(self._id)

    # ----------------------------------------------------------------
    #
    @SYNC_CALL
    def get_finished(self):
        """ implements saga.adaptors.cpi.job.Job.get_finished()
        """
        if self._started is False:
            return None
        else:
            return self.js._job_get_end_time(self._id)

    # ----------------------------------------------------------------
    #
    @SYNC_CALL
    def get_execution_hosts(self):
        """ implements saga.adaptors.cpi.job.Job.get_execution_hosts()
        """
        if self._started is False:
            return None
        else:
            return self.js._job_get_execution_hosts(self._id)
<|MERGE_RESOLUTION|>--- conflicted
+++ resolved
@@ -250,12 +250,8 @@
                           saga.job.WORKING_DIRECTORY,
                           saga.job.CANDIDATE_HOSTS,
                           saga.job.TOTAL_CPU_COUNT,
-<<<<<<< HEAD
+                          saga.job.PROCESSES_PER_HOST,
                           saga.job.SPMD_VARIATION,
-=======
-                          saga.job.PROCESSES_PER_HOST,
-                          saga.job.SPMD_VARIATION, # TODO: 'hot'-fix for BigJob
->>>>>>> 1fa0355c
                           saga.job.FILE_TRANSFER],
     "job_attributes":    [saga.job.EXIT_CODE,
                           saga.job.EXECUTION_HOSTS,
