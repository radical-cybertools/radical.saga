--- conflicted
+++ resolved
@@ -1464,14 +1464,9 @@
 
         if job_info['reconnect'] is True:
             self._id      = job_info['reconnect_jobid']
-<<<<<<< HEAD
-=======
-            self._name    = self.jd.get(saga.job.NAME)
->>>>>>> 29f2cbd1
             self._started = True
         else:
             self._id      = None
-            self._name    = self.jd.get(saga.job.NAME)
             self._started = False
 
         return self.get_api()
