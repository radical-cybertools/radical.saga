
__author__    = "Andre Merzky, Mark Santcroos, Ole Weidner"
__copyright__ = "Copyright 2012-2015, The SAGA Project"
__license__   = "MIT"


""" Condor job adaptor implementation
"""

import saga.utils.pty_shell

import saga.url as surl
import saga.adaptors.base
import saga.adaptors.cpi.job

from saga.job.constants import *
from saga.utils.job     import TransferDirectives

import re
import os
import time
from urlparse import parse_qs
from tempfile import NamedTemporaryFile

SYNC_CALL = saga.adaptors.cpi.decorators.SYNC_CALL
ASYNC_CALL = saga.adaptors.cpi.decorators.ASYNC_CALL


# --------------------------------------------------------------------
#
def log_error_and_raise(message, exception, logger):
    logger.error(message)
    raise exception(message)


# --------------------------------------------------------------------
#
def _condor_to_saga_jobstate(condorjs):
    """ translates a condor one-letter state to saga
    """
    # From: http://pages.cs.wisc.edu/~adesmet/status.html
    #
    # JobStatus in job ClassAds
    #
    # 0   Unexpanded      U
    # 1   Idle            I
    # 2   Running         R
    # 3   Removed         X
    # 4   Completed       C
    # 5   Held            H
    # 6   Submission_err  E

    if int(condorjs) == 0:
        return saga.job.PENDING
    elif int(condorjs) == 1:
        return saga.job.PENDING
    elif int(condorjs) == 2:
        return saga.job.RUNNING
    elif int(condorjs) == 3:
        return saga.job.CANCELED
    elif int(condorjs) == 4:
        return saga.job.DONE
    elif int(condorjs) == 5:
        return saga.job.PENDING
    elif int(condorjs) == 6:
        return saga.job.FAILED
    else:
        return saga.job.UNKNOWN


# --------------------------------------------------------------------
#
def _condorscript_generator(url, logger, jds, option_dict=None):
    """ 
    generates a Condor script from a set of SAGA job descriptions
    """

    if not isinstance(jds, list):
        jds = [jds]

    # assert that all jds belong to the same project (which might be empty)
    project = jds[0].project
    for jd in jds:
        assert(project == jd.project)


    condor_file = str()

    # HTCondor quoting/escaping:
    # http://research.cs.wisc.edu/htcondor/manual/current/condor_submit.html#SECTION0012514000000000000000

    ##### options passed via job service url #####
    if project or option_dict:
        condor_file += "\n##### OPTIONS PASSED VIA JOB SERVICE URL #####\n"

        if project:
            condor_file += "\n+ProjectName = \"%s\"" % jd.project

        if option_dict:
            for key,value in option_dict.iteritems():
                condor_file += "\n%s = %s" % (key, value)


    ##### options passed via job description #####
    condor_file += "\n\n##### OPTIONS PASSED VIA JOB DESCRIPTION #####\n"

    # Per Job in Bulk settings
    for jd in jds:

        # environment -> environment
        # http://research.cs.wisc.edu/htcondor/manual/current/condor_submit.html#SECTION0012514000000000000000
        if jd.environment:
            environment = ''
            for key,val in jd.environment.iteritems():
                environment += ' "%s=%s"'     % (key, val)
              # condor_file += "\n%-25s = %s" % (key, val)
            condor_file += "\nenvironment               = %s\n" % environment

        condor_file += "\nstream_output             = True"
        condor_file += "\nstream_error              = True"
        condor_file += "\nshould_transfer_files     = YES"
        condor_file += "\nwhen_to_transfer_output   = ON_EXIT_OR_EVICT\n"


        # handle site inclusion/exclusion
        requirements = "(NumJobStarts =?= 0 || NumJobStarts =?= Undefined)"
      # requirements = "(Target.MAX.PREEMPT >= 24*60*60) || (Target.MAX.PREEMPT == false)"

        if jd.candidate_hosts:

            # special characters / strings
            # TODO: this is bound to GLIDEIN which it shouldnt be.
            EXCLUSION    = '!'
            REQUIRED     = '~'
            KEY          = 'GLIDEIN_ResourceName'

            # Whitelist sites, filter out "special" entries from the candidate 
            # host lists
            excl_sites = [host for host in jd.candidate_hosts 
                               if  host.startswith(EXCLUSION)]
            req_sites  = [host for host in jd.candidate_hosts 
                               if  host.startswith(REQUIRED)]
            incl_sites = [host for host in jd.candidate_hosts
                               if not host.startswith((REQUIRED, EXCLUSION))]

            if incl_sites:
                requirements += ' && (' +  ' || '.join(['%s =?= "%s"' % (KEY, site)
                                for site in incl_sites]) + ')'

            # Blacklist sites, strip out leading '!'
            if excl_sites:
                requirements += ' && (' +  ' && '.join(['%s =!= "%s"' % (KEY, site[1:]) 
                        for site in excl_sites]) + ')'

            # Get the '~special_requirements' and strip leading ~
            if req_sites:
                requirements += ' && '.join(req_sites)

        condor_file += "\nrequirements    = %s" % requirements
        condor_file += "\nperiodic_remove = NumJobStarts > 0 && JobStatus == 1\n"


        # special treatment for universe - defaults to 'vanilla'
        if jd.queue:
            condor_file += "\nuniverse     = %s" % jd.queue
        else:
            condor_file += "\nuniverse     = vanilla"

        # Condor doesn't expand environment variables in arguments.
        # To support this functionality, we wrap by calling 
        #     /bin/env /bin/sh -c ""
        # where the arg string to the shell gets expanded
        condor_file += "\nexecutable   = /bin/env"

        # the actual executable becomes the first argument.
        if not jd.executable:
            log_error_and_raise("Executable not set", saga.NoSuccess, logger)
        arguments = "%s" % jd.executable

        # all other arguments follow
        if jd.arguments:

            for arg in jd.arguments:

                # Condor can't deal with multi-line arguments. yep, that's how
                # bad of a software it is.
                if '\n' in arg:
                    message = "Condor doesn't support multi-line arguments: %s" % arg
                    log_error_and_raise(message, saga.NoSuccess, logger)

                # Condor HATES double quotes in the arguments. It'll return
                # some crap like: "Found illegal unescaped double-quote: ...
                # That's why we escape them by repeating.
                arg = arg.replace('"', '""')
                arg = arg.replace("'", "''")

                # Escape dollars (for environment variables)
                #arg = arg.replace('$', '\\$')

                arguments += " %s" % arg

        # arguments -> arguments
        condor_file += "\narguments    = \"/bin/sh -c '%s'\"" % arguments

        # Transfer Directives
        assert(jd.transfer_directives)

        # all checking is done in _handle_file_transfers() already.
        condor_file += "\n"
        td = jd.transfer_directives

        if td.transfer_output_files:
            condor_file += "\ntransfer_output_files = %s" \
                         % ','.join(td.transfer_output_files)

        if td.transfer_input_files:
            condor_file += "\ntransfer_input_files  = %s\n" \
                         % ','.join(td.transfer_input_files)

        # TODO: what to do when working directory is not set?
        job_pwd = './'
        if jd.working_directory:
            job_pwd = jd.working_directory
            condor_file += "\ninitialdir   = %s " % job_pwd
        logname = "saga-condor-job-$(cluster)_$(process).log"
        condor_file += "\nlog          = %s " % os.path.join(job_pwd, logname)

        # output -> output
        if jd.output is not None:
            condor_file += "\noutput       = %s " % os.path.join(job_pwd, jd.output)

        # error -> error
        if jd.error is not None:
            condor_file += "\nerror        = %s " % os.path.join(job_pwd, jd.error)

        if jd.total_cpu_count:
            condor_file += "\nrequest_cpus = %d" % jd.total_cpu_count


        # 'queue' concludes the description of a job
        condor_file += "\nqueue\n"
        condor_file += "\n##### END OF JOB #####\n\n"

    condor_file += "\n##### END OF FILE #####\n\n"

    return condor_file


# --------------------------------------------------------------------
# some private defs
#
_CACHE_TIMEOUT = 5.0

# --------------------------------------------------------------------
# the adaptor name
#
_ADAPTOR_NAME          = "saga.adaptor.condorjob"
_ADAPTOR_SCHEMAS       = ["condor", "condor+ssh", "condor+gsissh"]
_ADAPTOR_OPTIONS       = []

# --------------------------------------------------------------------
# the adaptor capabilities & supported attributes
#
_ADAPTOR_CAPABILITIES = {
    "jdes_attributes":   [saga.job.NAME,
                          saga.job.EXECUTABLE,
                          saga.job.ARGUMENTS,
                          saga.job.ENVIRONMENT,
                          saga.job.INPUT,
                          saga.job.OUTPUT,
                          saga.job.ERROR,
                          saga.job.QUEUE, # TODO: map jd.queue to universe or pool?!
                          saga.job.PROJECT,
                          saga.job.WALL_TIME_LIMIT,
                          saga.job.WORKING_DIRECTORY,
                          saga.job.CANDIDATE_HOSTS,
                          saga.job.TOTAL_CPU_COUNT,
                          saga.job.PROCESSES_PER_HOST,
                          saga.job.SPMD_VARIATION,
                          saga.job.FILE_TRANSFER],
    "job_attributes":    [saga.job.EXIT_CODE,
                          saga.job.EXECUTION_HOSTS,
                          saga.job.NAME,
                          saga.job.CREATED,
                          saga.job.STARTED,
                          saga.job.FINISHED],
    "metrics":           [saga.job.STATE],
    "contexts":          {"ssh": "SSH public/private keypair",
                          "x509": "GSISSH X509 proxy context",
                          "userpass": "username/password pair (ssh)"}
}

# --------------------------------------------------------------------
# the adaptor documentation
#
_ADAPTOR_DOC = {
    "name":          _ADAPTOR_NAME,
    "cfg_options":   _ADAPTOR_OPTIONS,
    "capabilities":  _ADAPTOR_CAPABILITIES,
    "description":  """
The (HT)Condor(-G) adaptor allows to run and manage jobs on a 
`Condor <http://research.cs.wisc.edu/htcondor/>`_ gateway.
""",
    "example": "examples/jobs/condorjob.py",
    "schemas": {"condor"        : "connect to a local gateway",
                "condor+ssh"    : "connect to a remote gateway via SSH",
                "condor+gsissh ": "connect to a remote gateway via GSISSH"}
}

# --------------------------------------------------------------------
# the adaptor info is used to register the adaptor with SAGA
#
_ADAPTOR_INFO = {
    "name"             : _ADAPTOR_NAME,
    "version"          : "v0.2",
    "schemas"          : _ADAPTOR_SCHEMAS,
    "capabilities"     : _ADAPTOR_CAPABILITIES,
    "cpis": [
        {
        "type"         : "saga.job.Service",
        "class"        : "CondorJobService"
        },
        {
        "type"         : "saga.job.Job",
        "class"        : "CondorJob"
        }
    ]
}


###############################################################################
# The adaptor class
class Adaptor (saga.adaptors.base.Base):
    """ this is the actual adaptor class, which gets loaded by SAGA (i.e. by
        the SAGA engine), and which registers the CPI implementation classes
        which provide the adaptor's functionality.
    """

    # ----------------------------------------------------------------
    #
    def __init__(self):

        saga.adaptors.base.Base.__init__(self, _ADAPTOR_INFO, _ADAPTOR_OPTIONS)

        self.id_re = re.compile('^\[(.*)\]-\[(.*?)\]$')
        self.opts  = self.get_config (_ADAPTOR_NAME)

    # ----------------------------------------------------------------
    #
    def sanity_check(self):
        # FIXME: also check for gsissh
        pass

    # ----------------------------------------------------------------
    #
    def parse_id(self, id):
        # split the id '[rm]-[pid]' in its parts, and return them.

        match = self.id_re.match(id)

        if not match or len(match.groups()) != 2:
            raise saga.BadParameter("Cannot parse job id '%s'" % id)

        return (match.group(1), match.group(2))


###############################################################################
#
class CondorJobService (saga.adaptors.cpi.job.Service):
    """ implements saga.adaptors.cpi.job.Service
    """

    # ----------------------------------------------------------------
    #
    def __init__(self, api, adaptor):

        _cpi_base = super(CondorJobService, self)
        _cpi_base.__init__(api, adaptor)

        self._adaptor = adaptor

    # ----------------------------------------------------------------
    #
    def __del__(self):

        self.finalize(kill_shell=True)

    # ----------------------------------------------------------------
    #
    @SYNC_CALL
    def init_instance(self, adaptor_state, rm_url, session):
        """ service instance constructor
        """        
        self.rm            = rm_url
        self.session       = session
        self.ppn           = 0
        self.is_cray       = False
        self.jobs          = dict()
        self.query_options = dict()

        rm_scheme = rm_url.scheme
        pty_url   = surl.Url (rm_url)

        # this adaptor supports options that can be passed via the
        # 'query' component of the job service URL.
        if rm_url.query is not None:
            for key, val in parse_qs(rm_url.query).iteritems():
                self.query_options[key] = val[0]

        # we need to extract the scheme for PTYShell. That's basically the
        # job.Service Url without the condor+ part. We use the PTYShell to
        # execute condor commands either locally or via gsissh or ssh.
        if rm_scheme == "condor":
            pty_url.scheme = "fork"
        elif rm_scheme == "condor+ssh":
            pty_url.scheme = "ssh"
        elif rm_scheme == "condor+gsissh":
            pty_url.scheme = "gsissh"

        # these are the commands that we need in order to interact with Condor.
        # the adaptor will try to find them during initialize(self) and bail
        # out in case they are not available.
        self._commands = {'condor_version': None,
                          'condor_submit':  None,
                          'condor_q':       None,
                          'condor_history': None,
                          'condor_vacate':  None,
                          'condor_rm':      None}

        self.shell = saga.utils.pty_shell.PTYShell(pty_url, self.session)

      # self.shell.set_initialize_hook(self.initialize)
      # self.shell.set_finalize_hook(self.finalize)

        self.initialize()

        return self.get_api ()


    # ----------------------------------------------------------------
    #
    def close (self) :
        if  self.shell :
            self.shell.finalize (True)


    # ----------------------------------------------------------------
    #
    def initialize(self):

        # check if all required condor tools are available
        commands = self._commands.keys()
        ret, out, _ = self.shell.run_sync("which %s " % ' '.join(commands))

        if ret != 0:
            message = "Error finding Condor tools: %s" % out
            log_error_and_raise(message, saga.NoSuccess, self._logger)

        # split and remove empty lines
        lines = filter(bool, out.split('\n'))

        if len(lines) != len(commands):
            message = "Error finding some Condor tools: %s" % out
            log_error_and_raise(message, saga.NoSuccess, self._logger)

        for cmd, path in zip(commands, lines):
            self._commands[cmd] = path.strip()

          # if cmd == 'condor_version':
          #     ret, out, _ = self.shell.run_sync("%s" % cmd)
          #     if ret != 0:
          #         message = "Error determining Condor version: %s" % out
          #         log_error_and_raise(message, saga.NoSuccess,
          #             self._logger)
          #     else:
          #         # version is reported as:
          #         # $CondorVersion: 7.8.6 Oct 25 2012 $
          #         # $CondorPlatform: X86_64-CentOS_5.7 $
          #         lines = out.split('\n')
          #         version = lines[0].replace("$CondorVersion: ", "")
          #         version = version.strip(" $")
          #
          #         # add path and version to the command dictionary
          # self._commands[cmd] = {"path":    path}
          #                        "version": version}

        self._logger.info("Found Condor tools: %s", self._commands)

    # ----------------------------------------------------------------
    #
    def finalize(self, kill_shell=False):
        pass

    # ----------------------------------------------------------------
    #
    def _new_job_info(self):
        return {'state':        saga.job.UNKNOWN,
                'exec_hosts':   None,
                'returncode':   None,
                'create_time':  None,
                'start_time':   None,
                'end_time':     None,
                'gone':         False,
                'td':           TransferDirectives(),
                'stdout':       None,
                'stderr':       None,
                'name':         None,
                'timestamp':    0.0
            }

    # --------------------------------------------------------------------------
    #
    def _prepare_jd(self, jd):

        if not jd.file_transfer:
            jd.file_transfer = []

        # Our submitted Condor script wraps the executable into a /bin/sh
        # command, so Condor will not be able to infer the actual executable,
        # and thus will make no attempt at staging it to the target host --
        # which is what Condor usually does.  
        #
        # To recover that behavior, we add the respective file transfer
        # directive for the second hop (first hop: laptop -> submission host,
        # second hop : submission host -> execution site).  However, we only add
        # that for executables starting with './', as we can't stage to other 
        # locations than the job's workdir anyway.
        #
        # If a SAGA application wants to stage the executable over the *first*
        # hop, ie. to the submission host, it has to explicitly specify that in
        # the job description -- just like SAGA requires for all other backends.
        if jd.executable.startswith('./'):

            exe = jd.executable

            # Check if the executable is already in the file_transfer list,
            # because then we don't need to implicitly add it anymore.
            # (For example, if the executable is not in the local directory, it needs
            # to be explicitly added.)
            stage_exe = True
            for ft in jd.file_transfer:
                if ft.endswith(exe):
                    stage_exe = False

            if stage_exe:
                # staging from submission site to execution host is signalled by
                # using a 'site:' prefix in the staging directive'
                exe_transfer = 'site:%s > %s' % (exe, exe)
                jd.file_transfer.append(exe_transfer)

        # translate file transfer directives into actionables
        jd.transfer_directives = TransferDirectives(jd.file_transfer)


    # ----------------------------------------------------------------
    #
    def _job_run(self, jd):
        """ runs a job via condor_submit
        """

        # ensure consistency and viability of job description
        self._prepare_jd(jd)
        self._handle_file_transfers(jd.transfer_directives, mode='in')

        # create a Condor job script from SAGA job description
        script = _condorscript_generator(url=self.rm, logger=self._logger,
                jds=[jd], option_dict=self.query_options)
        self._logger.info("Generated Condor script: %s", script)

        submit_file = NamedTemporaryFile(mode='w', suffix='.condor',
                    prefix='tmp-saga-', delete=False)
        submit_file_name = os.path.basename(submit_file.name)
        submit_file.write(script)
        submit_file.close()
        self._logger.info("Written Condor script locally: %s", submit_file.name)

        if self.shell.url.scheme not in ["ssh", "gsissh"]:
            raise NotImplementedError("%s support for Condor not implemented." % \
                    self.shell.url.scheme)

        self._logger.info("Transferring Condor script to: %s", self.shell.url)
        self.shell.stage_to_remote(submit_file.name, submit_file_name)

        ret, out, _ = self.shell.run_sync('%s -verbose %s' \
            % (self._commands['condor_submit'], submit_file_name))

        if ret != 0:
            # something went wrong
            message = "Error running job via 'condor_submit': %s. Script was: %s" \
                % (out, script)
            log_error_and_raise(message, saga.NoSuccess, self._logger)
        else:
            # stdout contains the job id
            for line in out.split("\n"):
                if "** Proc" in line:
                    pid = line.split()[2][:-1]
                    break

            # we don't want the 'query' part of the URL to be part of the ID,
            # simply because it can get terribly long (and ugly). to get rid
            # of it, we clone the URL and set the query part to None.
            rm_clone = surl.Url (self.rm)
            rm_clone.query = ""
            rm_clone.path  = ""

            job_id = "[%s]-[%s]" % (rm_clone, pid)
            self._logger.info("Submitted Condor job with id: %s", job_id)

            # add job to internal list of known jobs.
            self.jobs[job_id]          = self._new_job_info()
            self.jobs[job_id]['state'] = saga.job.PENDING
            self.jobs[job_id]['td']    = jd.transfer_directives

            # remove submit file(s)
            # TODO: leave them in case of debugging?
            self._logger.info("Submitted Condor job with scheme: '%s'", self.shell.url.scheme)
          # if self.shell.url.scheme in ['ssh', 'gsissh']:
          #     ret, out, _ = self.shell.run_sync ('rm %s' % submit_file_name)
          # else:
          #     raise NotImplementedError("%s support for Condor not implemented." % \
          #                      self.shell.url.scheme)
            os.remove(submit_file.name)

            return job_id

    # ----------------------------------------------------------------
    #
    def _retrieve_job(self, job_id):
        """ see if we can get some info about a job that we don't
            know anything about
        """
        rm, pid = self._adaptor.parse_id(job_id)

        # run the Condor 'condor_q' command to get some infos about our job
        ret, out, _ = self.shell.run_sync("unset GREP_OPTIONS; %s -long %s | \
            grep -E '(^JobStatus)|(ExitCode)|(CompletionDate)'" \
            % (self._commands['condor_q'], pid))
        if ret != 0:
            message = "Couldn't reconnect to job '%s': %s" % (job_id, out)
            log_error_and_raise(message, saga.NoSuccess, self._logger)

        else:
            # the job seems to exist on the backend. let's gather some data
            job_info = self._new_job_info()

            results = out.split('\n')
            for result in results:
                if len(result.split('=')) == 2:
                    key, val = result.split('=')
                    key = key.strip()  # strip() removes whitespaces at the
                    val = val.strip()  # beginning and the end of the string

                    if key == 'JobStatus':
                        job_info['state'] = _condor_to_saga_jobstate(val)
                    elif key == 'ExitCode':
                        job_info['returncode'] = val
                    elif key == 'CompletionDate':
                        job_info['end_time'] = val

            return job_info


    # --------------------------------------------------------------------------
    #
    def _handle_file_transfers(self, td, mode):
        """
        if mode == 'in' : perform sanity checks on all staging directives.  

        if mode == 'in' : stage files to   condor submission site
        if mode == 'out': stage files from condor submission site
        """

        assert(mode in ['in', 'out'])

        # Condor data staging happens in two hops, a fact that is not reflected
        # in SAGA's file transfer directives.  The hops are:
        #
        #   1: from the application host to the condor submission site
        #   2: from the condor submission site to the execution site
        #
        # We introduce a condor specific notion to avoid the first hop on
        # staging, for those cases where we expect the files to already reside
        # on the submission site, eg. due to out-of-band staging etc.  In those
        # cases, we prefix the respective input staging source with 'site:'.
        # That prefix is also evaluated for targets of output staging, where it 
        # causes the files to transfered only over the second hop, but not 
        # further back to the application host.
        #
        # The code below filters for those prefixes, and will enact
        # 'stage_to_remote' and 'stage_from_remote' only for entries w/o the
        # respective prefixes.  The prefixes are removed, so that the condor
        # submission file contains clean staging directives for hop 2.

        if mode == 'in':

            td.prepared = True
            td.transfer_input_files  = []
            td.transfer_output_files = []

            # Condor specific safety checks
            if td.in_append:
                raise Exception('File append (>>) not supported')

            if td.out_append:
                raise Exception('File append (<<) not supported')

            if td.in_overwrite:
                
                for (local, remote) in td.in_overwrite:

                    source = local
                    target = remote

                    hop_1 = True
                    if source.startswith('site:'):
                        source = source[5:]
                        hop_1  = False

                    (s_path, s_entry) = os.path.split(source)
                    (t_path, t_entry) = os.path.split(target)

                    # make sure source is file an not dir
                    if not s_entry:
                        # TODO: this doesn't seem true, but dont want to tackle it right now
                        raise Exception('directory staging not supported: %s' % source)

                    # make sure source and target file are the same
                    if s_entry != t_entry:
                        raise Exception('source and target names must be equal: %s != %s' % (s_entry, t_entry))

                    # add for later use by job script generator
                    td.transfer_input_files.append(source)

                    if hop_1 and self.shell.url.scheme in ["ssh", "gsissh"]:
                        self._logger.info("Transferring in %s to %s", source, target)
                        self.shell.stage_to_remote(source, target,
                                                   cp_flags=saga.filesystem.CREATE_PARENTS)

            if td.out_overwrite:

                for (local, remote) in td.out_overwrite:

                    source = remote
                    target = local

                    (s_path, s_entry) = os.path.split(source)
                    (t_path, t_entry) = os.path.split(target)

                    if target.startswith('site:'):
                        target = target[5:]

                    # make sure source is file and not dir
                    if not s_entry:
                        # TODO: this doesn't seem true, but dont want to tackle it right now
                        raise Exception('directory staging not supported: %s' % source)

                    # make sure source and target file are the same
                    if s_entry != t_entry:
                        raise Exception('source and target names must be equal: %s != %s' % (s_entry, t_entry))

                    # add for later use by job script generator
                    td.transfer_output_files.append(t_entry)


        # ----------------------------------------------------------------------
        elif mode == 'out':

            # make sure mode=='in' has been used before
            if not hasattr(td, 'prepared'):
                # we don't have that attribute, its likely a cloned job
                # description or something.  Warn and bail out
                self._logger.warn('unprepared for output staging')
                return

            assert(td.prepared)

            if td.out_overwrite:

                for (local, remote) in td.out_overwrite:

                    source = remote
                    target = local

                    hop_1 = True
                    if target.startswith('site:'):
                        target = target[5:]
                        hop_1  = False

                    (s_path, s_entry) = os.path.split(source)
                    (t_path, t_entry) = os.path.split(target)

                    if hop_1 and self.shell.url.scheme in ["ssh", "gsissh"]:
                        self._logger.info("Transferring out %s to %s", source, target)
                        self.shell.stage_from_remote(source, target,
                                                     cp_flags=saga.filesystem.CREATE_PARENTS)


    # ----------------------------------------------------------------
    #
    def _job_get_info(self, job_id):
        """ get job attributes via condor_q
        """

        # if we don't have the job in our dictionary, we don't want it
        if job_id not in self.jobs:
            message = "Unknown job ID: %s. Can't update state." % job_id
            log_error_and_raise(message, saga.NoSuccess, self._logger)

        info = self.jobs[job_id]

        # if the 'gone' flag is set, there's no need to query the job
        # state again. it's gone forever
        if info['gone'] is True:
            return info

        # if we just queried the job info, don't query again
        if time.time() - info['timestamp'] < _CACHE_TIMEOUT:
            return info

        rm, pid = self._adaptor.parse_id(job_id)

        # run the Condor 'condor_q' command to get some infos about our job
        ret, out, _ = self.shell.run_sync("unset GREP_OPTIONS; %s -long %s | \
            grep -E '(^JobStatus)|(ExitCode)|(CompletionDate)'" \
            % (self._commands['condor_q'], pid))

        if ret == 0:

            # parse the egrep result. this should look something like this:
            # JobStatus = 5
            # ExitCode = 0
            # CompletionDate = 0
            results = filter(bool, out.split('\n'))
            for result in results:
                key, val = result.split('=', 1)
                key = key.strip()
                val = val.strip()

                if key == 'JobStatus':
                    info['state'] = _condor_to_saga_jobstate(val)
                elif key == 'ExitCode':
                    info['returncode'] = val
                elif key == 'CompletionDate':
                    info['end_time'] = val

        else:

            # condor_q failed -- job is gone
            info['gone'] = True

            if info['state'] in [saga.job.RUNNING, saga.job.PENDING]:

                # run the Condor 'condor_history' command to get info about 
                # finished jobs
                ret, out, err = self.shell.run_sync("unset GREP_OPTIONS; %s -long -match 1 %s | \
                    grep -E '(ExitCode)|(CompletionDate)|(JobCurrentStartDate)|(QDate)|(Err)|(Out)'" \
                    % (self._commands['condor_history'], pid))
                
                if ret != 0:
                    # no job hist either - declar job as MIA
                    self._logger.error("Error using 'condor_history': %s : %s", out, err)
                    info['returncode'] = 1

                else:
                    # parse the egrep result. this should look something like this:
                    # ExitCode = 0
                    results = out.split('\n')
                    for result in results:
                        if len(result.split('=')) == 2:
                            key, val = result.split('=')
                            key = key.strip()  # strip() removes whitespaces at the
                            val = val.strip()  # beginning and the end of the string

                            if key == 'ExitCode':
                                info['returncode'] = int(val)
                            elif key == 'QDate':
                                info['create_time'] = val
                            elif key == 'JobCurrentStartDate':
                                info['start_time'] = val
                            elif key == 'CompletionDate':
                                info['end_time'] = val
                            elif key == 'Out':
                                info['stdout'] = val.strip('"')
                            elif key == 'Err':
                                info['stderr'] = val.strip('"')

                if info['returncode'] == 0:
                    info['state'] = saga.job.DONE
                else:
                    info['state'] = saga.job.FAILED

        if info['gone']:
            td = info['td']
            self._handle_file_transfers(td, mode='out')

        info['timestamp'] = time.time()


    # ----------------------------------------------------------------
    #
    def _job_get_info_bulk(self, cluster_id, job_ids):
        """ get job attributes via condor_q
        """

        # NOTE: bulk queries ignore the cache timeout, 
        #       but they do update the timestamps

        # if the 'gone' flag is set, there's no need to query the job
        # state again. it's gone forever -- but we check all others
        found    = list()  # keep track of jobs for which we found new info
        to_check = list()  # keep track of jobs for which we found new info

        # we don't need to check final jobs
        for job_id in job_ids:

            if not job_id in self.jobs:
                raise ValueError('job %s: unknown')

            if self.jobs[job_id]['gone']:
                found.append(job_id)
            else:
                to_check.append(job_id)

        # do we have anything to do?
        if not to_check:
            return

        # run the Condor 'condor_q' command to get some infos about our job
        ret, out, err = self.shell.run_sync(
            "%s %s -autoformat:, ProcId JobStatus ExitCode ExitBySignal CompletionDate" %
            (self._commands['condor_q'], cluster_id))

        if ret != 0:
            raise Exception("condor_q failed (%s) (%s)" % (out, err))

        results = filter(bool, out.split('\n'))
        ts      = time.time()
        for row in results:

            # Some processes in cluster found with condor_q!
            procid, jobstatus, exit_code, exit_by_signal, completiondate \
                    = [col.strip() for col in row.split(',')]

            # we always set exit_code to '1' if exited_by_signal
            if not exit_code and exit_by_signal == 'true':
                exit_code = 1

            matched = False
            for job_id in to_check:

                if job_id.endswith('.%s]' % procid):

                    found.append(job_id)
                    info = self.jobs[job_id]
                    info['state']      = _condor_to_saga_jobstate(jobstatus)
                    info['end_time']   = completiondate
                    info['returncode'] = exit_code
                    info['timestamp']  = ts
                    matched = True
                    break

            if not matched:
                self._logger.warn('cannot match job info to any known job (%s)', row)


        if len(found) < len(job_ids):

<<<<<<< HEAD
            cmd = "%s %s -autoformat:," \
=======
            cmd = "%s %s -autoformat:, " \
>>>>>>> 93f1b857
                  "ProcId ExitCode ExitBySignal CompletionDate " \
                  "JobCurrentStartDate QDate Err Out" \
                  % (self._commands['condor_history'], cluster_id)
            ret, out, err = self.shell.run_sync(cmd)

            if ret != 0:
                # we consider this non-fatal, as that sometimes failes on the
                # XSEDE OSG bridge without any further indication of errors
                # raise Exception("Error running 'condor_history' (%s) (%s)" % (out, err))
                self._logger.warn("condor_history failed: (%s) (%s)", out, err)
                out = ''

            else:
                results = filter(bool, out.split('\n'))
                ts      = time.time()
                for row in results:

                    elems = [col.strip() for col in row.split(',')]
                    if len(elems) != 8:
                        self._logger.error('condor_history noise [%s]' % row)
                        continue

                    procid, exit_code, exit_by_signal,  \
                    cdate, sdate, qdate, stderr, stdout = elems

                    # we always set exit_code to '1' if exited_by_signal
                    if not exit_code and exit_by_signal == 'true':
                        exit_code = 1

                    # make sure exit code is an int:
                    try:
                        exit_code = int(exit_code)
                    except:
                        # no exit code looks wrong, we assume that condor
                        # failed, and thus also fail the job
                        self._logger.warn("condor_history w/o exit code - assume error")
                        exit_code = -1

                    matched = False
                    for job_id in to_check:

                        if job_id.endswith('.%s]' % procid):
                            found.append(job_id)
                            info = self.jobs[job_id]
                            info['returncode']  = int(exit_code)
                            info['create_time'] = qdate
                            info['start_time']  = sdate
                            info['end_time']    = cdate
                            info['stdout']      = stdout
                            info['stderr']      = stderr

                            if int(exit_code) == 0:
                                info['state'] = saga.job.DONE
                            else:
                                info['state'] = saga.job.FAILED

                            info['gone']      = True
                            info['timestamp'] = ts
                            matched = True
                            break

                    if not matched:
                        self._logger.warn('cannot match job info to any known job (%s)', row)


        if len(found) < len(job_ids):
            # alas, condor_history seems not to work on the osg xsede bridge, so
            # we cannot consider this an error.  We will handle all remaining
            # jobs as disappeared, ie. as DONE.
            self._logger.warn('could not find all jobs (%s < %s)', len(found), len(job_ids))

            ts = time.time()
            for job_id in to_check:
                self._logger.warn('jobs %s disappeared', job_id)
                info = self.jobs[job_id]
                info['state']     = saga.job.DONE
                info['gone']      = True
                info['timestamp'] = ts


        # FIXME: Transfer stuff.  Use self._handle_transfers(out)
        #
        # if info['gone'] is True:
        #     # If we are running over SSH, copy the output to our local system
        #     if self.shell.url.scheme in ["ssh", 'gsissh']:
        #         files = []
        #
        #         if info['transfers']:
        #             t = info['transfers']
        #             self._logger.debug("TransferOutput: %s", t)
        #
        #             # Remove leading and ending double quotes
        #             if t.startswith('"') and t.endswith('"'):
        #                 t = t[1:-1]
        #
        #             # Parse comma separated list
        #             files += t.split(',')
        #
        #         if info['stdout']:
        #             t = info['stdout']
        #             self._logger.debug("StdOut: %s", t)
        #
        #             # Remove leading and ending double quotes
        #             if t.startswith('"') and t.endswith('"'):
        #                 t = t[1:-1]
        #
        #             files.append(t)
        #
        #         if info['stderr']:
        #             t = info['stderr']
        #             self._logger.debug("StdErr: %s", t)
        #
        #             # Remove leading and ending double quotes
        #             if t.startswith('"') and t.endswith('"'):
        #                 t = t[1:-1]
        #
        #             files.append(t)
        #
        #         # Transfer list of files
        #         for f in files:
        #             f = f.strip()
        #             self._logger.info("Transferring file %s", f)
        #             self.shell.stage_from_remote(f, f)


    # ----------------------------------------------------------------
    #
    def _job_cancel_bulk(self, cluster_id, job_ids):
        """ cancel jobs via condor_rm
        """

        # NOTE: bulk queries ignore the cache timeout, 
        #       but they do update the timestamps

        self._logger.debug('cancel cluster %s %s', cluster_id, job_ids)

        condor_rm = self._commands['condor_rm']

        for job_id in job_ids:

            # if we don't have the job in our dictionary, we don't want it
            if job_id not in self.jobs:
                raise ValueError("Unknown job ID: %s. Can't cancel." % job_id)

            info = self.jobs[job_id]

            if info['gone']:
                self._logger.warning("Job is already gone.")

        # run the Condor 'condor_q' command to get some infos about our job
        ret, out, _ = self.shell.run_sync( "%s %s" % (condor_rm, cluster_id))

        if ret != 0:
            raise RuntimeError("condor_rm failed")

        for job_id in job_ids:
            self._logger.debug('canceled %s', job_id)
            info['state'] = saga.job.CANCELED


    # ----------------------------------------------------------------
    #
    def _job_get_state(self, job_id):
        """ get the job's state
        """
        # check if we have already reach a terminal state
        if self.jobs[job_id]['state'] in [saga.job.CANCELED, \
                                          saga.job.FAILED, \
                                          saga.job.DONE]:
            return self.jobs[job_id]['state']

        # check if we can / should update
        if (self.jobs[job_id]['gone'] is not True):
            self._job_get_info(job_id=job_id)

        return self.jobs[job_id]['state']

    # ----------------------------------------------------------------
    #
    def _job_get_exit_code(self, job_id):
        """ get the job's exit code
        """
        # check if we can / should update
        if  (self.jobs[job_id]['gone'] is not True) and \
            (self.jobs[job_id]['returncode'] is None):
            self._job_get_info(job_id=job_id)

        ret = self.jobs[job_id]['returncode']

        # FIXME: 'None' should cause an exception
        if ret == None : return None
        else           : return int(ret)

    # ----------------------------------------------------------------
    #
    def _job_get_name(self, job_id):
        """ get the job's name
        """
        return self.jobs[job_id]['name']

    # ----------------------------------------------------------------
    #
    def _job_get_execution_hosts(self, job_id):
        """ get the job's exit code
        """
        # check if we can / should update
        if (self.jobs[job_id]['gone'] is not True) \
        and (self.jobs[job_id]['exec_hosts'] is None):
            self._job_get_info(job_id=job_id)

        return self.jobs[job_id]['exec_hosts']

    # ----------------------------------------------------------------
    #
    def _job_get_create_time(self, job_id):
        """ get the job's creation time
        """
        # check if we can / should update
        if (self.jobs[job_id]['gone'] is not True) \
        and (self.jobs[job_id]['create_time'] is None):
            self._job_get_info(job_id=job_id)

        return self.jobs[job_id]['create_time']

    # ----------------------------------------------------------------
    #
    def _job_get_start_time(self, job_id):
        """ get the job's start time
        """
        # check if we can / should update
        if (self.jobs[job_id]['gone'] is not True) \
        and (self.jobs[job_id]['start_time'] is None):
            self._job_get_info(job_id=job_id)

        return self.jobs[job_id]['start_time']

    # ----------------------------------------------------------------
    #
    def _job_get_end_time(self, job_id):
        """ get the job's end time
        """
        # check if we can / should update
        if (self.jobs[job_id]['gone'] is not True) \
        and (self.jobs[job_id]['end_time'] is None):
            self._job_get_info(job_id=job_id)

        return self.jobs[job_id]['end_time']

    # ----------------------------------------------------------------
    #
    def _job_cancel(self, job_id):
        """ cancel the job via 'condor_rm'
        """
        rm, pid = self._adaptor.parse_id(job_id)

        ret, out, _ = self.shell.run_sync("%s %s\n" \
            % (self._commands['condor_rm'], pid))

        if ret != 0:
            message = "Error canceling job via 'condor_rm': %s" % out
            log_error_and_raise(message, saga.NoSuccess, self._logger)

        # assume the job was successfully canceled
        self.jobs[job_id]['state'] = saga.job.CANCELED

    # ----------------------------------------------------------------
    #
    def _job_wait(self, job_id, timeout):
        """ wait for the job to finish or fail
        """

        time_start = time.time()
        time_now   = time_start
        rm, pid    = self._adaptor.parse_id(job_id)

        while True:
            state = self._job_get_state(job_id=job_id)

            if state == saga.job.DONE or \
               state == saga.job.FAILED or \
               state == saga.job.CANCELED:
                    return True
            # avoid busy poll
            time.sleep(0.5)

            # check if we hit timeout
            if timeout >= 0:
                time_now = time.time()
                if time_now - time_start > timeout:
                    return False

    # ----------------------------------------------------------------
    #
    @SYNC_CALL
    def create_job(self, jd):
        """ implements saga.adaptors.cpi.job.Service.get_url()
        """
        # this dict is passed on to the job adaptor class -- use it to pass any
        # state information you need there.
        adaptor_state = {"job_service":     self,
                         "job_description": jd,
                         "job_schema":      self.rm.schema,
                         "reconnect":       False
                        }

        return saga.job.Job(_adaptor=self._adaptor,
                            _adaptor_state=adaptor_state)

    # ----------------------------------------------------------------
    #
    @SYNC_CALL
    def get_job(self, jobid):
        """ Implements saga.adaptors.cpi.job.Service.get_job()
        """

        # try to get some information about this job and throw it into
        # our job dictionary.
        self.jobs[jobid] = self._retrieve_job(jobid)

        # this dict is passed on to the job adaptor class -- use it to pass any
        # state information you need there.
        adaptor_state = {"job_service":     self,
                         # TODO: fill job description
                         "job_description": saga.job.Description(),
                         "job_schema":      self.rm.schema,
                         "reconnect":       True,
                         "reconnect_jobid": jobid
                        }

        return saga.job.Job(_adaptor=self._adaptor,
                            _adaptor_state=adaptor_state)

    # ----------------------------------------------------------------
    #
    @SYNC_CALL
    def get_url(self):
        """ implements saga.adaptors.cpi.job.Service.get_url()
        """
        return self.rm

    # ----------------------------------------------------------------
    #
    @SYNC_CALL
    def list(self):
        """ implements saga.adaptors.cpi.job.Service.list()
        """
        ids = []

        ret, out, _ = self.shell.run_sync("unset GREP_OPTIONS; %s | grep `whoami`"\
            % self._commands['condor_q'])

        if ret != 0 and len(out) > 0:
            message = "failed to list jobs via 'condor_q': %s" % out
            log_error_and_raise(message, saga.NoSuccess, self._logger)
        elif ret != 0 and len(out) == 0:
            pass
        else:
            for line in out.split("\n"):
                # output looks like this:
                # 112059.svc.uc.futuregrid testjob oweidner 0 Q batch
                # 112061.svc.uc.futuregrid testjob oweidner 0 Q batch
                if len(line.split()) > 1:
                    rm_clone = surl.Url (self.rm)
                    rm_clone.query = ""
                    rm_clone.path = ""

                    jobid = "[%s]-[%s]" % (rm_clone, line.split()[0])
                    ids.append(str(jobid))

        return ids

    # ----------------------------------------------------------------
    #
    @SYNC_CALL
    def container_run(self, jobs):

        # the xsede condor bridge does not accept job clusters with individual
        # project IDs, thus we cluster the given jobs by project IDs, and create
        # individual submission scripts for each, and run them.
        clusters = dict()
        for job in jobs:

            jd = job.description

            # ensure consistency and viability of job description
            self._prepare_jd(jd)

            # TODO: Given that input (and output) are likely similar for 
            #       bulk tasks, we probably don't want to transfer 
            #       duplicates endlessly
            self._handle_file_transfers(jd.transfer_directives, mode='in')

            project = jd.project

            if not project:
                project = ''

            if project not in clusters:
                clusters[project] = list()

            clusters[project].append(job)

        for project, _jobs in clusters.iteritems():
            self._run_cluster(project, _jobs)


    # --------------------------------------------------------------------------
    #
    def _run_cluster(self, project, jobs):

        jds = [job.description for job in jobs]

        # create a Condor job script from SAGA job description
        script = _condorscript_generator(url=self.rm, logger=self._logger, 
                                         jds=jds, option_dict=self.query_options)
        self._logger.info("Generated Condor script: %s", script)

        submit_file = NamedTemporaryFile(mode='w', suffix='.condor',
                                         prefix='tmp-saga-', delete=False)
        submit_file_name = os.path.basename(submit_file.name)
        submit_file.write(script)
        submit_file.close()
        self._logger.info("Written Condor script locally: %s", submit_file.name)

        if self.shell.url.scheme in ["ssh", "gsissh"]:
            self._logger.info("Transferring Condor script to: %s", self.shell.url)
            self.shell.stage_to_remote(submit_file.name, submit_file_name)

        else:
            raise NotImplementedError("%s support for Condor not implemented." % \
                    self.shell.url.scheme)

        ret, out, _ = self.shell.run_sync('%s -verbose %s' \
                    % (self._commands['condor_submit'], submit_file_name))

        if ret != 0:
            # condor_submit went wrong
            message = "Error running job via 'condor_submit': %s. Script was: %s" \
                      % (out, script)
            log_error_and_raise(message, saga.NoSuccess, self._logger)

        pids = []
        # stdout contains the job id
        for line in out.split("\n"):
            if line.startswith("** Proc "):
                pid = line.split()[2][:-1]
                if len(pid.split('.')) != 2:
                    raise Exception("Pid looks weird: %s" % pid)
                pids.append(pid)

        if len(pids) != len(jobs):
            raise Exception("Number of pids (%d) is different than number of jobs (%d)" % (len(pids), len(jobs)))

        # we don't want the 'query' part of the URL to be part of the ID,
        # simply because it can get terribly long (and ugly). to get rid
        # of it, we clone the URL and set the query part to None.
        rm_clone       = surl.Url(self.rm)
        rm_clone.query = ""
        rm_clone.path  = ""

        for job, pid in zip(jobs, pids):
            job_id = "[%s]-[%s]" % (rm_clone, pid)

            job._adaptor._id      = job_id
            job._adaptor._started = True

            self._logger.info("Submitted Condor job with id: %s", job_id)

            # add job to internal list of known jobs.
            self.jobs[job_id] = self._new_job_info()
            self.jobs[job_id]['state'] = saga.job.PENDING
            self.jobs[job_id]['td']    = job.description.transfer_directives

        # remove submit file(s)
        # XXX: maybe leave them in case of debugging?
        #ret, out, _ = self.shell.run_sync ('rm %s' % submit_file_name)

        os.remove(submit_file.name)


    # ----------------------------------------------------------------
    #
    @SYNC_CALL
    def container_wait(self, jobs, mode, timeout):

        # FIXME: implement modes
      # if mode == saga.ANY:
      #     pass
      # if mode == saga.ALL:
      #     pass

        while True:
            states = self.container_get_states(jobs)
            if saga.job.RUNNING not in states and saga.job.PENDING not in states:
                break
            time.sleep(5)

        return states[0]


    # ----------------------------------------------------------------
    #
    @SYNC_CALL
    def container_cancel(self, jobs, timeout=None):

        # JobIds also include the rm, so we strip that out.  Then sort in
        # clusters we can query
        clusters = dict()
        for job in jobs:

            job_id     = job._adaptor._id
            proc_id    = self._adaptor.parse_id(job_id)[1]
            cluster_id = proc_id.split('.', 1)[0]

            if not cluster_id in clusters:
                clusters[cluster_id] = list()
            clusters[cluster_id].append(job_id)


        for cluster_id in clusters:

            job_ids   = clusters[cluster_id]
            bulk_info = self._job_cancel_bulk(cluster_id, job_ids)


    # ----------------------------------------------------------------
    #
    @SYNC_CALL
    def container_get_states(self, jobs):

        # JobIds also include the rm, so we strip that out.  Then sort in
        # clusters we can query
        clusters = dict()
        for job in jobs:

            job_id     = job._adaptor._id
            proc_id    = self._adaptor.parse_id(job_id)[1]
            cluster_id = proc_id.split('.', 1)[0]

            if not cluster_id in clusters:
                clusters[cluster_id] = list()
            clusters[cluster_id].append(job_id)


        states = list()
        for cluster_id in clusters:

            job_ids   = clusters[cluster_id]
            bulk_info = self._job_get_info_bulk(cluster_id, job_ids)
            states   += [self.jobs[job_id]['state'] for job_id in job_ids]

        return states

        # TODO: check "cache" for final state jobs
        # check if we have already reach a terminal state
        # if self.jobs[job_id]['state'] in [saga.job.CANCELED, \
        #                                   saga.job.FAILED, \
        #                                   saga.job.DONE]:
        #     return self.jobs[job_id]['state']
        #
        # # check if we can / should update
        # if (self.jobs[job_id]['gone'] is not True):
        #     self._job_get_info(job_id=job_id)
        #
        # return self.jobs[job_id]['state']

###############################################################################
#
class CondorJob (saga.adaptors.cpi.job.Job):
    """ implements saga.adaptors.cpi.job.Job
    """

    def __init__(self, api, adaptor):

        # initialize parent class
        _cpi_base = super(CondorJob, self)
        _cpi_base.__init__(api, adaptor)

    @SYNC_CALL
    def init_instance(self, job_info):
        """ implements saga.adaptors.cpi.job.Job.init_instance()
        """
        # init_instance is called for every new saga.job.Job object
        # that is created
        self.jd = job_info["job_description"]
        self.js = job_info["job_service"]

        self._name = self.jd.name

        # the js is responsible for job bulk operations -- which
        # for jobs only work for run()
        self._container = self.js

        if job_info['reconnect'] is True:
            self._id      = job_info['reconnect_jobid']
            self._started = True
        else:
            self._id      = None
            self._started = False

        return self.get_api()

    # ----------------------------------------------------------------
    #
    @SYNC_CALL
    def get_description(self):
        return self.jd

    # ----------------------------------------------------------------
    #
    @SYNC_CALL
    def get_state(self):
        """ implements saga.adaptors.cpi.job.Job.get_state()
        """
        if self._started is False:
            # jobs that are not started are always in 'NEW' state
            return saga.job.NEW
        else:
            return self.js._job_get_state(self._id)

    # ----------------------------------------------------------------
    #
    @SYNC_CALL
    def wait(self, timeout):
        """ implements saga.adaptors.cpi.job.Job.wait()
        """
        if self._started is False:
            log_error_and_raise("Can't wait for job that hasn't been started",
                saga.IncorrectState, self._logger)
        else:
            self.js._job_wait(self._id, timeout)

    # ----------------------------------------------------------------
    #
    @SYNC_CALL
    def cancel(self, timeout):
        """ implements saga.adaptors.cpi.job.Job.cancel()
        """
        if self._started is False:
            log_error_and_raise("Can't wait for job that hasn't been started",
                saga.IncorrectState, self._logger)
        else:
            self.js._job_cancel(self._id)

    # ----------------------------------------------------------------
    #
    @SYNC_CALL
    def run(self):
        """ implements saga.adaptors.cpi.job.Job.run()
        """
        self._id = self.js._job_run(self.jd)
        self._started = True

    # ----------------------------------------------------------------
    #
    @SYNC_CALL
    def get_service_url(self):
        """ implements saga.adaptors.cpi.job.Job.get_service_url()
        """
        return self.js.rm

    # ----------------------------------------------------------------
    #
    @SYNC_CALL
    def get_id(self):
        """ implements saga.adaptors.cpi.job.Job.get_id()
        """
        return self._id

    # ----------------------------------------------------------------
    #
    @SYNC_CALL
    def get_name (self):
        """ Implements saga.adaptors.cpi.job.Job.get_name() """
        return self._name

    # ----------------------------------------------------------------
    #
    @SYNC_CALL
    def get_exit_code(self):
        """ implements saga.adaptors.cpi.job.Job.get_exit_code()
        """
        if self._started is False:
            return None
        else:
            return self.js._job_get_exit_code(self._id)

    # ----------------------------------------------------------------
    #
    @SYNC_CALL
    def get_name(self):
        """ implements saga.adaptors.cpi.job.Job.get_name()
        """
        return self._name

    # ----------------------------------------------------------------
    #
    @SYNC_CALL
    def get_created(self):
        """ implements saga.adaptors.cpi.job.Job.get_created()
        """
        if self._started is False:
            return None
        else:
            return self.js._job_get_create_time(self._id)

    # ----------------------------------------------------------------
    #
    @SYNC_CALL
    def get_started(self):
        """ implements saga.adaptors.cpi.job.Job.get_started()
        """
        if self._started is False:
            return None
        else:
            return self.js._job_get_start_time(self._id)

    # ----------------------------------------------------------------
    #
    @SYNC_CALL
    def get_finished(self):
        """ implements saga.adaptors.cpi.job.Job.get_finished()
        """
        if self._started is False:
            return None
        else:
            return self.js._job_get_end_time(self._id)

    # ----------------------------------------------------------------
    #
    @SYNC_CALL
    def get_execution_hosts(self):
        """ implements saga.adaptors.cpi.job.Job.get_execution_hosts()
        """
        if self._started is False:
            return None
        else:
            return self.js._job_get_execution_hosts(self._id)
<|MERGE_RESOLUTION|>--- conflicted
+++ resolved
@@ -965,11 +965,7 @@
 
         if len(found) < len(job_ids):
 
-<<<<<<< HEAD
-            cmd = "%s %s -autoformat:," \
-=======
             cmd = "%s %s -autoformat:, " \
->>>>>>> 93f1b857
                   "ProcId ExitCode ExitBySignal CompletionDate " \
                   "JobCurrentStartDate QDate Err Out" \
                   % (self._commands['condor_history'], cluster_id)
