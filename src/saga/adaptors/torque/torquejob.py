--- conflicted
+++ resolved
@@ -151,14 +151,9 @@
 
 # --------------------------------------------------------------------
 #
-<<<<<<< HEAD
-def _torquescript_generator(url, logger, jd, ppn, gpn, gres, torque_version, is_cray=None, queue=None):
-    """ generates a PBS script from a SAGA job description
-=======
 def _torquescript_generator(url, logger, jd, ppn, gpn, gres, torque_version,
                             is_cray=None, queue=None):
     """ generates a Torque script from a SAGA job description
->>>>>>> 8570f230
     """
     pbs_params  = str()
     exec_n_args = str()
@@ -301,7 +296,6 @@
         cpu_nnodes = jd.total_cpu_count / ppn
         if jd.total_cpu_count % ppn > 0:
             cpu_nnodes += 1
-<<<<<<< HEAD
 
     # Request enough nodes to cater for the number of cores requested
     gpu_nnodes = 0
@@ -309,20 +303,6 @@
         gpu_nnodes = jd.total_gpu_count / gpn
         if jd.total_gpu_count % gpn > 0:
             gpu_nnodes += 1
-
-    nnodes = max([cpu_nnodes, gpu_nnodes])
-
-    # use the ncpus for systems that need to specify ncpus as multiple of PPN
-    ncpus = nnodes * ppn
-=======
-
-    # Request enough nodes to cater for the number of cores requested
-    gpu_nnodes = 0
-    if jd.total_gpu_count:
-        gpu_nnodes = jd.total_gpu_count / gpn
-        if jd.total_gpu_count % gpn > 0:
-            gpu_nnodes += 1
->>>>>>> 8570f230
 
     nnodes = max([cpu_nnodes, gpu_nnodes])
 
