--- conflicted
+++ resolved
@@ -151,14 +151,9 @@
 
 # --------------------------------------------------------------------
 #
-<<<<<<< HEAD
-def _torquescript_generator(url, logger, jd, ppn, gres, torque_version,
+def _torquescript_generator(url, logger, jd, ppn, gpn, gres, torque_version,
                             is_cray=None, queue=None):
     """ generates a Torque script from a SAGA job description
-=======
-def _torquescript_generator(url, logger, jd, ppn, gpn, gres, torque_version, is_cray=None, queue=None):
-    """ generates a PBS script from a SAGA job description
->>>>>>> 16fdfc77
     """
     pbs_params  = str()
     exec_n_args = str()
