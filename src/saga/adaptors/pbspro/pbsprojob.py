--- conflicted
+++ resolved
@@ -122,10 +122,10 @@
 
 # --------------------------------------------------------------------
 #
-<<<<<<< HEAD
 def _to_saga_jobstate(job_state, retcode, logger=None):
-    """ translates one-letter batch system state to saga
-    """
+    '''
+    translates one-letter batch system state to saga
+    '''
     # H: Job is held.
     # Q: Job is queued (eligible to run or routed.)
     # S: Job is suspended.
@@ -140,43 +140,19 @@
     ret = None
 
     if   job_state == 'H': ret = saga.job.PENDING
-=======
-def _pbs_to_saga_jobstate(job_state, logger=None):
-    """ translates a pbs one-letter state to saga
-    """
-    # 'C' Torque            : Job is completed after having run
-    # 'F' PBS Pro           : Job is finished
-    # 'H' PBS Pro and TORQUE: Job is held
-    # 'Q' PBS Pro and TORQUE: Job is queued, eligible to run or routed
-    # 'S' PBS Pro and TORQUE: Job is suspended."
-    # 'W' PBS Pro and TORQUE: Job is waiting for its execution time to be reached
-    # 'R' PBS Pro and TORQUE: Job is running
-    # 'E' PBS Pro and TORQUE: Job is exiting after having run
-    # 'T' PBS Pro and TORQUE: Job is being moved to new location
-    # 'X' PBS Pro           : Subjob has completed execution or has been deleted
-
-    ret = None
-
-    if   job_state == 'F': ret = saga.job.DONE
-    elif job_state == 'H': ret = saga.job.PENDING
->>>>>>> f578245a
     elif job_state == 'Q': ret = saga.job.PENDING
     elif job_state == 'S': ret = saga.job.PENDING
     elif job_state == 'W': ret = saga.job.PENDING
     elif job_state == 'R': ret = saga.job.RUNNING
     elif job_state == 'E': ret = saga.job.RUNNING
     elif job_state == 'T': ret = saga.job.RUNNING
-<<<<<<< HEAD
-    elif job_state == 'X': ret = saga.job.CANCELED   # PBSPro
+    elif job_state == 'X': ret = saga.job.CANCELED
     elif job_state == 'F':                           # PBSPro
-        if retcode == 0  : ret = saga.job.DONE
+        if retcode ==  0 : ret = saga.job.DONE
         else             : ret = saga.job.FAILED
     elif job_state == 'C':                           # Torque
-        if retcode == 0  : ret = saga.job.DONE
+        if retcode ==  0 : ret = saga.job.DONE
         else             : ret = saga.job.FAILED
-=======
-    elif job_state == 'X': ret = saga.job.CANCELED
->>>>>>> f578245a
     else                 : ret = saga.job.UNKNOWN
 
     logger.debug('check state: %s', job_state)
@@ -187,21 +163,15 @@
 
 # --------------------------------------------------------------------
 #
-<<<<<<< HEAD
 def _script_generator(url, logger, jd, ppn, gres, version, is_cray=False,
                       queue=None):
     """ generates a batch script from a SAGA job description
-=======
-def _pbscript_generator(url, logger, jd, ppn, gres, pbs_version, is_cray=False,
-                        queue=None):
-    """ generates a PBS Pro script from a SAGA job description
->>>>>>> f578245a
     """
     pbs_params  = str()
     exec_n_args = str()
 
     if jd.processes_per_host:
-        logger.info("Overriding the detected ppn (%d) with the user specified processes_per_host (%d)" % (ppn, jd.processes_per_host))
+        logger.info("Override detected ppn (%d) with user ppn (%d)" % (ppn, jd.processes_per_host))
         ppn = jd.processes_per_host
 
     exec_n_args += 'export SAGA_PPN=%d\n' % ppn
@@ -340,12 +310,8 @@
     ncpus = nnodes * ppn
 
 
-<<<<<<< HEAD
+    # TODO: The more we add, the more it screams for a refactoring
     if is_cray:
-=======
-    # TODO: The more we add, the more it screams for a refactoring
-    if is_cray is not "":
->>>>>>> f578245a
         # Special cases for PBS/TORQUE on Cray. Different PBSes,
         # different flags. A complete nightmare...
         if 'PBSPro_10' in version:
@@ -366,19 +332,11 @@
         else:
             logger.info("Using Cray XT (e.g. Kraken, Jaguar) specific '#PBS -l size=xx' flags (TORQUE).")
             pbs_params += "#PBS -l size=%s\n" % jd.total_cpu_count
-<<<<<<< HEAD
-    elif 'version: 2.3.13' in version:
-        # e.g. Blacklight
-        # TODO: The more we add, the more it screams for a refactoring
+    elif 'version: 2.3.13' in version:  # Blacklight
         pbs_params += "#PBS -l ncpus=%d\n" % ncpus
+    elif 'version: 14.2.5' in version: # Cheyenne
+        pbs_params += "#PBS -l select=%d\n" % nnodes
     elif '4.2.7' in version:
-=======
-    elif 'version: 2.3.13' in pbs_version: # Blacklight
-        pbs_params += "#PBS -l ncpus=%d\n" % ncpus
-    elif 'version: 14.2.5' in pbs_version: # Cheyenne
-        pbs_params += "#PBS -l select=%d\n" % nnodes
-    elif '4.2.7' in pbs_version:
->>>>>>> f578245a
         logger.info("Using Cray XT @ NERSC (e.g. Hopper) specific '#PBS -l mppwidth=xx' flags (PBSPro_10).")
         pbs_params += "#PBS -l mppwidth=%s \n" % jd.total_cpu_count
     elif 'PBSPro_12' in version:
@@ -755,13 +713,8 @@
             # create a PBS job script from SAGA job description
             script = _script_generator(url=self.rm, logger=self._logger,
                                          jd=jd, ppn=self.ppn, gres=self.gres,
-<<<<<<< HEAD
                                          version=self._commands['qstat']['version'],
-                                         is_cray=self.is_cray, queue=self.queue,
-=======
-                                         pbs_version=self._commands['qstat']['version'],
                                          is_cray=self.is_cray, queue=self.queue
->>>>>>> f578245a
                                          )
 
             self._logger.info("Generated PBS script: %s" % script)
@@ -825,11 +778,7 @@
                                  'gone'        : False
                                  }
 
-<<<<<<< HEAD
             self._logger.info ("assign job id  %s / %s / %s to watch list (%s)"
-=======
-            self._logger.info ("assign job id  %s / %s / %s to watch list (%s)" \
->>>>>>> f578245a
                             % (job_name, job_id, job_obj, self.jobs.keys()))
 
             # set status to 'pending' and manually trigger callback
@@ -882,7 +831,7 @@
             qstat_flag = '-f'
         else:
             qstat_flag ='-f1'
-            
+
         ret, out, _ = self.shell.run_sync("unset GREP_OPTIONS; %s %s %s | "
                 "grep -E -i '(job_state)|(Job_Name)|(exec_host)|(exit_status)|"
                  "(ctime)|(start_time)|(stime)|(mtime)'"
@@ -936,17 +885,11 @@
             results = out.split('\n')
             for line in results:
 
-<<<<<<< HEAD
                 if line.count('=') == 1:
-
-=======
-                if len(line.split('=')) == 2:
->>>>>>> f578245a
                     key, val = line.split('=')
                     key = key.strip()
                     val = val.strip()
 
-<<<<<<< HEAD
                     if   key in ['job_state'  ]: job_state = val 
                     elif key in ['job_name'   ]: job_info['name'] = val
                     elif key in ['exit_status']: job_info['returncode' ] = int(val)
@@ -969,10 +912,10 @@
                   # #
                   # # For now we  use mtime for both TORQUE and PBS Pro.
                   #
-                  # elif key in ['start_time', # TORQUE / PBS Pro
-                  #              'stime'      ]: job_info['start_time' ] = val
-                  # elif key in ['ctime'      ]: job_info['create_time'] = val
-                  # elif key in ['mtime'      ]: job_info['end_time'   ] = val
+                    elif key in ['start_time',  # TORQUE / PBS Pro
+                                 'stime'      ]: job_info['start_time' ] = val
+                    elif key in ['ctime'      ]: job_info['create_time'] = val
+                    elif key in ['mtime'      ]: job_info['end_time'   ] = val
 
 
             # TORQUE doesn't allow us to distinguish DONE/FAILED on final state alone,
@@ -988,60 +931,13 @@
             if job_info['state'] in saga.job.FINAL \
                 and not job_info['end_time']:
                 job_info['end_time'] = time.time()
-=======
-                    # The ubiquitous job state
-                    if key in ['job_state']: # PBS Pro and TORQUE
-                        job_info['state'] = _pbs_to_saga_jobstate(val, self._logger)
-
-                    # The job name
-                    if key in ['Job_Name']:
-                        job_info['name'] = val
-
-                    # Hosts where the job ran
-                    elif key in ['exec_host']: # PBS Pro and TORQUE
-                        job_info['exec_hosts'] = val.split('+')  # format i73/7+i73/6+...
-
-                    # Exit code of the job
-                    elif key in ['exit_status', # TORQUE
-                                 'Exit_status' # PBS Pro
-                                ]:
-                        job_info['returncode'] = int(val)
-
-                    # Time job got created in the queue
-                    elif key in ['ctime']: # PBS Pro and TORQUE
-                        job_info['create_time'] = val
-
-                    # Time job started to run
-                    elif key in ['start_time', # TORQUE
-                                 'stime'       # PBS Pro
-                                ]:
-                        job_info['start_time'] = val
-
-                    # Time job ended.
-                    #
-                    # PBS Pro doesn't have an "end time" field.
-                    # It has an "resources_used.walltime" though,
-                    # which could be added up to the start time.
-                    # We will not do that arithmetic now though.
-                    #
-                    # Alternatively, we can use mtime, as the latest
-                    # modification time will generally also be the end time.
-                    #
-                    # TORQUE has an "comp_time" (completion? time) field,
-                    # that is generally the same as mtime at the finish.
-                    #
-                    # For the time being we will use mtime as end time for
-                    # both TORQUE and PBS Pro.
-                    #
-                    if key in ['mtime']: # PBS Pro and TORQUE
-                        job_info['end_time'] = val
+
 
         # PBSPRO state does not indicate error or success -- we derive that from
         # the exit code
         if job_info['returncode'] not in [None, 0]:
             job_info['state'] = saga.job.FAILED
 
->>>>>>> f578245a
 
         # return the updated job info
         return job_info
@@ -1244,13 +1140,8 @@
         # TODO: this is not optimized yet
         for job in jobs:
             job.run ()
-<<<<<<< HEAD
-
-
-=======
-   
-   
->>>>>>> f578245a
+
+
     # ----------------------------------------------------------------
     #
     def container_wait (self, jobs, mode, timeout) :
@@ -1260,13 +1151,8 @@
         # TODO: this is not optimized yet
         for job in jobs:
             job.wait ()
-<<<<<<< HEAD
-
-
-=======
-   
-   
->>>>>>> f578245a
+
+
     # ----------------------------------------------------------------
     #
     def container_cancel (self, jobs, timeout) :
