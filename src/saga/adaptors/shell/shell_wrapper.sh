--- conflicted
+++ resolved
@@ -885,14 +885,7 @@
   # make sure the base has a monitor script....
   create_monitor
 
-<<<<<<< HEAD
-  # make sure the base has a monitor script....
-  create_monitor
-
-  # set up monitoring fifo
-=======
   # set up monitoring file
->>>>>>> 891e1b60
   if ! test -f "$NOTIFICATIONS"
   then
     \touch "$NOTIFICATIONS"
