--- conflicted
+++ resolved
@@ -764,13 +764,7 @@
             ret, out, _ = self._command (" mkdir '%s'" % tgt.path)
 
         if  ret != 0 :
-<<<<<<< HEAD
             raise saga.NoSuccess ("make_dir (%s) failed: %s" % (tgt_in, out))
-=======
-            raise saga.NoSuccess ("make_dir (%s) failed: %s" % tgt_in, out)
-
->>>>>>> 5cfb4f23
-   
     # ----------------------------------------------------------------
     #
     @SYNC_CALL
