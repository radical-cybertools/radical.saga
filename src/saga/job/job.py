--- conflicted
+++ resolved
@@ -411,16 +411,10 @@
     #
     id          = property (get_id)           # string
     description = property (get_description)  # Description
-<<<<<<< HEAD
     stdin       = property (get_stdin)        # string
     stdout      = property (get_stdout)       # string
     stderr      = property (get_stderr)       # string
     log         = property (get_log)          # string
-=======
-   #stdin       = property (get_stdin)        # File
-    stdout      = property (get_stdout)       # File
-    stderr      = property (get_stderr)       # File
->>>>>>> 6d4c3578
 
 
     #-----------------------------------------------------------------
