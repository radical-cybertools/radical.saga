--- conflicted
+++ resolved
@@ -114,11 +114,7 @@
 
         self._attributes_set_getter (STATE,           self.get_state)
         self._attributes_set_getter (ID,              self.get_id)
-<<<<<<< HEAD
         self._attributes_set_getter (NAME,            self.get_name)
-=======
-        self._attributes_set_getter (NAME           , self.get_name)
->>>>>>> 0e49577a
         self._attributes_set_getter (EXIT_CODE,       self._get_exit_code)
         self._attributes_set_getter (CREATED,         self._get_created)
         self._attributes_set_getter (STARTED,         self._get_started)
