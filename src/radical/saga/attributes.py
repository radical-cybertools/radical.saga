--- conflicted
+++ resolved
@@ -360,13 +360,8 @@
     #
     # Naming: _attributes_t_*
     #
-<<<<<<< HEAD
-    @rus.takes   ('Attributes', 
+    @rus.takes   ('Attributes',
                   rus.optional (str))
-=======
-    @rus.takes   ('Attributes',
-                  rus.optional (basestring))
->>>>>>> c89ac551
     @rus.returns (dict)
     def _attributes_t_init (self, key=None) :
         """
@@ -416,15 +411,9 @@
 
     # --------------------------------------------------------------------------
     #
-<<<<<<< HEAD
-    @rus.takes   ('Attributes', 
+    @rus.takes   ('Attributes',
                   str)
     @rus.returns (str)
-=======
-    @rus.takes   ('Attributes',
-                  basestring)
-    @rus.returns (basestring)
->>>>>>> c89ac551
     def _attributes_t_keycheck (self, key) :
         """
         This internal function is not to be used by the consumer of this API.
@@ -462,13 +451,8 @@
 
     # --------------------------------------------------------------------------
     #
-<<<<<<< HEAD
-    @rus.takes   ('Attributes', 
-                  str,
-=======
-    @rus.takes   ('Attributes',
-                  basestring,
->>>>>>> c89ac551
+    @rus.takes   ('Attributes',
+                  str,
                   rus.anything)
     @rus.returns (rus.nothing)
     def _attributes_t_call_cb (self, key, val) :
@@ -512,13 +496,8 @@
 
     # --------------------------------------------------------------------------
     #
-<<<<<<< HEAD
-    @rus.takes   ('Attributes', 
-                  str,
-=======
-    @rus.takes   ('Attributes',
-                  basestring,
->>>>>>> c89ac551
+    @rus.takes   ('Attributes',
+                  str,
                   rus.anything)
     @rus.returns (rus.nothing)
     def _attributes_t_call_setter (self, key, val) :
@@ -583,13 +562,8 @@
 
     # --------------------------------------------------------------------------
     #
-<<<<<<< HEAD
-    @rus.takes   ('Attributes', 
+    @rus.takes   ('Attributes',
                   str)
-=======
-    @rus.takes   ('Attributes',
-                  basestring)
->>>>>>> c89ac551
     @rus.returns (rus.nothing)
     def _attributes_t_call_getter (self, key) :
         """
@@ -669,15 +643,9 @@
 
     # --------------------------------------------------------------------------
     #
-<<<<<<< HEAD
-    @rus.takes   ('Attributes', 
+    @rus.takes   ('Attributes',
                   str)
     @rus.returns (rus.list_of (str))
-=======
-    @rus.takes   ('Attributes',
-                  basestring)
-    @rus.returns (rus.list_of (basestring))
->>>>>>> c89ac551
     def _attributes_t_call_lister (self) :
         """
         This internal function is not to be used by the consumer of this API.
@@ -711,13 +679,8 @@
 
     # --------------------------------------------------------------------------
     #
-<<<<<<< HEAD
-    @rus.takes   ('Attributes', 
-                  str,
-=======
-    @rus.takes   ('Attributes',
-                  basestring,
->>>>>>> c89ac551
+    @rus.takes   ('Attributes',
+                  str,
                   int,
                   callable)
     @rus.returns (rus.anything)
@@ -760,15 +723,9 @@
 
     # --------------------------------------------------------------------------
     #
-<<<<<<< HEAD
-    @rus.takes   ('Attributes', 
+    @rus.takes   ('Attributes',
                   str)
     @rus.returns (str)
-=======
-    @rus.takes   ('Attributes',
-                  basestring)
-    @rus.returns (basestring)
->>>>>>> c89ac551
     def _attributes_t_underscore (self, key, force=False) :
         """
         This internal function is not to be used by the consumer of this API.
@@ -793,13 +750,8 @@
 
     # --------------------------------------------------------------------------
     #
-<<<<<<< HEAD
-    @rus.takes   ('Attributes', 
+    @rus.takes   ('Attributes',
                   str)
-=======
-    @rus.takes   ('Attributes',
-                  basestring)
->>>>>>> c89ac551
     @rus.returns (rus.anything)
     def _attributes_t_conversion (self, key, val) :
         """
@@ -846,13 +798,8 @@
 
     # --------------------------------------------------------------------------
     #
-<<<<<<< HEAD
-    @rus.takes   ('Attributes', 
-                  str, 
-=======
-    @rus.takes   ('Attributes',
-                  basestring,
->>>>>>> c89ac551
+    @rus.takes   ('Attributes',
+                  str,
                   rus.anything)
     @rus.returns (rus.anything)
     def _attributes_t_conversion_flavor (self, key, val) :
@@ -886,14 +833,11 @@
                     ret.append (self._attributes_t_conversion_type (key, elem))
                 return ret
             else :
+
                 # need to create vec from scalar
-<<<<<<< HEAD
                 if  isinstance (val, str) :
-                    # for string values, we split on white spaces and type-convert 
-=======
-                if  isinstance (val, basestring) :
+
                     # for string values, we split on white spaces and type-convert
->>>>>>> c89ac551
                     # all elements
                     vec = val.split ()
                     ret = []
@@ -976,13 +920,8 @@
 
     # --------------------------------------------------------------------------
     #
-<<<<<<< HEAD
-    @rus.takes   ('Attributes', 
-                  str, 
-=======
-    @rus.takes   ('Attributes',
-                  basestring,
->>>>>>> c89ac551
+    @rus.takes   ('Attributes',
+                  str,
                   rus.anything)
     @rus.returns (rus.anything)
     def _attributes_t_conversion_type (self, key, val) :
@@ -1013,15 +952,9 @@
 
     # --------------------------------------------------------------------------
     #
-<<<<<<< HEAD
-    @rus.takes   ('Attributes', 
+    @rus.takes   ('Attributes',
                   str)
     @rus.returns (str)
-=======
-    @rus.takes   ('Attributes',
-                  basestring)
-    @rus.returns (basestring)
->>>>>>> c89ac551
     def _attributes_t_wildcard2regex (self, pattern) :
         """
         This internal function is not to be used by the consumer of this API.
@@ -1327,13 +1260,8 @@
 
     # --------------------------------------------------------------------------
     #
-<<<<<<< HEAD
-    @rus.takes   ('Attributes', 
-                  str, 
-=======
-    @rus.takes   ('Attributes',
-                  basestring,
->>>>>>> c89ac551
+    @rus.takes   ('Attributes',
+                  str,
                   rus.one_of (_UP, _DOWN))
     @rus.returns (bool)
     def _attributes_i_exists (self, key, flow) :
@@ -1361,13 +1289,8 @@
 
     # --------------------------------------------------------------------------
     #
-<<<<<<< HEAD
-    @rus.takes   ('Attributes', 
-                  str, 
-=======
-    @rus.takes   ('Attributes',
-                  basestring,
->>>>>>> c89ac551
+    @rus.takes   ('Attributes',
+                  str,
                   rus.one_of (_UP, _DOWN))
     @rus.returns (bool)
     def _attributes_i_is_extended (self, key, flow) :
@@ -1389,13 +1312,8 @@
 
     # --------------------------------------------------------------------------
     #
-<<<<<<< HEAD
-    @rus.takes   ('Attributes', 
-                  str, 
-=======
-    @rus.takes   ('Attributes',
-                  basestring,
->>>>>>> c89ac551
+    @rus.takes   ('Attributes',
+                  str,
                   rus.one_of (_UP, _DOWN))
     @rus.returns (bool)
     def _attributes_i_is_private (self, key, flow) :
@@ -1417,13 +1335,8 @@
 
     # --------------------------------------------------------------------------
     #
-<<<<<<< HEAD
-    @rus.takes   ('Attributes', 
-                  str, 
-=======
-    @rus.takes   ('Attributes',
-                  basestring,
->>>>>>> c89ac551
+    @rus.takes   ('Attributes',
+                  str,
                   rus.one_of (_UP, _DOWN))
     @rus.returns (bool)
     def _attributes_i_is_readonly (self, key, flow) :
@@ -1450,13 +1363,8 @@
 
     # --------------------------------------------------------------------------
     #
-<<<<<<< HEAD
-    @rus.takes   ('Attributes', 
-                  str, 
-=======
-    @rus.takes   ('Attributes',
-                  basestring,
->>>>>>> c89ac551
+    @rus.takes   ('Attributes',
+                  str,
                   rus.one_of (_UP, _DOWN))
     @rus.returns (bool)
     def _attributes_i_is_writeable (self, key, flow) :
@@ -1474,13 +1382,8 @@
 
     # --------------------------------------------------------------------------
     #
-<<<<<<< HEAD
-    @rus.takes   ('Attributes', 
-                  str, 
-=======
-    @rus.takes   ('Attributes',
-                  basestring,
->>>>>>> c89ac551
+    @rus.takes   ('Attributes',
+                  str,
                   rus.one_of (_UP, _DOWN))
     @rus.returns (bool)
     def _attributes_i_is_removable (self, key, flow) :
@@ -1501,13 +1404,8 @@
 
     # --------------------------------------------------------------------------
     #
-<<<<<<< HEAD
-    @rus.takes   ('Attributes', 
-                  str, 
-=======
-    @rus.takes   ('Attributes',
-                  basestring,
->>>>>>> c89ac551
+    @rus.takes   ('Attributes',
+                  str,
                   rus.one_of (_UP, _DOWN))
     @rus.returns (bool)
     def _attributes_i_is_vector (self, key, flow) :
@@ -1530,13 +1428,8 @@
 
     # --------------------------------------------------------------------------
     #
-<<<<<<< HEAD
-    @rus.takes   ('Attributes', 
-                  str, 
-=======
-    @rus.takes   ('Attributes',
-                  basestring,
->>>>>>> c89ac551
+    @rus.takes   ('Attributes',
+                  str,
                   rus.one_of (_UP, _DOWN))
     @rus.returns (bool)
     def _attributes_i_is_final (self, key, flow) :
@@ -1562,13 +1455,8 @@
 
     # --------------------------------------------------------------------------
     #
-<<<<<<< HEAD
-    @rus.takes   ('Attributes', 
-                  str, 
-=======
-    @rus.takes   ('Attributes',
-                  basestring,
->>>>>>> c89ac551
+    @rus.takes   ('Attributes',
+                  str,
                   callable,
                   rus.one_of (_UP, _DOWN))
     @rus.returns (int)
@@ -1595,13 +1483,8 @@
 
     # --------------------------------------------------------------------------
     #
-<<<<<<< HEAD
-    @rus.takes   ('Attributes', 
-                  str, 
-=======
-    @rus.takes   ('Attributes',
-                  basestring,
->>>>>>> c89ac551
+    @rus.takes   ('Attributes',
+                  str,
                   rus.optional (int),
                   rus.one_of (_UP, _DOWN))
     @rus.returns (rus.nothing)
@@ -1641,13 +1524,8 @@
     #
     # Naming: _attributes_*
     #
-<<<<<<< HEAD
-    @rus.takes   ('Attributes', 
-                  str, 
-=======
-    @rus.takes   ('Attributes',
-                  basestring,
->>>>>>> c89ac551
+    @rus.takes   ('Attributes',
+                  str,
                   rus.optional (rus.optional (rus.anything)),
                   rus.optional (rus.one_of (ANY, URL, INT, FLOAT, STRING, BOOL, ENUM, TIME)),
                   rus.optional (rus.one_of (ANY, SCALAR, VECTOR, DICT)),
@@ -1746,15 +1624,9 @@
 
     # --------------------------------------------------------------------------
     #
-<<<<<<< HEAD
-    @rus.takes   ('Attributes', 
-                  str, 
-                  str, 
-=======
-    @rus.takes   ('Attributes',
-                  basestring,
-                  basestring,
->>>>>>> c89ac551
+    @rus.takes   ('Attributes',
+                  str,
+                  str,
                   rus.one_of (_UP, _DOWN))
     @rus.returns (rus.nothing)
     def _attributes_register_deprecated (self, key, alias, flow=_DOWN) :
@@ -1820,13 +1692,8 @@
 
     # --------------------------------------------------------------------------
     #
-<<<<<<< HEAD
-    @rus.takes   ('Attributes', 
-                  str, 
-=======
-    @rus.takes   ('Attributes',
-                  basestring,
->>>>>>> c89ac551
+    @rus.takes   ('Attributes',
+                  str,
                   rus.one_of (_UP, _DOWN))
     @rus.returns (rus.nothing)
     def _attributes_unregister (self, key, flow) :
@@ -1858,13 +1725,8 @@
 
     # --------------------------------------------------------------------------
     #
-<<<<<<< HEAD
-    @rus.takes   ('Attributes', 
-                  str, 
-=======
-    @rus.takes   ('Attributes',
-                  basestring,
->>>>>>> c89ac551
+    @rus.takes   ('Attributes',
+                  str,
                   rus.one_of (_UP, _DOWN))
     @rus.returns (rus.nothing)
     def _attributes_remove (self, key, flow) :
@@ -1888,13 +1750,8 @@
 
     # --------------------------------------------------------------------------
     #
-<<<<<<< HEAD
-    @rus.takes   ('Attributes', 
-                  str, 
-=======
-    @rus.takes   ('Attributes',
-                  basestring,
->>>>>>> c89ac551
+    @rus.takes   ('Attributes',
+                  str,
                   rus.optional (rus.list_of (rus.anything)),
                   rus.optional (rus.one_of  (_UP, _DOWN)))
     @rus.returns (rus.nothing)
@@ -2077,13 +1934,8 @@
 
     # --------------------------------------------------------------------------
     #
-<<<<<<< HEAD
-    @rus.takes   ('Attributes', 
+    @rus.takes   ('Attributes',
                   rus.optional (str),
-=======
-    @rus.takes   ('Attributes',
-                  rus.optional (basestring),
->>>>>>> c89ac551
                   rus.optional (rus.one_of  (_UP, _DOWN)))
     @rus.returns (rus.nothing)
     def _attributes_dump (self, msg=None, flow=_DOWN) :
@@ -2181,13 +2033,8 @@
 
     # --------------------------------------------------------------------------
     #
-<<<<<<< HEAD
-    @rus.takes   ('Attributes', 
-                  str,
-=======
-    @rus.takes   ('Attributes',
-                  basestring,
->>>>>>> c89ac551
+    @rus.takes   ('Attributes',
+                  str,
                   rus.optional (rus.anything),
                   rus.optional (rus.one_of (_UP, _DOWN)))
     @rus.returns (rus.nothing)
@@ -2230,13 +2077,8 @@
 
     # --------------------------------------------------------------------------
     #
-<<<<<<< HEAD
-    @rus.takes   ('Attributes', 
-                  str,
-=======
-    @rus.takes   ('Attributes',
-                  basestring,
->>>>>>> c89ac551
+    @rus.takes   ('Attributes',
+                  str,
                   rus.optional (float),
                   rus.optional (rus.one_of (_UP, _DOWN)))
     @rus.returns (rus.nothing)
@@ -2253,13 +2095,8 @@
 
     # --------------------------------------------------------------------------
     #
-<<<<<<< HEAD
-    @rus.takes   ('Attributes', 
-                  str,
-=======
-    @rus.takes   ('Attributes',
-                  basestring,
->>>>>>> c89ac551
+    @rus.takes   ('Attributes',
+                  str,
                   callable,
                   rus.optional (rus.one_of (_UP, _DOWN)))
     @rus.returns (rus.nothing)
@@ -2289,13 +2126,8 @@
 
     # --------------------------------------------------------------------------
     #
-<<<<<<< HEAD
-    @rus.takes   ('Attributes', 
-                  str,
-=======
-    @rus.takes   ('Attributes',
-                  basestring,
->>>>>>> c89ac551
+    @rus.takes   ('Attributes',
+                  str,
                   callable,
                   rus.optional (rus.one_of (_UP, _DOWN)))
     @rus.returns (rus.nothing)
@@ -2356,13 +2188,8 @@
 
     # --------------------------------------------------------------------------
     #
-<<<<<<< HEAD
-    @rus.takes   ('Attributes', 
-                  str,
-=======
-    @rus.takes   ('Attributes',
-                  basestring,
->>>>>>> c89ac551
+    @rus.takes   ('Attributes',
+                  str,
                   callable,
                   rus.optional (rus.one_of (_UP, _DOWN)))
     @rus.returns (rus.nothing)
@@ -2468,15 +2295,8 @@
     #
     # The GFD.90 interface supports CamelCasing, and thus converts all keys to
     # underscore before using them.
-<<<<<<< HEAD
-    # 
-    @rus.takes   ('Attributes', 
-                  str,
-=======
-    #
-    @rus.takes   ('Attributes',
-                  basestring,
->>>>>>> c89ac551
+    @rus.takes   ('Attributes',
+                  str,
                   rus.anything,
                   rus.optional (rus.one_of (_UP, _DOWN)))
     @rus.returns (rus.nothing)
@@ -2515,13 +2335,8 @@
 
     # --------------------------------------------------------------------------
     #
-<<<<<<< HEAD
-    @rus.takes   ('Attributes', 
-                  str,
-=======
-    @rus.takes   ('Attributes',
-                  basestring,
->>>>>>> c89ac551
+    @rus.takes   ('Attributes',
+                  str,
                   rus.optional (rus.one_of (_UP, _DOWN)))
     @rus.returns (rus.anything)
     def get_attribute (self, key, _flow=_DOWN) :
@@ -2541,13 +2356,8 @@
 
     # --------------------------------------------------------------------------
     #
-<<<<<<< HEAD
-    @rus.takes   ('Attributes', 
-                  str,
-=======
-    @rus.takes   ('Attributes',
-                  basestring,
->>>>>>> c89ac551
+    @rus.takes   ('Attributes',
+                  str,
                   rus.list_of (rus.anything),
                   rus.optional (rus.one_of (_UP, _DOWN)))
     @rus.returns (rus.nothing)
@@ -2569,13 +2379,8 @@
 
     # --------------------------------------------------------------------------
     #
-<<<<<<< HEAD
-    @rus.takes   ('Attributes', 
-                  str,
-=======
-    @rus.takes   ('Attributes',
-                  basestring,
->>>>>>> c89ac551
+    @rus.takes   ('Attributes',
+                  str,
                   rus.optional (rus.one_of (_UP, _DOWN)))
     @rus.returns (rus.list_of (rus.anything))
     def get_vector_attribute (self, key, _flow=_DOWN) :
@@ -2596,13 +2401,8 @@
 
     # --------------------------------------------------------------------------
     #
-<<<<<<< HEAD
-    @rus.takes   ('Attributes', 
-                  str,
-=======
-    @rus.takes   ('Attributes',
-                  basestring,
->>>>>>> c89ac551
+    @rus.takes   ('Attributes',
+                  str,
                   rus.optional (rus.one_of (_UP, _DOWN)))
     @rus.returns (rus.nothing)
     def remove_attribute (self, key, _flow=_DOWN) :
@@ -2637,13 +2437,8 @@
 
     # --------------------------------------------------------------------------
     #
-<<<<<<< HEAD
-    @rus.takes   ('Attributes', 
-                  str,
-=======
-    @rus.takes   ('Attributes',
-                  basestring,
->>>>>>> c89ac551
+    @rus.takes   ('Attributes',
+                  str,
                   rus.optional (rus.one_of (_UP, _DOWN)))
     @rus.returns (rus.list_of (str))
     def find_attributes (self, pattern, _flow=_DOWN) :
@@ -2661,13 +2456,8 @@
 
     # --------------------------------------------------------------------------
     #
-<<<<<<< HEAD
-    @rus.takes   ('Attributes', 
-                  str,
-=======
-    @rus.takes   ('Attributes',
-                  basestring,
->>>>>>> c89ac551
+    @rus.takes   ('Attributes',
+                  str,
                   rus.optional (rus.one_of (_UP, _DOWN)))
     @rus.returns (bool)
     def attribute_exists (self, key, _flow=_DOWN) :
@@ -2685,13 +2475,8 @@
 
     # --------------------------------------------------------------------------
     #
-<<<<<<< HEAD
-    @rus.takes   ('Attributes', 
-                  str,
-=======
-    @rus.takes   ('Attributes',
-                  basestring,
->>>>>>> c89ac551
+    @rus.takes   ('Attributes',
+                  str,
                   rus.optional (rus.one_of (_UP, _DOWN)))
     @rus.returns (bool)
     def attribute_is_readonly (self, key, _flow=_DOWN) :
@@ -2709,13 +2494,8 @@
 
     # --------------------------------------------------------------------------
     #
-<<<<<<< HEAD
-    @rus.takes   ('Attributes', 
-                  str,
-=======
-    @rus.takes   ('Attributes',
-                  basestring,
->>>>>>> c89ac551
+    @rus.takes   ('Attributes',
+                  str,
                   rus.optional (rus.one_of (_UP, _DOWN)))
     @rus.returns (bool)
     def attribute_is_writeable (self, key, _flow=_DOWN) :
@@ -2732,13 +2512,8 @@
 
     # --------------------------------------------------------------------------
     #
-<<<<<<< HEAD
-    @rus.takes   ('Attributes', 
-                  str,
-=======
-    @rus.takes   ('Attributes',
-                  basestring,
->>>>>>> c89ac551
+    @rus.takes   ('Attributes',
+                  str,
                   rus.optional (rus.one_of (_UP, _DOWN)))
     @rus.returns (bool)
     def attribute_is_removable (self, key, _flow=_DOWN) :
@@ -2755,13 +2530,8 @@
 
     # --------------------------------------------------------------------------
     #
-<<<<<<< HEAD
-    @rus.takes   ('Attributes', 
-                  str,
-=======
-    @rus.takes   ('Attributes',
-                  basestring,
->>>>>>> c89ac551
+    @rus.takes   ('Attributes',
+                  str,
                   rus.optional (rus.one_of (_UP, _DOWN)))
     @rus.returns (bool)
     def attribute_is_vector (self, key, _flow=_DOWN) :
@@ -2780,15 +2550,9 @@
     #
     # fold the GFD.90 monitoring API into the attributes API
     #
-<<<<<<< HEAD
-    @rus.takes   ('Attributes', 
-                  str,
-                  callable, 
-=======
-    @rus.takes   ('Attributes',
-                  basestring,
+    @rus.takes   ('Attributes',
+                  str,
                   callable,
->>>>>>> c89ac551
                   rus.optional (rus.one_of (_UP, _DOWN)))
     @rus.returns (int)
     def add_callback (self, key, cb, _flow=_DOWN) :
@@ -2828,15 +2592,9 @@
 
     # --------------------------------------------------------------------------
     #
-<<<<<<< HEAD
-    @rus.takes   ('Attributes', 
-                  str,
-                  int, 
-=======
-    @rus.takes   ('Attributes',
-                  basestring,
+    @rus.takes   ('Attributes',
+                  str,
                   int,
->>>>>>> c89ac551
                   rus.optional (rus.one_of (_UP, _DOWN)))
     @rus.returns (rus.nothing)
     def remove_callback (self, key, id, _flow=_DOWN) :
@@ -2863,13 +2621,8 @@
     #
     # we assume that properties are always used in under_score notation.
     #
-<<<<<<< HEAD
-    @rus.takes   ('Attributes', 
+    @rus.takes   ('Attributes',
                   str)
-=======
-    @rus.takes   ('Attributes',
-                  basestring)
->>>>>>> c89ac551
     @rus.returns (rus.anything)
     def __getattr__ (self, key) :
         """ see L{get_attribute} (key) for details. """
@@ -2880,13 +2633,8 @@
 
     # --------------------------------------------------------------------------
     #
-<<<<<<< HEAD
-    @rus.takes   ('Attributes', 
-                  str, 
-=======
-    @rus.takes   ('Attributes',
-                  basestring,
->>>>>>> c89ac551
+    @rus.takes   ('Attributes',
+                  str,
                   rus.anything)
     @rus.returns (rus.nothing)
     def __setattr__ (self, key, val) :
@@ -2898,13 +2646,8 @@
 
     # --------------------------------------------------------------------------
     #
-<<<<<<< HEAD
-    @rus.takes   ('Attributes', 
+    @rus.takes   ('Attributes',
                   str)
-=======
-    @rus.takes   ('Attributes',
-                  basestring)
->>>>>>> c89ac551
     @rus.returns (rus.nothing)
     def __delattr__ (self, key) :
         """ see L{remove_attribute} (key) for details. """
