--- conflicted
+++ resolved
@@ -201,13 +201,8 @@
 
     if jd.environment:
         pbs_params += "#PBS -v %s\n" % \
-<<<<<<< HEAD
-                ','.join (["%s=%s" % (k,v) 
+                ','.join (["%s=%s" % (k,v)
                            for k,v in jd.environment.items()])
-=======
-                ','.join (["%s=%s" % (k,v)
-                           for k,v in jd.environment.iteritems()])
->>>>>>> c89ac551
 
     # apparently this doesn't work with older PBS installations
     #
@@ -667,15 +662,11 @@
             message = "Error finding PBS tools: %s" % out
             log_error_and_raise(message, rse.NoSuccess, self._logger)
 
-<<<<<<< HEAD
-        for cmd in list(self._commands.keys()):
-=======
         self._pbs_version = out.strip()
         self._logger.info("Found PBS version: %s" % self._pbs_version)
 
         for cmd in self._commands:
 
->>>>>>> c89ac551
             ret, out, _ = self.shell.run_sync("which %s " % cmd)
 
             if ret:
