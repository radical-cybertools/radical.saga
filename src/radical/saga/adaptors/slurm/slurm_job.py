--- conflicted
+++ resolved
@@ -603,15 +603,7 @@
         if 'bridges' in self.rm.host.lower():
 
             if gpu_count:
-<<<<<<< HEAD
-                # gres resouurces are specified *per node*
-                assert(self._ppn), 'need unique number of cores per node'
-                number_of_nodes = int(math.ceil(float(cpu_count) / self._ppn))
-=======
-                # gres resources are specified *per node*
                 assert(n_nodes), 'need unique number of cores per node'
-                count = int(gpu_count / n_nodes)
->>>>>>> 4189864d
 
                 if cpu_arch: gpu_arch = cpu_arch.lower()
                 else       : gpu_arch = 'p100'
