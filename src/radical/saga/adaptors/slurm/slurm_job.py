
__author__    = "Andre Merzky, Ashley Z, Ole Weidner"
__copyright__ = "Copyright 2012-2013, The SAGA Project"
__license__   = "MIT"


'''
SLURM job adaptor implementation
'''

import re
import os
import math
import time
import datetime
import tempfile

import radical.utils as ru

from ...job           import constants   as c
from ...utils         import pty_shell   as rsups
from ...              import job         as api_job
from ...              import exceptions  as rse
from ..               import base        as a_base
from ..cpi            import job         as cpi_job
from ..cpi            import decorators  as cpi_decs

SYNC_CALL  = cpi_decs.SYNC_CALL
ASYNC_CALL = cpi_decs.ASYNC_CALL


# ------------------------------------------------------------------------------
# some private defs
#
_PTY_TIMEOUT = 2.0

# ------------------------------------------------------------------------------
# the adaptor name
#
_ADAPTOR_NAME          = "radical.saga.adaptors.slurm_job"
_ADAPTOR_SCHEMAS       = ["slurm", "slurm+ssh", "slurm+gsissh"]
_ADAPTOR_OPTIONS       = []

# ------------------------------------------------------------------------------
# the adaptor capabilities & supported attributes
#
# TODO: FILL ALL IN FOR SLURM
_ADAPTOR_CAPABILITIES  = {
    "jdes_attributes"  : [c.NAME,
                          c.EXECUTABLE,
                          c.PRE_EXEC,
                          c.POST_EXEC,
                          c.ARGUMENTS,
                          c.ENVIRONMENT,
                          c.SPMD_VARIATION,
                          c.TOTAL_CPU_COUNT,
                          c.TOTAL_GPU_COUNT,
                          c.NUMBER_OF_PROCESSES,
                          c.PROCESSES_PER_HOST,
                          c.THREADS_PER_PROCESS,
                          c.WORKING_DIRECTORY,
                        # c.INTERACTIVE,
                          c.INPUT,
                          c.OUTPUT,
                          c.ERROR,
                          c.FILE_TRANSFER,
                          c.CLEANUP,
                          c.WALL_TIME_LIMIT,
                          c.TOTAL_PHYSICAL_MEMORY,
                          c.CPU_ARCHITECTURE,
                        # c.OPERATING_SYSTEM_TYPE,
                          c.CANDIDATE_HOSTS,
                          c.QUEUE,
                          c.PROJECT,
                          c.JOB_CONTACT],
    "job_attributes"   : [c.EXIT_CODE,
                          c.EXECUTION_HOSTS,
                          c.CREATED,
                          c.STARTED,
                          c.FINISHED],
    "metrics"          : [c.STATE,
                          c.STATE_DETAIL],
    "contexts"         : {"ssh"      : "public/private keypair",
                          "x509"     : "X509 proxy for gsissh",
                          "userpass" : "username/password pair for simple ssh"}
}

# ------------------------------------------------------------------------------
# the adaptor documentation
#

        # General Notes
        # *************

        # On Stampede, returning a non-zero exit code results in the scheduler
        # putting the job into a FAILED state and assigning it an exit code of
        # 127.

        # **Example:**

        #   js = rs.job.Service("slurm+ssh://stampede")
        #   jd.executable  = '/bin/exit'
        #   jd.arguments   = ['3']
        #   job = js.create_job(jd)
        #   job.run()

        # Will return something similar to (personal account information
        # removed)::

        #   (ve) ashleyz@login1:~$ scontrol show job 309684
        #   JobId=309684 Name=SlurmJob
        #      UserId=_____ GroupId=__________
        #      Priority=3000 Account=_____ QOS=normal
        #      JobState=FAILED Reason=NonZeroExitCode Dependency=(null)
        #      Requeue=0 Restarts=0 BatchFlag=1 ExitCode=127:0
        #      RunTime=00:00:05 TimeLimit=00:01:00 TimeMin=N/A
        #      SubmitTime=2013-02-22T20:26:50 EligibleTime=2013-02-22T20:26:50
        #      StartTime=2013-02-22T20:26:50 EndTime=2013-02-22T20:26:55
        #      PreemptTime=None SuspendTime=None SecsPreSuspend=0
        #      Partition=development AllocNode:Sid=login1:12070
        #      ReqNodeList=(null) ExcNodeList=(null)
        #      NodeList=c557-401
        #      BatchHost=c557-401
        #      NumNodes=1 NumCPUs=16 CPUs/Task=1 ReqS:C:T=*:*:*
        #      MinCPUsNode=1 MinMemoryNode=0 MinTmpDiskNode=0
        #      Features=(null) Gres=(null) Reservation=(null)
        #      Shared=0 Contiguous=0 Licenses=(null) Network=(null)
        #      Command=/home1/01414/_______/.saga/adaptors/slurm_job/wrapper.sh
        #      WorkDir=/home1/01414/_______/

        # I'm not sure how to fix this for the time being.

        # Suspend/resume do not appear to be supported for regular
        # users on Stampede.

        # run_job is not supported, as there are many attributed (queues,
        # projects, etc) which need to be passed to the adaptor.  I could
        # add URL parsing so that you could pile on queue/project/jobname
        # information if this has any strong usecases, but I avoided doing
        # so for now to decrease complexity/possible confusion.

        # Cancelling a job with scontrol, puts it into a COMPLETING state, which
        # is parsed by the SLURM status parser as rs.job.RUNNING (see the
        # SLURM docs, COMPLETING is a state a job goes into when it is done
        # running but still flushing IO/etc).  Anyhow, I put some code in to
        # manually put the job into CANCELED state when the job is canceled,
        # but I'm not sure that this is reported correctly everywhere yet.

        # What exit code should be returned for a CANCELED job?


_ADAPTOR_DOC           = {
    "name"             : _ADAPTOR_NAME,
    "cfg_options"      : _ADAPTOR_OPTIONS,
    "capabilities"     : _ADAPTOR_CAPABILITIES,
    "description"      : '''
        The SLURM adaptor allows to run and manage jobs on a
        `SLURM <https://computing.llnl.gov/linux/slurm/>`_ HPC cluster.

        Implementation Notes
        ********************

         - If scontrol can't find an exit code, it returns None
           (see _job_get_exit_code)
         - If scancel can't cancel a job, we raise an exception
           (see _job_cancel)
         - If we can't suspend a job with scontrol suspend, we raise an
           exception (see _job_suspend).  scontrol suspend NOT supported on
           Stampede.
         - I started to implement a dictionary to keep track of jobs locally.
           It works to the point where the unit tests are passed, but I have
           not gone over theis extensively...
         - Relating to the above, _job_get_info is written, but unused/untested
           (mostly from PBS adaptor)

        ''',
    "example": "examples/jobs/slurmjob.py",
    "schemas": {"slurm":        "connect to a local cluster",
                "slurm+ssh":    "conenct to a remote cluster via SSH",
                "slurm+gsissh": "connect to a remote cluster via GSISSH"}
}

# ------------------------------------------------------------------------------
# the adaptor info is used to register the adaptor with SAGA

_ADAPTOR_INFO          = {
    "name"             : _ADAPTOR_NAME,
    "version"          : "v0.2.1",
    "schemas"          : _ADAPTOR_SCHEMAS,
    "capabilities"     : _ADAPTOR_CAPABILITIES,
    "cpis"             : [
        {
            "type"     : "radical.saga.job.Service",
            "class"    : "SLURMJobService"
        },
        {
            "type"     : "radical.saga.job.Job",
            "class"    : "SLURMJob"
        }
    ]
}


################################################################################
#
# The adaptor class
#
class Adaptor(a_base.Base):
    '''
    This is the actual adaptor class, which gets loaded by SAGA (i.e. by the
    SAGA engine), and which registers the CPI implementation classes which
    provide the adaptor's functionality.
    '''


    # --------------------------------------------------------------------------
    #
    def __init__(self):

        a_base.Base.__init__(self, _ADAPTOR_INFO, _ADAPTOR_OPTIONS)

        self.id_re = re.compile(r'^\[(.*)\]-\[(.*?)\]$')
        self.epoch = datetime.datetime(1970, 1, 1)


    # --------------------------------------------------------------------------
    #
    def sanity_check(self):
        pass


    def parse_id(self, id):
        # split the id '[rm]-[pid]' in its parts, and return them.

        match = self.id_re.match(id)

        if  not match or len(match.groups()) != 2:
            raise rse.BadParameter("Cannot parse job id '%s'" % id)

        return(match.group(1), match.group(2))


###############################################################################
#
class SLURMJobService(cpi_job.Service):
    ''' Implements cpi_job.Service '''

    # --------------------------------------------------------------------------
    #
    def __init__(self, api, adaptor):

        _cpi_base = super(SLURMJobService, self)
        _cpi_base.__init__(api, adaptor)

        # TODO make sure this formats properly and works right!
        self.exit_code_re            = re.compile(r"\bExitCode  \b=(\d*)", re.VERBOSE)
        self.scontrol_jobstate_re    = re.compile(r"\bJobState  \b=(\S*)", re.VERBOSE)
        self.scontrol_job_name_re    = re.compile(r"\bJobName   \b=(\S*)", re.VERBOSE)
        self.scontrol_create_time_re = re.compile(r"\bSubmitTime\b=(\S*)", re.VERBOSE)
        self.scontrol_start_time_re  = re.compile(r"\bStartTime \b=(\S*)", re.VERBOSE)
        self.scontrol_end_time_re    = re.compile(r"\bEndTime   \b=(\S*)", re.VERBOSE)
        self.scontrol_comp_time_re   = re.compile(r"\bRunTime   \b=(\S*)", re.VERBOSE)
        self.scontrol_exec_hosts_re  = re.compile(r"\bNodeList  \b=(\S*)", re.VERBOSE)

        # these are the commands that we need in order to interact with SLURM
        # the adaptor will try to find them when it first opens the shell
        # connection, and bails out in case they are not available.
        self._commands = {'sbatch'  : None,
                          'squeue'  : None,
                          'scontrol': None,
                          'scancel' : None}


    # --------------------------------------------------------------------------
    #
    def __del__(self):

        try:
            if self.shell:
                del(self.shell)
        except:
            pass


    # --------------------------------------------------------------------------
    #
    @SYNC_CALL
    def init_instance(self, adaptor_state, rm_url, session):
        '''
        Service instance constructor
        '''

        self.rm      = rm_url
        self.session = session

        self.jobs = {}
        self._open()

        return self.get_api()


    # --------------------------------------------------------------------------
    #
    def close(self):

        if self.shell:
            self.shell.finalize(True)


    # --------------------------------------------------------------------------
    #
    def _open(self):
        '''
        Open our persistent shell for this job adaptor.  We use
        the pty_shell functionality for this.
        '''

        # check to see what kind of connection we will want to create
        if   self.rm.schema == "slurm":        shell_schema = "fork://"
        elif self.rm.schema == "slurm+ssh":    shell_schema = "ssh://"
        elif self.rm.schema == "slurm+gsissh": shell_schema = "gsissh://"
        else: raise rse.IncorrectURL("Schema %s not supported by SLURM adaptor."
                                     % self.rm.schema)

        # <scheme>://<user>:<pass>@<host>:<port>/<path>?<query>#<fragment>
        # build our shell URL
        shell_url = shell_schema

        # did we provide a username and password?
        if self.rm.username and self.rm.password:
            shell_url += self.rm.username + ":" + self.rm.password + "@"

        # only provided a username
        if self.rm.username and not self.rm.password:
            shell_url += self.rm.username + "@"

        # add hostname
        shell_url += self.rm.host

        # add port
        if  self.rm.port:
            shell_url += ":" + str(self.rm.port)

        shell_url = ru.Url(shell_url)

        # establish shell connection
        self._logger.debug("Opening shell of type: %s" % shell_url)
        self.shell = rsups.PTYShell(shell_url, self.session, self._logger)

        # verify our SLURM environment contains the commands we need for this
        # adaptor to work properly
        self._logger.debug("Verifying existence of remote SLURM tools.")
        for cmd in list(self._commands.keys()):
            ret, out, _ = self.shell.run_sync("which %s " % cmd)
            if ret != 0:
                message = "Error finding SLURM tool %s on remote server %s!\n" \
                          "Locations searched:\n%s\n" \
                          "Is SLURM installed on that machine? " \
                          "If so, is your remote SLURM environment "\
                          "configured properly? " % (cmd, self.rm, out)
                raise rse.NoSuccess._log(self._logger, message)

        self._logger.debug("got cmd prompt (%s)(%s)" % (ret, out))

        self.rm.detected_username = self.rm.username
        # figure out username if it wasn't made explicit
        # important if .ssh/config info read+connected with
        # a different username than what we expect
        if not self.rm.username:
            self._logger.debug("No username provided in URL %s, so we are"
                               " going to find it with whoami" % self.rm)
            ret, out, _ = self.shell.run_sync("whoami")
            self.rm.detected_username = out.strip()
            self._logger.debug("Username detected as: %s",
                               self.rm.detected_username)

        _, out, _ = self.shell.run_sync('scontrol --version')
        self._version = out.split()[1].strip()
        self._logger.info('slurm version: %s' % self._version)

        ppn_pat   = '\'s/.*\\(CPUTot=[0-9]*\\).*/\\1/g\''
        ppn_cmd   = 'scontrol show nodes ' + \
                    '| grep CPUTot'        + \
                    '| sed -e ' + ppn_pat  + \
                    '| sort '              + \
                    '| uniq -c '           + \
                    '| cut -f 2 -d = '     + \
                    '| xargs echo'
        _, out, _ = self.shell.run_sync(ppn_cmd)
        ppn_vals  = [o.strip() for o in out.split() if o.strip()]
        if len(ppn_vals) >= 1: self._ppn = int(ppn_vals[0])
        else                 : self._ppn = None

        self._logger.info(" === ppn: %s", self._ppn)


    # --------------------------------------------------------------------------
    #
    def _close(self):
        '''
        Close our shell connection
        '''

        del(self.shell)
        self.shell = None


    # --------------------------------------------------------------------------
    #
    #
    def _job_run(self, jd):
        '''
        runs a job on the wrapper via pty, and returns the job id
        '''

        # define a bunch of default args
        exe                 = jd.executable
        pre                 = jd.as_dict().get(c.PRE_EXEC)
        post                = jd.as_dict().get(c.POST_EXEC)
        args                = jd.as_dict().get(c.ARGUMENTS, [])
        env                 = jd.as_dict().get(c.ENVIRONMENT, dict())
        cwd                 = jd.as_dict().get(c.WORKING_DIRECTORY)
        job_name            = jd.as_dict().get(c.NAME)
        spmd_variation      = jd.as_dict().get(c.SPMD_VARIATION)
        cpu_count           = jd.as_dict().get(c.TOTAL_CPU_COUNT)
        gpu_count           = jd.as_dict().get(c.TOTAL_GPU_COUNT)
        n_procs             = jd.as_dict().get(c.NUMBER_OF_PROCESSES)
        processes_per_host  = jd.as_dict().get(c.PROCESSES_PER_HOST)
        output              = jd.as_dict().get(c.OUTPUT, "radical.saga.stdout")
        error               = jd.as_dict().get(c.ERROR,  "radical.saga.stderr")
      # file_transfer       = jd.as_dict().get(c.FILE_TRANSFER)
        wall_time           = jd.as_dict().get(c.WALL_TIME_LIMIT)
        queue               = jd.as_dict().get(c.QUEUE)
        project             = jd.as_dict().get(c.PROJECT)
        job_memory          = jd.as_dict().get(c.TOTAL_PHYSICAL_MEMORY)
        cpu_arch            = jd.as_dict().get(c.CPU_ARCHITECTURE)
        job_contact         = jd.as_dict().get(c.JOB_CONTACT)
        c_hosts             = jd.as_dict().get(c.CANDIDATE_HOSTS)

        # check to see what's available in our job description
        # to override defaults

        # try to create the working directory (if defined)
        # NOTE: this assumes a shared filesystem between login node and
        #       comnpute nodes.
        if cwd:

            self._logger.info("Creating working directory %s" % cwd)
            ret, out, _ = self.shell.run_sync("mkdir -p %s"   % cwd)

            if ret:
                raise rse.NoSuccess("Couldn't create workdir: %s" % out)


        if isinstance(c_hosts, list):
            c_hosts = ','.join(c_hosts)

        if isinstance(job_contact, list):
            job_contact = job_contact[0]

        if project and ':' in project:
            account, reservation = project.split(':', 1)
        else:
            account, reservation = project, None

        script = "#!/bin/sh\n\n"

        # make sure we have something for cpu_count
        if not cpu_count:
            cpu_count = 1

        # make sure we have something for n_procs
        if not n_procs:
            n_procs = cpu_count

        if spmd_variation:
            if spmd_variation.lower() not in 'mpi':
                raise rse.BadParameter("Slurm cannot handle spmd variation '%s'"
                                        % spmd_variation)
            mpi_cmd = 'mpirun -n %d ' % n_procs

        else:
            # we start N independent processes
            mpi_cmd = ''

            if  'stampede2' in self.rm.host.lower() or \
                'frontera'  in self.rm.host.lower() or \
                'rhea'      in self.rm.host.lower():

                assert(self._ppn), 'need unique number of cores per node'
                n_nodes = int(math.ceil(float(cpu_count) / self._ppn))
                script += "#SBATCH -N %d\n" % n_nodes

            elif self._version in ['17.11.5', '18.08.0', '18.08.3']:

                assert(self._ppn), 'need unique number of cores per node'
                n_nodes = int(math.ceil(float(cpu_count) / self._ppn))
                script += "#SBATCH -N %d\n" % n_nodes
                script += "#SBATCH --ntasks=%s\n" % n_procs

            else:
                script += "#SBATCH --ntasks=%s\n" % n_procs

            if not processes_per_host:
                script += "#SBATCH --cpus-per-task=%s\n" \
                        % (int(cpu_count / n_procs))

            else:
                script += "#SBATCH --ntasks-per-node=%s\n" % processes_per_host

        # target host specifica
        # FIXME: these should be moved into resource config files
        self._logger.debug ("submit SLURM script to %s", self.rm)
        if 'bridges' in self.rm.host.lower():

            if gpu_count:
                # gres resouurces are specified *per node*
                assert(self._ppn), 'need unique number of cores per node'
                number_of_nodes = int(math.ceil(float(cpu_count) / self._ppn))
                count = int(gpu_count / number_of_nodes)

                if count:
                    if cpu_arch: gpu_arch = cpu_arch.lower()
                    else       : gpu_arch = 'p100'
                    script += "#SBATCH --gres=gpu:%s:%s\n" % (gpu_arch, count)

            # use '-C EGRESS' to enable outbound network
            script += "#SBATCH -C EGRESS\n"


        elif 'tiger' in self.rm.host.lower():

            if gpu_count:

                # gres resouurces are specified *per node*
                assert(self._ppn), 'need unique number of cores per node'
                number_of_nodes = int(math.ceil(float(cpu_count) / self._ppn))
                count = int(gpu_count / number_of_nodes)

                if count:
                    script += "#SBATCH --gres=gpu:%s\n" % count


        elif 'cori' in self.rm.host.lower():

            # Set to "haswell" for Haswell nodes, to "knl,quad,cache" (or other
            # modes) for KNL, etc.
            if cpu_arch : script += "#SBATCH -C %s\n"     % cpu_arch
            if gpu_count: script += "#SBATCH --gpus=%s\n" % gpu_count

        else:

            if gpu_count: script += "#SBATCH --gpus=%s\n" % gpu_count


        if cwd:
<<<<<<< HEAD
            if 'frontera' in self.rm.host.lower():
            if 'frontera' in self.rm.host.lower() or \
               'tiger'    in self.rm.host.lower() or \
               'rhea'     in self.rm.host.lower():
=======
            if 'frontera' in self.rm.host.lower() or \
               'tiger'    in self.rm.host.lower():
>>>>>>> 5deb253b
                script += "#SBATCH --chdir %s\n"   % cwd
            else:
                script += "#SBATCH --workdir %s\n" % cwd

        if output     : script += "#SBATCH --output %s\n"      % output
        if error      : script += "#SBATCH --error %s\n"       % error
        if queue      : script += "#SBATCH --partition %s\n"   % queue
        if job_name   : script += '#SBATCH -J "%s"\n'          % job_name
        if job_memory : script += "#SBATCH --mem=%s\n"         % job_memory
        if c_hosts    : script += "#SBATCH --nodelist=%s\n"    % c_hosts
        if job_contact: script += "#SBATCH --mail-user=%s\n"   % job_contact
        if account    : script += "#SBATCH --account %s\n"     % account
        if reservation: script += "#SBATCH --reservation %s\n" % reservation
        if wall_time  : script += "#SBATCH --time %02d:%02d:00\n" \
                                              % (int(wall_time / 60), wall_time % 60)

        if env:
            script += "\n## ENVIRONMENT\n"
            for key,val in env.items():
                script += 'export "%s"="%s"\n'  %  (key, val)

        if pre:
            script += "\n## PRE_EXEC\n" + "\n".join(pre)
            script += '\n'

        # create our commandline
        script += "\n## EXEC\n"
        script += '%s%s %s' % (mpi_cmd, exe, ' '.join(args))
        script += '\n'

        if post:
            script += "\n## POST_EXEC\n" + '\n'.join(post)
            script += '\n'

        # write script into a tmp file for staging
        self._logger.info("SLURM script generated:\n%s" % script)

        tgt = os.path.basename(tempfile.mktemp(suffix='.slurm', prefix='tmp_'))
        self.shell.write_to_remote(src=script, tgt=tgt)

        # submit the job
        ret, out, _ = self.shell.run_sync("sbatch '%s'; echo rm -f '%s'" % (tgt,tgt))

        self._logger.debug("submit SLURM script (%s) (%s)" % (tgt, ret))

        # find out what our job ID is
        # TODO: Could make this more efficient
        self.job_id = None
        for line in out.split("\n"):
            if "Submitted batch job" in line:
                self.job_id = "[%s]-[%s]" % (self.rm, int(line.split()[-1:][0]))
                break

        # if we have no job ID, there's a failure...
        if not self.job_id:
            raise rse.NoSuccess._log(self._logger,
                             "Couldn't get job id from submitted job!"
                              " sbatch output:\n%s" % out)

        self._logger.debug("started job %s" % self.job_id)
        self._logger.debug("Batch system output:\n%s" % out)

        # create local jobs dictionary entry
        self.jobs[self.job_id] = {'state'      : c.PENDING,
                                  'create_time': None,
                                  'start_time' : None,
                                  'end_time'   : None,
                                  'comp_time'  : None,
                                  'exec_hosts' : None,
                                  'gone'       : False}
        return self.job_id


    # --------------------------------------------------------------------------
    #
    # FROM STAMPEDE'S SQUEUE MAN PAGE
    #
    # JOB STATE CODES
    #    Jobs typically pass through several states in the course of their
    #    execution.  The typical states are PENDING, RUNNING, SUSPENDED,
    #    COMPLETING, and COMPLETED.   An  explanation  of  each state follows.
    #
    #    CA  CANCELED        Job was explicitly cancelled by the user or system
    #                        administrator.  The job may or may not have been
    #                        initiated.
    #    CD  COMPLETED       Job has terminated all processes on all nodes.
    #    CF  CONFIGURING     Job has been allocated resources, but are waiting
    #                        for them to become ready for use (e.g. booting).
    #    CG  COMPLETING      Job is in the process of completing. Some processes
    #                        on some nodes may still be active.
    #    F   FAILED          Job terminated with non-zero exit code or other
    #                        failure condition.
    #    NF  NODE_FAIL       Job terminated due to failure of one or more
    #                        allocated nodes.
    #    PD  PENDING         Job is awaiting resource allocation.
    #    PR  PREEMPTED       Job terminated due to preemption.
    #    R   RUNNING         Job currently has an allocation.
    #    S   SUSPENDED       Job has an allocation, but execution has been
    #                        suspended.
    #    TO  TIMEOUT         Job terminated upon reaching its time limit.
    #
    def _slurm_to_saga_state(self, slurmjs):
        '''
        translates a slurm one-letter state to saga
        '''

        if   slurmjs in ['CA', "CANCELLED"  ]: return c.CANCELED
        elif slurmjs in ['CD', "COMPLETED"  ]: return c.DONE
        elif slurmjs in ['CF', "CONFIGURING"]: return c.PENDING
        elif slurmjs in ['CG', "COMPLETING" ]: return c.RUNNING
        elif slurmjs in ['F' , "FAILED"     ]: return c.FAILED
        elif slurmjs in ['NF', "NODE_FAIL"  ]: return c.FAILED
        elif slurmjs in ['PD', "PENDING"    ]: return c.PENDING
        elif slurmjs in ['PR', "PREEMPTED"  ]: return c.CANCELED
        elif slurmjs in ['R' , "RUNNING"    ]: return c.RUNNING
        elif slurmjs in ['S' , "SUSPENDED"  ]: return c.SUSPENDED
        elif slurmjs in ['TO', "TIMEOUT"    ]: return c.CANCELED
        else                                 : return c.UNKNOWN


    # --------------------------------------------------------------------------
    #
    def _job_cancel(self, job):
        '''
        Given a job id, attempt to cancel it through use of commandline
        scancel.  Raises exception when unsuccessful.
        '''

        if job._state in c.FINAL:
            # job is already final - nothing to do
            return

        if job._state in [c.NEW]:
            # job is not yet submitted - nothing to do
            job._state = c.CANCELED

        if not job._id:
            # uh oh - what to do?
            raise rse.NoSuccess._log(self._logger,
                    "Could not cancel job: no job ID")

        rm,  pid    = self._adaptor.parse_id(job._id)
        ret, out, _ = self.shell.run_sync("scancel %s" % pid)

        if ret != 0:
            raise rse.NoSuccess._log(self._logger,
                    "Could not cancel job %s because: %s" % (pid, out))

        job._state = c.CANCELED


    # --------------------------------------------------------------------------
    #
    def _job_suspend(self, job):
        '''
        Attempt to suspend a job with commandline scontrol.  Raise
        exception when unsuccessful.
        '''

        if job._state in [c.DONE, c.FAILED, c.CANCELED, c.NEW, c.SUSPENDED]:
            raise rse.IncorrectState._log(self._logger,
                    "Could not suspend job %s [%s]" % (job._id, job._state))


        rm,  pid    = self._adaptor.parse_id(job._id)
        ret, out, _ = self.shell.run_sync("scontrol suspend %s" % pid)

        if ret == 0:
            return True

        # check to see if the error was a permission error
        elif "Access/permission denied" in out:
            raise rse.PermissionDenied._log(self._logger,
                    "Could not suspend job %s because: %s" % (pid, out))

        # it's some other error
        else:
            raise rse.NoSuccess._log(self._logger,
                    "Could not suspend job %s because: %s" % (pid, out))


    # --------------------------------------------------------------------------
    #
    def _job_resume(self, job):
        '''
        Attempt to resume a job with commandline scontrol.  Raise
        exception when unsuccessful.
        '''

        if job._state in [c.DONE, c.FAILED, c.CANCELED, c.NEW, c.RUNNING]:
            raise rse.IncorrectState._log(self._logger,
                    "Could not resume job %s [%s]" % (job._id, job._state))


        rm,  pid    = self._adaptor.parse_id(job._id)
        ret, out, _ = self.shell.run_sync("scontrol resume %s" % pid)

        if ret == 0:
            return True

        # check to see if the error was a permission error
        elif "Access/permission denied" in out:
            raise rse.PermissionDenied._log(self._logger,
                    "Could not suspend job %s because: %s" % (pid, out))

        # it's some other error
        else:
            raise rse.NoSuccess._log(self._logger,
                    "Could not resume job %s because: %s" % (pid, out))


    # --------------------------------------------------------------------------
    #
    @SYNC_CALL
    def create_job(self, jd):
        '''
        Implements cpi_job.Service.create_job()
        '''

        # this dict is passed on to the job adaptor class -- use it to pass any
        # state information you need there.
        adaptor_state = {"job_service"    : self,
                         "job_description": jd,
                         "job_schema"     : self.rm.schema,
                         "reconnect"      : False}

        return api_job.Job(_adaptor=self._adaptor, _adaptor_state=adaptor_state)

    # --------------------------------------------------------------------------
    #
    @SYNC_CALL
    def get_url(self):
        '''
        Implements cpi_job.Service.get_url()
        '''
        return self.rm


    # --------------------------------------------------------------------------
    #
    @SYNC_CALL
    def list(self):
        '''
        Implements rs.adaptors.cpi.job.Service.list()
        '''

        # ashleyz@login1:~$ squeue -h -o "%i" -u ashleyz
        # 255042
        # 255035
        # 255028
        # 255018

        # this line gives us a nothing but jobids for our user
        ret, out, _ = self.shell.run_sync('squeue -h -o "%%i" -u %s'
                                          % self.rm.detected_username)

        # mangle our results into the proper id format
        output = ["[%s]-[%s]" % (self.rm, i) for i in out.strip().split("\n")]
        return output


    # --------------------------------------------------------------------------
    #
    @SYNC_CALL
    def get_job(self, jobid):

        # this dict is passed on to the job adaptor class -- use it to pass any
        # state information you need there.  The job adaptor will run 'scontrol
        # show job $jobid' to complement the information.
        adaptor_state = {"job_service"    : self,
                         "job_description": api_job.Description(),
                         "job_schema"     : self.rm.schema,
                         "reconnect"      : True,
                         "reconnect_jobid": jobid
                        }
        return api_job.Job(_adaptor=self._adaptor,
                            _adaptor_state=adaptor_state)


    # --------------------------------------------------------------------------
    #
    def container_run(self, jobs):

        for job in jobs:
            job.run()


    # --------------------------------------------------------------------------
    #
    def container_wait(self, jobs, mode, timeout):

        # TODO: this is not optimized yet
        for job in jobs:
            job.wait()


    # --------------------------------------------------------------------------
    #
    def container_cancel(self, jobs, timeout):

        # TODO: this is not optimized yet
        for job in jobs:
            job.cancel(timeout)


    # --------------------------------------------------------------------------
    #
    def container_get_states(self, jobs):

        # TODO: this is not optimized yet
        states = list()
        for job in jobs:
            states.append(job.get_state())
        return states


# ------------------------------------------------------------------------------
#
class SLURMJob(cpi_job.Job):

    # --------------------------------------------------------------------------
    #
    def __init__(self, api, adaptor):

        _cpi_base = super(SLURMJob, self)
        _cpi_base.__init__(api, adaptor)


    # --------------------------------------------------------------------------
    #
    @SYNC_CALL
    def init_instance(self, job_info):

        self.jd = job_info["job_description"]
        self.js = job_info["job_service"]

        # the js is responsible for job bulk operations -- which
        # for jobs only work for run()
        self._container       = self.js
        self._method_type     = "run"

        # initialize job attribute values
        self._id              = None
        self._name            = self.jd.as_dict().get(c.NAME, 'saga')
        self._state           = c.NEW
        self._exit_code       = None
        self._exception       = None
        self._started         = None
        self._finished        = None

        # think "reconnect" in terms of "reloading" job id, _NOT_
        # physically creating a new network connection
        if job_info['reconnect']:
            self._id   = job_info['reconnect_jobid']
            other_info = self._job_get_info()
            self._name = other_info.get('job_name')
            self._started = True
        else:
            self._started = False

        return self.get_api()


    # --------------------------------------------------------------------------
    #
    def _job_get_info(self):
        '''
        use scontrol to grab job info
        NOT CURRENTLY USED/TESTED, here for later
        '''

        # prev. info contains the info collect when _job_get_info
        # was called the last time
        prev_info = self.js.jobs.get(self._id)

        # if the 'gone' flag is set, there's no need to query the job
        # state again. it's gone forever
        if prev_info:
            if prev_info.get('gone', False):
                self._logger.debug("Job is gone.")
                return prev_info

        # curr. info will contain the new job info collect. it starts off
        # as a copy of prev_info (don't use deepcopy because there is an API
        # object in the dict -> recursion)
        curr_info = dict()

        if prev_info:
            curr_info['job_id'     ] = prev_info.get('job_id'     )
            curr_info['job_name'   ] = prev_info.get('job_name'   )
            curr_info['state'      ] = prev_info.get('state'      )
            curr_info['create_time'] = prev_info.get('create_time')
            curr_info['start_time' ] = prev_info.get('start_time' )
            curr_info['end_time'   ] = prev_info.get('end_time'   )
            curr_info['comp_time'  ] = prev_info.get('comp_time'  )
            curr_info['exec_hosts' ] = prev_info.get('exec_hosts' )
            curr_info['gone'       ] = prev_info.get('gone'       )
        else:
            curr_info['job_id'     ] = None
            curr_info['job_name'   ] = None
            curr_info['state'      ] = None
            curr_info['create_time'] = None
            curr_info['start_time' ] = None
            curr_info['end_time'   ] = None
            curr_info['comp_time'  ] = None
            curr_info['exec_hosts' ] = None
            curr_info['gone'       ] = None

        rm, pid = self._adaptor.parse_id(self._id)

        # update current info with scontrol
        ret, out, _ = self.js.shell.run_sync('scontrol show job %s' % pid)

        # out is comprised of a set of space-limited words like this:
        #
        # ----------------------------------------------------------------------
        # $ scontrol show job 8101313
        #    JobId=8101313 JobName=pilot.0000 UserId=tg803521(803521)
        #    GroupId=G-81625(81625) Priority=1701 Nice=0 Account=TG-MCB090174
        #    QOS=normal JobState=RUNNING Reason=None Dependency=(null) Requeue=0
        #    Restarts=0 BatchFlag=1 Reboot=0 ExitCode=0:0 RunTime=00:00:25
        #    TimeLimit=00:15:00 TimeMin=N/A SubmitTime=2017-01-11T15:47:19
        #    EligibleTime=2017-01-11T15:47:19 StartTime=2017-01-11T15:47:19
        #    EndTime=2017-01-11T16:02:19 PreemptTime=None SuspendTime=None
        #    SecsPreSuspend=0 Partition=development AllocNode:Sid=login3:2886
        #    ReqNodeList=(null) ExcNodeList=(null) NodeList=c557-[901-904]
        #    BatchHost=c557-901 NumNodes=4 NumCPUs=64 CPUs/Task=1
        #    ReqB:S:C:T=0:0:*:* TRES=cpu=64,node=4 Socks/Node=*
        #    NtasksPerN:B:S:C=0:0:*:* CoreSpec=* MinCPUsNode=1 MinMemoryNode=0
        #    MinTmpDiskNode=0 Features=(null) Gres=(null) Reservation=(null)
        #    Shared=0 Contiguous=0 Licenses=(null) Network=(null)
        #    Command=/home1/01083/tg803521/tmp_egGk1n.slurm
        #    WorkDir=/work/01083/
        #    StdIn=/dev/null
        #    StdOut=/work/01083/bootstrap_1.out
        #    StdErr=/work/01083/bootstrap_1.err
        #    Power= SICP=0
        # ----------------------------------------------------------------------
        #
        # so we split on spaces and newlines, and then on '=' to get
        # key-value-pairs.

        elems = out.split()
        data  = dict()
        for elem in elems:

            parts = elem.split('=', 1)

            if len(parts) == 1:
                # default if no '=' is found
                parts.append(None)

            # ignore non-splittable ones
            key, val = parts
            if val in ['', '(null)']:
                val = None
            data[key] = val

        if data.get('JobState'):
            curr_info['state'] = self.js._slurm_to_saga_state(data['JobState'])
        else:
            curr_info['state'] = self._job_get_state(self._id)

        # update exit code
        if data.get('ExitCode'):
            curr_info['exit_code'] = data['ExitCode'].split(':')[0]
        else:
            curr_info['exit_code'] = self._job_get_state(self._id)

        curr_info['job_name'   ] = data.get('JobName')
      # curr_info['create_time'] = data.get('SubmitTime')
      # curr_info['start_time' ] = data.get('StartTime')
      # curr_info['end_time'   ] = data.get('EndTime')
        curr_info['comp_time'  ] = data.get('RunTime')
        curr_info['exec_hosts' ] = data.get('NodeList')

        # Alas, time stamps are not in EPOCH, and do not contain time zone info,
        # so we set approximate values here
        now = time.time()
        if not curr_info['create_time']: curr_info['create_time'] = now

        if curr_info['state'] in [c.RUNNING] + c.FINAL:
            if not curr_info['start_time' ]: curr_info['start_time' ] = now

        if curr_info['state'] in c.FINAL:
            if not curr_info['end_time' ]: curr_info['end_time' ] = now

        return curr_info


    # --------------------------------------------------------------------------
    #
    def _job_get_state(self, job_id):
        '''
        get the job state from the wrapper shell
        '''

        # if the state is NEW and we haven't sent out a run command, keep
        # it listed as NEW
        if self._state == c.NEW and not self._started:
            return c.NEW

        # if the state is DONE, CANCELED or FAILED, it is considered
        # final and we don't need to query the backend again
        if self._state in c.FINAL:
            return self._state

        rm, pid = self._adaptor.parse_id(job_id)

        try:
            ret, out, _ = self.js.shell.run_sync('scontrol show job %s' % pid)
            match       = self.js.scontrol_jobstate_re.search(out)

            if match:
                slurm_state = match.group(1)
            else:
                # no jobstate found from scontrol
                # the job may have finished a while back, use sacct to
                # look at the full slurm history
                slurm_state = self._sacct_jobstate_match(pid)
                if not slurm_state:
                    # no jobstate found in slurm
                    return c.UNKNOWN

            return self.js._slurm_to_saga_state(slurm_state)

        except Exception as ex:
            self._logger.exception('failed to get job state')
            raise rse.NoSuccess("Error getting the job state for "
                            "job %s:\n%s" % (pid,ex))

        raise rse.NoSuccess._log(self._logger, "Internal SLURM adaptor error"
                                 " in _job_get_state")


    # --------------------------------------------------------------------------
    #
    def _sacct_jobstate_match(self, pid):
        '''
        get the job state from the slurm accounting data
        '''

        ret, sacct_out, _ = self.js.shell.run_sync(
            "sacct --format=JobID,State --parsable2 --noheader --jobs=%s" % pid)

        # output will look like:
        # 500723|COMPLETED
        # 500723.batch|COMPLETED
        # or:
        # 500682|CANCELLED by 900369
        # 500682.batch|CANCELLED

        try:
            for line in sacct_out.strip().split('\n'):

                slurm_id, slurm_state = line.split('|', 1)

                if slurm_id == pid and slurm_state:
                    return slurm_state.split()[0].strip()

        except Exception:
            self._logger.warning('cannot parse sacct output:\n%s' % sacct_out)

        return None


    # --------------------------------------------------------------------------
    #
    @SYNC_CALL
    def get_state(self):

        self._state = self._job_get_state(self._id)
        return self._state


    # --------------------------------------------------------------------------
    #
    @SYNC_CALL
    def get_description(self):

        return self.jd


    # --------------------------------------------------------------------------
    #
    @SYNC_CALL
    def get_service_url(self):

        return self.js.rm


    # --------------------------------------------------------------------------
    #
    @SYNC_CALL
    def wait(self, timeout):

        time_start = time.time()
        rm, pid    = self._adaptor.parse_id(self._id)

        while True:

            state = self._job_get_state(self._id)
            self._logger.debug("wait() for job id %s:%s" % (self._id, state))

            if state == c.UNKNOWN:
                raise rse.IncorrectState("cannot get job state")

            if state in c.FINAL:
                return True

            # check if we hit timeout
            if timeout >= 0:
                if time.time() - time_start > timeout:
                    return False

            # avoid busy poll
            time.sleep(0.5)


    # --------------------------------------------------------------------------
    #
    # In general, the job ID is something which is generated by the adaptor or
    # by the backend, and the user should not interpret it.  Two caveats though:
    #
    # (a) The ID MUST remain constant once it is assigned to a job (imagine an
    # application hashes on job ids, for example.
    #
    # (b) the ID SHOULD follow the scheme [service_url]-[backend-id] -- and in
    # that case, we should make sure that the URL part of the ID can be used to
    # create a new job service instance.
    #
    @SYNC_CALL
    def get_id(self):

        return self._id


    # --------------------------------------------------------------------------
    #
    @SYNC_CALL
    def get_name(self):

        if not self._name:
            self._name = self._job_get_info()['job_name']
        return self._name


    # --------------------------------------------------------------------------
    #
    @SYNC_CALL
    def get_exit_code(self):

        # FIXME: use cache
        return self._job_get_info()['exit_code']


    # --------------------------------------------------------------------------
    #
    @SYNC_CALL
    def suspend(self):

        return self.js._job_suspend(self)


    # --------------------------------------------------------------------------
    @SYNC_CALL
    def resume(self):

        return self.js._job_resume(self)


    # --------------------------------------------------------------------------
    #
    @SYNC_CALL
    def get_created(self):

        # FIXME: use cache
        # FIXME: convert to EOPCH
        return self._job_get_info()['create_time']


    # --------------------------------------------------------------------------
    #
    @SYNC_CALL
    def get_started(self):

        # FIXME: use cache
        # FIXME: convert to EPOCH
        return self._job_get_info()['start_time']


    # --------------------------------------------------------------------------
    #
    @SYNC_CALL
    def get_finished(self):

        # FIXME: use cache
        # FIXME: convert to EPOCH
        return self._job_get_info()['end_time']


    # --------------------------------------------------------------------------
    #
    @SYNC_CALL
    def get_execution_hosts(self):

        # FIXME: use cache
        return self._job_get_info()['exec_hosts']


    # --------------------------------------------------------------------------
    #
    @SYNC_CALL
    def cancel(self, timeout):

        self.js._job_cancel(self)


    # --------------------------------------------------------------------------
    #
    @SYNC_CALL
    def run(self):

        self._id      = self.js._job_run(self.jd)
        self._started = True


# ------------------------------------------------------------------------------
<|MERGE_RESOLUTION|>--- conflicted
+++ resolved
@@ -554,15 +554,9 @@
 
 
         if cwd:
-<<<<<<< HEAD
-            if 'frontera' in self.rm.host.lower():
             if 'frontera' in self.rm.host.lower() or \
                'tiger'    in self.rm.host.lower() or \
                'rhea'     in self.rm.host.lower():
-=======
-            if 'frontera' in self.rm.host.lower() or \
-               'tiger'    in self.rm.host.lower():
->>>>>>> 5deb253b
                 script += "#SBATCH --chdir %s\n"   % cwd
             else:
                 script += "#SBATCH --workdir %s\n" % cwd
@@ -577,7 +571,7 @@
         if account    : script += "#SBATCH --account %s\n"     % account
         if reservation: script += "#SBATCH --reservation %s\n" % reservation
         if wall_time  : script += "#SBATCH --time %02d:%02d:00\n" \
-                                              % (int(wall_time / 60), wall_time % 60)
+                                         % (int(wall_time / 60), wall_time % 60)
 
         if env:
             script += "\n## ENVIRONMENT\n"
