--- conflicted
+++ resolved
@@ -510,14 +510,8 @@
 
         # target host specifica
         # FIXME: these should be moved into resource config files
-<<<<<<< HEAD
         self._logger.debug ("submit SLURM script to %s", self.rm)
         if 'bridges' in self.rm.host.lower():
-=======
-        if  'bridges' in self.rm.host.lower() or \
-            'tiger'   in self.rm.host.lower() :
-
->>>>>>> e53f538a
 
             if total_gpu_count:
                 # gres resouurces are specified *per node*
@@ -556,20 +550,14 @@
             if total_gpu_count: slurm_script += "#SBATCH --gpus=%s\n" % total_gpu_count
 
 
-<<<<<<< HEAD
-        if cwd:             slurm_script += "#SBATCH --workdir %s\n"     % cwd
+        if cwd:
+            if 'frontera' in self.rm.host.lower():
+                slurm_script += "#SBATCH --chdir %s\n"   % cwd
+            else:
+                slurm_script += "#SBATCH --workdir %s\n" % cwd
+
         if output:          slurm_script += "#SBATCH --output %s\n"      % output
         if error:           slurm_script += "#SBATCH --error %s\n"       % error
-=======
-        if cwd:
-            if 'frontera' in self.rm.host.lower():
-                slurm_script += "#SBATCH --chdir %s\n"   % cwd 
-            else:
-                slurm_script += "#SBATCH --workdir %s\n" % cwd 
-
-        if output:          slurm_script += "#SBATCH --output %s\n"      % output 
-        if error:           slurm_script += "#SBATCH --error %s\n"       % error 
->>>>>>> e53f538a
         if queue:           slurm_script += "#SBATCH --partition %s\n"   % queue
         if job_name:        slurm_script += '#SBATCH -J "%s"\n'          % job_name
         if job_memory:      slurm_script += "#SBATCH --mem=%s\n"         % job_memory
