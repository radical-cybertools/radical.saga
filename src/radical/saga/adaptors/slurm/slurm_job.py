
__author__    = "Andre Merzky, Ashley Z, Ole Weidner"
__copyright__ = "Copyright 2012-2013, The SAGA Project"
__license__   = "MIT"


'''
SLURM job adaptor implementation
'''

import re
import os
import math
import time
import threading
import datetime
import tempfile

import radical.utils as ru

from ...job           import constants   as c
from ...utils         import pty_shell   as rsups
from ...              import job         as api_job
from ...              import exceptions  as rse
from ..               import base        as a_base
from ..cpi            import job         as cpi_job
from ..cpi            import decorators  as cpi_decs

from ...utils.job     import TransferDirectives

SYNC_CALL  = cpi_decs.SYNC_CALL
ASYNC_CALL = cpi_decs.ASYNC_CALL

MONITOR_UPDATE_INTERVAL   = 3  # seconds


# ------------------------------------------------------------------------------
# some private defs
#
_PTY_TIMEOUT = 2.0

# ------------------------------------------------------------------------------
# the adaptor name
#
_ADAPTOR_NAME          = "radical.saga.adaptors.slurm_job"
_ADAPTOR_SCHEMAS       = ["slurm", "slurm+ssh", "slurm+gsissh"]
_ADAPTOR_OPTIONS       = []

# ------------------------------------------------------------------------------
# the adaptor capabilities & supported attributes
#
# TODO: FILL ALL IN FOR SLURM
_ADAPTOR_CAPABILITIES  = {
    "jdes_attributes"  : [c.NAME,
                          c.EXECUTABLE,
                          c.PRE_EXEC,
                          c.POST_EXEC,
                          c.ARGUMENTS,
                          c.ENVIRONMENT,
                          c.SPMD_VARIATION,
                          c.TOTAL_CPU_COUNT,
                          c.TOTAL_GPU_COUNT,
                          c.NUMBER_OF_PROCESSES,
                          c.PROCESSES_PER_HOST,
                          c.THREADS_PER_PROCESS,
                          c.WORKING_DIRECTORY,
                        # c.INTERACTIVE,
                          c.INPUT,
                          c.OUTPUT,
                          c.ERROR,
                          c.FILE_TRANSFER,
                          c.CLEANUP,
                          c.WALL_TIME_LIMIT,
                          c.TOTAL_PHYSICAL_MEMORY,
                          c.SYSTEM_ARCHITECTURE,
                        # c.OPERATING_SYSTEM_TYPE,
                          c.CANDIDATE_HOSTS,
                          c.QUEUE,
                          c.PROJECT,
                          c.JOB_CONTACT],
    "job_attributes"   : [c.EXIT_CODE,
                          c.EXECUTION_HOSTS,
                          c.CREATED,
                          c.STARTED,
                          c.FINISHED],
    "metrics"          : [c.STATE,
                          c.STATE_DETAIL],
    "contexts"         : {"ssh"      : "public/private keypair",
                          "x509"     : "X509 proxy for gsissh",
                          "userpass" : "username/password pair for simple ssh"}
}

# ------------------------------------------------------------------------------
# the adaptor documentation
#

        # General Notes
        # *************

        # On Stampede, returning a non-zero exit code results in the scheduler
        # putting the job into a FAILED state and assigning it an exit code of
        # 127.

        # **Example:**

        #   js = rs.job.Service("slurm+ssh://stampede")
        #   jd.executable  = '/bin/exit'
        #   jd.arguments   = ['3']
        #   job = js.create_job(jd)
        #   job.run()

        # Will return something similar to (personal account information
        # removed)::

        #   (ve) ashleyz@login1:~$ scontrol show job 309684
        #   JobId=309684 Name=SlurmJob
        #      UserId=_____ GroupId=__________
        #      Priority=3000 Account=_____ QOS=normal
        #      JobState=FAILED Reason=NonZeroExitCode Dependency=(null)
        #      Requeue=0 Restarts=0 BatchFlag=1 ExitCode=127:0
        #      RunTime=00:00:05 TimeLimit=00:01:00 TimeMin=N/A
        #      SubmitTime=2013-02-22T20:26:50 EligibleTime=2013-02-22T20:26:50
        #      StartTime=2013-02-22T20:26:50 EndTime=2013-02-22T20:26:55
        #      PreemptTime=None SuspendTime=None SecsPreSuspend=0
        #      Partition=development AllocNode:Sid=login1:12070
        #      ReqNodeList=(null) ExcNodeList=(null)
        #      NodeList=c557-401
        #      BatchHost=c557-401
        #      NumNodes=1 NumCPUs=16 CPUs/Task=1 ReqS:C:T=*:*:*
        #      MinCPUsNode=1 MinMemoryNode=0 MinTmpDiskNode=0
        #      Features=(null) Gres=(null) Reservation=(null)
        #      Shared=0 Contiguous=0 Licenses=(null) Network=(null)
        #      Command=/home1/01414/_______/.saga/adaptors/slurm_job/wrapper.sh
        #      WorkDir=/home1/01414/_______/

        # I'm not sure how to fix this for the time being.

        # Suspend/resume do not appear to be supported for regular
        # users on Stampede.

        # run_job is not supported, as there are many attributed (queues,
        # projects, etc) which need to be passed to the adaptor.  I could
        # add URL parsing so that you could pile on queue/project/jobname
        # information if this has any strong usecases, but I avoided doing
        # so for now to decrease complexity/possible confusion.

        # Cancelling a job with scontrol, puts it into a COMPLETING state, which
        # is parsed by the SLURM status parser as rs.job.RUNNING (see the
        # SLURM docs, COMPLETING is a state a job goes into when it is done
        # running but still flushing IO/etc).  Anyhow, I put some code in to
        # manually put the job into CANCELED state when the job is canceled,
        # but I'm not sure that this is reported correctly everywhere yet.

        # What exit code should be returned for a CANCELED job?


_ADAPTOR_DOC           = {
    "name"             : _ADAPTOR_NAME,
    "cfg_options"      : _ADAPTOR_OPTIONS,
    "capabilities"     : _ADAPTOR_CAPABILITIES,
    "description"      : '''
        The SLURM adaptor allows to run and manage jobs on a
        `SLURM <https://computing.llnl.gov/linux/slurm/>`_ HPC cluster.

        Implementation Notes
        ********************

         - If scontrol can't find an exit code, it returns None
           (see _job_get_exit_code)
         - If scancel can't cancel a job, we raise an exception
           (see _job_cancel)
         - If we can't suspend a job with scontrol suspend, we raise an
           exception (see _job_suspend).  scontrol suspend NOT supported on
           Stampede.
         - I started to implement a dictionary to keep track of jobs locally.
           It works to the point where the unit tests are passed, but I have
           not gone over theis extensively...
         - Relating to the above, _job_get_info is written, but unused/untested
           (mostly from PBS adaptor)

        ''',
    "example": "examples/jobs/slurmjob.py",
    "schemas": {"slurm":        "connect to a local cluster",
                "slurm+ssh":    "conenct to a remote cluster via SSH",
                "slurm+gsissh": "connect to a remote cluster via GSISSH"}
}

# ------------------------------------------------------------------------------
# the adaptor info is used to register the adaptor with SAGA

_ADAPTOR_INFO          = {
    "name"             : _ADAPTOR_NAME,
    "version"          : "v0.2.1",
    "schemas"          : _ADAPTOR_SCHEMAS,
    "capabilities"     : _ADAPTOR_CAPABILITIES,
    "cpis"             : [
        {
            "type"     : "radical.saga.job.Service",
            "class"    : "SLURMJobService"
        },
        {
            "type"     : "radical.saga.job.Job",
            "class"    : "SLURMJob"
        }
    ]
}


# ------------------------------------------------------------------------------
#
class _job_state_monitor(threading.Thread):
    """
    thread that periodically monitors job states
    """

    # --------------------------------------------------------------------------
    #
    def __init__(self, job_service):

        self.logger = job_service._logger
        self.js     = job_service
        self._term  = threading.Event()

        super(_job_state_monitor, self).__init__()
        self.setDaemon(True)


    # --------------------------------------------------------------------------
    #
    def stop(self):

        self.logger.info('stop  thread for %s', self.js.get_url())
        self._term.set()


    # --------------------------------------------------------------------------
    #
    def run(self):

        self.logger.info('start thread for %s', self.js.get_url())
        while not self._term.is_set():

            try:
                # do bulk updates here! we don't want to pull information
                # job by job. that would be too inefficient!
                jobs = self.js.jobs
                for job_id in jobs:

                    job_info = jobs[job_id]
                    # we only need to monitor jobs that are not in a
                    # terminal state, so we can skip the ones that are
                    # either done, failed or canceled
                    old_state = job_info['old_state']
                    if old_state in api_job.FINAL:
                        continue

                    # job is not final and we got new info - replace job info
                    new_info = self.js._job_get_info(job_id)
                    self.js.jobs[job_id] = new_info

                    # we only care to state updates though when the state
                    # actually changed from last time
                    new_state = new_info['state']
                    if new_state == old_state:
                        continue

                    # fire job state callback if 'state' has changed
                    self.logger.info("update Job %s (state: %s)"
                                    % (job_id, new_state))
                    new_info['old_state'] = new_state
                    job_obj = new_info['job_obj']
                    if job_obj:
                        job_obj._api()._attributes_i_set('state', new_state,
                                                       job_obj._api()._UP, True)

                time.sleep(MONITOR_UPDATE_INTERVAL)

            except Exception:
                self.logger.exception("job_id monitoring thread failed")
                raise

        self.logger.info('close thread for %s', self.js.get_url())


################################################################################
#
# The adaptor class
#
class Adaptor(a_base.Base):
    '''
    This is the actual adaptor class, which gets loaded by SAGA (i.e. by the
    SAGA engine), and which registers the CPI implementation classes which
    provide the adaptor's functionality.
    '''


    # --------------------------------------------------------------------------
    #
    def __init__(self):

        a_base.Base.__init__(self, _ADAPTOR_INFO, _ADAPTOR_OPTIONS)

        self.id_re = re.compile(r'^\[(.*)\]-\[(.*?)\]$')
        self.epoch = datetime.datetime(1970, 1, 1)


    # --------------------------------------------------------------------------
    #
    def sanity_check(self):
        pass


    def parse_id(self, id):
        # split the id '[rm]-[pid]' in its parts, and return them.

        match = self.id_re.match(id)

        if  not match or len(match.groups()) != 2:
            raise rse.BadParameter("Cannot parse job id '%s'" % id)

        return(match.group(1), match.group(2))


###############################################################################
#
class SLURMJobService(cpi_job.Service):
    ''' Implements cpi_job.Service '''

    # --------------------------------------------------------------------------
    #
    def __init__(self, api, adaptor):

        _cpi_base = super(SLURMJobService, self)
        _cpi_base.__init__(api, adaptor)

        # TODO make sure this formats properly and works right!
        self.exit_code_re            = re.compile(r"\bExitCode  \b=(\d*)", re.VERBOSE)
        self.scontrol_jobstate_re    = re.compile(r"\bJobState  \b=(\S*)", re.VERBOSE)
        self.scontrol_job_name_re    = re.compile(r"\bJobName   \b=(\S*)", re.VERBOSE)
        self.scontrol_create_time_re = re.compile(r"\bSubmitTime\b=(\S*)", re.VERBOSE)
        self.scontrol_start_time_re  = re.compile(r"\bStartTime \b=(\S*)", re.VERBOSE)
        self.scontrol_end_time_re    = re.compile(r"\bEndTime   \b=(\S*)", re.VERBOSE)
        self.scontrol_comp_time_re   = re.compile(r"\bRunTime   \b=(\S*)", re.VERBOSE)
        self.scontrol_exec_hosts_re  = re.compile(r"\bNodeList  \b=(\S*)", re.VERBOSE)

        # these are the commands that we need in order to interact with SLURM
        # the adaptor will try to find them when it first opens the shell
        # connection, and bails out in case they are not available.
        self._commands = {'sbatch'  : None,
                          'squeue'  : None,
                          'scontrol': None,
                          'scancel' : None}


    # --------------------------------------------------------------------------
    #
    def __del__(self):

        try:
            if self.shell:
                del(self.shell)
        except:
            pass


    # --------------------------------------------------------------------------
    #
    @SYNC_CALL
    def init_instance(self, adaptor_state, rm_url, session):
        '''
        Service instance constructor
        '''

        self.rm      = rm_url
        self.session = session

        self.mt = _job_state_monitor(job_service=self)
        self.mt.start()

        self.jobs = {}
        self._open()

        return self.get_api()


    # --------------------------------------------------------------------------
    #
    def close(self):

        if self.shell:
            self.shell.finalize(True)


    # --------------------------------------------------------------------------
    #
    def _open(self):
        '''
        Open our persistent shell for this job adaptor.  We use
        the pty_shell functionality for this.
        '''

        # check to see what kind of connection we will want to create
        if   self.rm.schema == "slurm":        shell_schema = "fork://"
        elif self.rm.schema == "slurm+ssh":    shell_schema = "ssh://"
        elif self.rm.schema == "slurm+gsissh": shell_schema = "gsissh://"
        else: raise rse.IncorrectURL("Schema %s not supported by SLURM adaptor."
                                     % self.rm.schema)

        # <scheme>://<user>:<pass>@<host>:<port>/<path>?<query>#<fragment>
        # build our shell URL
        shell_url = shell_schema

        # did we provide a username and password?
        if self.rm.username and self.rm.password:
            shell_url += self.rm.username + ":" + self.rm.password + "@"

        # only provided a username
        if self.rm.username and not self.rm.password:
            shell_url += self.rm.username + "@"

        # add hostname
        shell_url += self.rm.host

        # add port
        if  self.rm.port:
            shell_url += ":" + str(self.rm.port)

        shell_url = ru.Url(shell_url)

        # establish shell connection
        self._logger.debug("Opening shell of type: %s" % shell_url)
        self.shell = rsups.PTYShell(shell_url, self.session, self._logger)

        # verify our SLURM environment contains the commands we need for this
        # adaptor to work properly
        self._logger.debug("Verifying existence of remote SLURM tools.")
        for cmd in list(self._commands.keys()):
            ret, out, _ = self.shell.run_sync("which %s " % cmd)
            if ret != 0:
                message = "Error finding SLURM tool %s on remote server %s!\n" \
                          "Locations searched:\n%s\n" \
                          "Is SLURM installed on that machine? " \
                          "If so, is your remote SLURM environment "\
                          "configured properly? " % (cmd, self.rm, out)
                raise rse.NoSuccess._log(self._logger, message)

            self._logger.debug("got cmd prompt (%s)(%s)", ret, out)

        self.rm.detected_username = self.rm.username
        # figure out username if it wasn't made explicit
        # important if .ssh/config info read+connected with
        # a different username than what we expect
        if not self.rm.username:
            self._logger.debug("No username provided in URL %s, so we are"
                               " going to find it with whoami" % self.rm)
            ret, out, _ = self.shell.run_sync("whoami")
            self.rm.detected_username = out.strip()
            self._logger.debug("Username detected as: %s",
                               self.rm.detected_username)

        _, out, _ = self.shell.run_sync('scontrol --version')
        self._version = out.split()[1].strip()
        self._logger.info('slurm version: %s' % self._version)

        ppn_pat   = '\'s/.*\\(CPUTot=[0-9]*\\).*/\\1/g\''
        ppn_cmd   = 'scontrol show nodes ' + \
                    '| grep CPUTot'        + \
                    '| sed -e ' + ppn_pat  + \
                    '| sort '              + \
                    '| uniq -c '           + \
                    '| cut -f 2 -d = '     + \
                    '| xargs echo'
        _, out, _ = self.shell.run_sync(ppn_cmd)
        ppn_vals  = [o.strip() for o in out.split() if o.strip()]
        if len(ppn_vals) >= 1: self._ppn = int(ppn_vals[0])
        else                 : self._ppn = None

        if 'stampede2' in self.rm.host.lower():
            # FIXME: this only works on the KNL nodes
            self._ppn = 68

        elif 'traverse' in self.rm.host.lower():
            self._ppn = 32

        elif 'frontera' in self.rm.host.lower():
            # not that this is incorrect for the rtx queue
            self._ppn = 56

        elif 'comet' in self.rm.host.lower():
            self._ppn = 24

        elif 'longhorn' in self.rm.host.lower():
            # FIXME: other option - get it later by `processes_per_host`
            self._ppn = 40

        self._logger.info("ppn: %s", self._ppn)


    # --------------------------------------------------------------------------
    #
    def _close(self):
        '''
        Close our shell connection
        '''

        del(self.shell)
        self.shell = None


    # --------------------------------------------------------------------------
    #
    def _handle_file_transfers(self, ft, mode):
        """
        if mode == 'in' : perform sanity checks on all staging directives.

        if mode == 'in' : stage files to   condor submission site
        if mode == 'out': stage files from condor submission site
        """

        td = TransferDirectives(ft)

        assert(mode in ['in', 'out'])

        if mode == 'in':

            if td.in_append:
                raise Exception('File append (>>) not supported')

            if td.out_append:
                raise Exception('File append (<<) not supported')

            if td.in_overwrite:

                for (local, remote) in td.in_overwrite:

                    source = local
                    target = remote

                    self._logger.info("Transferring in %s to %s", source, target)
                    self.shell.stage_to_remote(source, target)

        elif mode == 'out':

            if td.out_overwrite:

                for (local, remote) in td.out_overwrite:

                    source = remote
                    target = local

                    self._logger.info("Transferring out %s to %s", source, target)
                    self.shell.stage_from_remote(source, target)


    # --------------------------------------------------------------------------
    #
    #
    def _job_run(self, job_obj):
        '''
        runs a job on the wrapper via pty, and returns the job id
        '''

        jd = job_obj.get_description()

        # define a bunch of default args
        exe                 = jd.executable
        pre                 = jd.as_dict().get(c.PRE_EXEC)
        post                = jd.as_dict().get(c.POST_EXEC)
        args                = jd.as_dict().get(c.ARGUMENTS, [])
        env                 = jd.as_dict().get(c.ENVIRONMENT, dict())
        cwd                 = jd.as_dict().get(c.WORKING_DIRECTORY)
        job_name            = jd.as_dict().get(c.NAME)
        spmd_variation      = jd.as_dict().get(c.SPMD_VARIATION)
        cpu_count           = jd.as_dict().get(c.TOTAL_CPU_COUNT)
        gpu_count           = jd.as_dict().get(c.TOTAL_GPU_COUNT)
        n_procs             = jd.as_dict().get(c.NUMBER_OF_PROCESSES)
        processes_per_host  = jd.as_dict().get(c.PROCESSES_PER_HOST)
        output              = jd.as_dict().get(c.OUTPUT, "radical.saga.stdout")
        error               = jd.as_dict().get(c.ERROR,  "radical.saga.stderr")
        file_transfer       = jd.as_dict().get(c.FILE_TRANSFER)
        wall_time           = jd.as_dict().get(c.WALL_TIME_LIMIT)
        queue               = jd.as_dict().get(c.QUEUE)
        project             = jd.as_dict().get(c.PROJECT)
        total_memory        = jd.as_dict().get(c.TOTAL_PHYSICAL_MEMORY)
        sys_arch            = jd.as_dict().get(c.SYSTEM_ARCHITECTURE)
        job_contact         = jd.as_dict().get(c.JOB_CONTACT)
        c_hosts             = jd.as_dict().get(c.CANDIDATE_HOSTS)

        cpu_arch            = sys_arch.get('cpu')
        gpu_arch            = sys_arch.get('gpu')

        # default: only nodes with all of specified features will be used
        constraints = []
        for opt in sys_arch.get('options', []):
            constraints.append(opt.lower())

        threads_per_core = sys_arch.get('smt', 1)

        # check to see what's available in our job description
        # to override defaults

        # try to create the working directory (if defined)
        # NOTE: this assumes a shared filesystem between login node and
        #       compute nodes.
        if cwd:

            self._logger.info("Creating working directory %s" % cwd)
            ret, out, _ = self.shell.run_sync("mkdir -p %s"   % cwd)

            if ret:
                raise rse.NoSuccess("Couldn't create workdir: %s" % out)

        self._handle_file_transfers(file_transfer, mode='in')

        if isinstance(c_hosts, list):
            c_hosts = ','.join(c_hosts)

        if isinstance(job_contact, list):
            job_contact = job_contact[0]

        if project and ':' in project:
            account, reservation = project.split(':', 1)
        else:
            account, reservation = project, None

        script = "#!/bin/sh\n\n"

        # make sure we have something for cpu_count
        if not cpu_count:
            cpu_count = 1

        # make sure we have something for n_procs
        if not n_procs:
            n_procs = cpu_count

        # get mem_per_node from total_memory and make sure it is not None
        mem_per_node = total_memory or 0

        # define n_nodes and recalculate mem_per_node (if self._ppn is set)
        n_nodes = None
        if self._ppn:

            # exception(s) for earlier defined `self._ppn`
            if 'frontera' in self.rm.host.lower() and \
                    queue and 'rtx' in queue.lower():
                self._ppn = 16  # other option is to use: processes_per_host

            n_nodes = int(math.ceil(float(cpu_count) / self._ppn))
            mem_per_node = int(mem_per_node / float(n_nodes))

        elif total_memory:
            raise rse.NotImplemented(
                'cannot allocate memory, node number unknown')

        if spmd_variation:
            if spmd_variation.lower() not in 'mpi':
                raise rse.BadParameter("Slurm cannot handle spmd variation '%s'"
                                        % spmd_variation)
            mpi_cmd = 'mpirun -n %d ' % n_procs

        else:
            # we start N independent processes
            mpi_cmd = ''

            if  'stampede2' in self.rm.host.lower() or \
                'longhorn'  in self.rm.host.lower() or \
                'expanse'   in self.rm.host.lower() or \
                'traverse'  in self.rm.host.lower():

                assert(n_nodes), 'need unique number of cores per node'
                script += "#SBATCH -N %d\n" % n_nodes
                script += "#SBATCH -n %s\n" % n_procs

            elif 'frontera'  in self.rm.host.lower() or \
                 'andes'     in self.rm.host.lower() or \
                 'spock'     in self.rm.host.lower() or \
                 'crusher'   in self.rm.host.lower():

                assert(n_nodes), 'need unique number of cores per node'
                script += "#SBATCH -N %d\n" % n_nodes

            elif self._version in ['17.11.5', '18.08.0', '18.08.3']:

                assert(n_nodes), 'need unique number of cores per node'
                script += "#SBATCH -N %d\n" % n_nodes
                script += "#SBATCH --ntasks=%s\n" % n_procs

            else:
                script += "#SBATCH --ntasks=%s\n" % n_procs


            if 'traverse' in self.rm.host.lower():
                # NOTE: this hardcodes the job for a specific application layout
                script += '#SBATCH --cpus-per-task=4\n'
                script += '#SBATCH --ntasks-per-core=1\n'

            elif not processes_per_host:
                script += '#SBATCH --cpus-per-task=%s\n' \
                        % (int(cpu_count / n_procs))

            elif threads_per_core < 2:
                # https://slurm.schedmd.com/sbatch.html#OPT_threads-per-core
                # "threads" refers to the number of processing units on each
                # core rather than the number of application tasks to be
                # launched per core.
                #
                # Options `--threads-per-core` and `--ntasks-per-node` are
                # treated as mutually exclusive.
                script += '#SBATCH --ntasks-per-node=%s\n' % processes_per_host

        # target host specifica
        # FIXME: these should be moved into resource config files
        self._logger.debug ("submit SLURM script to %s", self.rm)
        if 'bridges2' in self.rm.host.lower():
            if gpu_count:
                # gres resources are specified *per node*
                assert(n_nodes), 'need unique number of cores per node'
                script += "#SBATCH --gres=gpu:%s:8\n" % (gpu_arch)

        elif 'comet' in self.rm.host.lower():

            if gpu_count:
                # gres resources are specified *per node*
                assert(n_nodes), 'need unique number of cores per node'

                # if no `gpu_arch` then first available gpu node (either type)
                # gpu types are "p100" and "k80"
                if gpu_arch: gpu_arch_str = ':%s' % gpu_arch.lower()
                else       : gpu_arch_str = ''
                count = 4
                # Make sure we take a full GPU node
                script += "#SBATCH --gres=gpu%s:%d\n" % (gpu_arch_str, count)

        elif 'tiger' in self.rm.host.lower():

            if gpu_count:
                # gres resources are specified *per node*
                assert(n_nodes), 'need unique number of cores per node'
                count = int(gpu_count / n_nodes)

                if count:
                    script += "#SBATCH --gres=gpu:%s\n" % count

        elif 'cori' in self.rm.host.lower():

            # Set to "haswell" for Haswell nodes, to "knl,quad,cache" (or other
            # modes) for KNL, etc.
            if cpu_arch : constraints.append(cpu_arch)
            if gpu_count: script += "#SBATCH --gpus=%s\n" % gpu_count

        elif 'longhorn' in self.rm.host.lower():
            self._logger.debug("SLURM GRES is not set (longhorn exception)\n")

        elif 'traverse' in self.rm.host.lower():
<<<<<<< HEAD
            if gpu_count:
                script += "#SBATCH --gpus-per-task=1\n"
                script += "#SBATCH --gres=gpu:4\n"
=======

            script += '#SBATCH --gres=gpu:4\n'
>>>>>>> aa3a2017

        else:

            if gpu_count and threads_per_core < 2:
                # https://slurm.schedmd.com/sbatch.html#OPT_threads-per-core
                # "threads" refers to the number of processing units on each
                # core rather than the number of application tasks to be
                # launched per core.
                #
                # Options `--threads-per-core` and `--gpus` are treated
                # as mutually exclusive.
                script += '#SBATCH --gpus=%s\n' % gpu_count


        if job_name    : script += '#SBATCH -J "%s"\n'            % job_name
        if cwd         : script += '#SBATCH -D "%s"\n'            % cwd
        if output      : script += '#SBATCH --output "%s"\n'      % output
        if error       : script += '#SBATCH --error "%s"\n'       % error
        if queue       : script += '#SBATCH --partition "%s"\n'   % queue
        if c_hosts     : script += '#SBATCH --nodelist="%s"\n'    % c_hosts
        if job_contact : script += '#SBATCH --mail-user="%s"\n'   % job_contact
        if account     : script += '#SBATCH --account "%s"\n'     % account
        if reservation : script += '#SBATCH --reservation "%s"\n' % reservation
        if mem_per_node: script += '#SBATCH --mem="%s"\n'         % mem_per_node
        if wall_time   : script += '#SBATCH --time %02d:%02d:00\n' \
                                 % (int(wall_time / 60), wall_time % 60)
        if constraints : script += '#SBATCH --constraint "%s"\n'  % \
                                   '&'.join(constraints)

        if threads_per_core > 1:
            # High-level (automatic mask generation): minimum number of threads
            # in a core to dedicate to a job. In task layout, use the specified
            # maximum number of threads per core.
            #
            # This option may implicitly set the number of tasks (if -n was
            # not specified) as one task per requested thread.
            script += '#SBATCH --threads-per-core %s\n' % threads_per_core

        if env:
            script += "\n## ENVIRONMENT\n"
            for key, val in env.items():
                script += 'export %s="%s"\n' % (key, val)

        if pre:
            script += "\n## PRE_EXEC\n" + "\n".join(pre)
            script += '\n'

        # create our commandline
        script += "\n## EXEC\n"
        script += '%s%s %s' % (mpi_cmd, exe, ' '.join(args))
        script += '\n'

        if post:
            script += "\n## POST_EXEC\n" + '\n'.join(post)
            script += '\n'

        # write script into a tmp file for staging
        self._logger.info("SLURM script generated:\n%s" % script)

        tgt = os.path.basename(tempfile.mktemp(suffix='.slurm', prefix='tmp_'))
        self.shell.write_to_remote(src=script, tgt=tgt)

        # submit the job
        ret, out, _ = self.shell.run_sync("sbatch '%s'; echo rm -f '%s'" % (tgt,tgt))

        self._logger.debug("submit SLURM script (%s) (%s)" % (tgt, ret))

        # find out what our job ID is
        # TODO: Could make this more efficient
        job_id = None
        for line in out.split("\n"):
            if "Submitted batch job" in line:
                job_id = "[%s]-[%s]" % (self.rm, int(line.split()[-1:][0]))
                break

        # if we have no job ID, there's a failure...
        if not job_id:
            raise rse.NoSuccess._log(self._logger,
                             "Couldn't get job id from submitted job!"
                              " sbatch output:\n%s" % out)

        self._logger.debug("started job %s" % job_id)
        self._logger.debug("Batch system output:\n%s" % out)

        # create local jobs dictionary entry
        self.jobs[job_id] = {'state'      : c.PENDING,
                             'create_time': None,
                             'start_time' : None,
                             'end_time'   : None,
                             'comp_time'  : None,
                             'exec_hosts' : None,
                             'gone'       : False,
                             'output'     : output,
                             'error'      : error,
                             'stdout'     : None,
                             'stderr'     : None,
                             'ft'         : file_transfer,
                             'job_obj'    : job_obj,
                             'old_state'  : None,
                             }
        return job_id


    # --------------------------------------------------------------------------
    #
    # FROM STAMPEDE'S SQUEUE MAN PAGE
    #
    # JOB STATE CODES
    #    Jobs typically pass through several states in the course of their
    #    execution.  The typical states are PENDING, RUNNING, SUSPENDED,
    #    COMPLETING, and COMPLETED.   An  explanation  of  each state follows.
    #
    #    CA  CANCELED        Job was explicitly cancelled by the user or system
    #                        administrator.  The job may or may not have been
    #                        initiated.
    #    CD  COMPLETED       Job has terminated all processes on all nodes.
    #    CF  CONFIGURING     Job has been allocated resources, but are waiting
    #                        for them to become ready for use (e.g. booting).
    #    CG  COMPLETING      Job is in the process of completing. Some processes
    #                        on some nodes may still be active.
    #    F   FAILED          Job terminated with non-zero exit code or other
    #                        failure condition.
    #    NF  NODE_FAIL       Job terminated due to failure of one or more
    #                        allocated nodes.
    #    OOM OUT_OF_MEMORY   Job required more memory than available.
    #    PD  PENDING         Job is awaiting resource allocation.
    #    PR  PREEMPTED       Job terminated due to preemption.
    #    R   RUNNING         Job currently has an allocation.
    #    S   SUSPENDED       Job has an allocation, but execution has been
    #                        suspended.
    #    TO  TIMEOUT         Job terminated upon reaching its time limit.
    #
    def _slurm_to_saga_state(self, slurmjs):
        '''
        translates a slurm one-letter state to saga
        '''

        if   slurmjs in ['CA' , "CANCELLED"    ]: return c.CANCELED
        elif slurmjs in ['CD' , "COMPLETED"    ]: return c.DONE
        elif slurmjs in ['CF' , "CONFIGURING"  ]: return c.PENDING
        elif slurmjs in ['CG' , "COMPLETING"   ]: return c.RUNNING
        elif slurmjs in ['F'  , "FAILED"       ]: return c.FAILED
        elif slurmjs in ['NF' , "NODE_FAIL"    ]: return c.FAILED
        elif slurmjs in ['OOM', "OUT_OF_MEMORY"]: return c.FAILED
        elif slurmjs in ['PD' , "PENDING"      ]: return c.PENDING
        elif slurmjs in ['PR' , "PREEMPTED"    ]: return c.CANCELED
        elif slurmjs in ['R'  , "RUNNING"      ]: return c.RUNNING
        elif slurmjs in ['S'  , "SUSPENDED"    ]: return c.SUSPENDED
        elif slurmjs in ['TO' , "TIMEOUT"      ]: return c.CANCELED
        else                                    : return c.UNKNOWN


    # --------------------------------------------------------------------------
    #
    def _job_get_info(self, job_id):
        '''
        use scontrol to grab job info
        NOT CURRENTLY USED/TESTED, here for later
        '''

        # prev. info contains the info collect when _job_get_info
        # was called the last time
        prev_info = self.jobs.get(job_id)

        # if the 'gone' flag is set, there's no need to query the job
        # state again. it's gone forever
        if prev_info:
            if prev_info.get('gone', False):
                self._logger.debug("Job is gone.")
                return prev_info

        # curr. info will contain the new job info collect. it starts off
        # as a copy of prev_info (don't use deepcopy because there is an API
        # object in the dict -> recursion)
        curr_info = dict()

        if prev_info:
            curr_info['job_id'     ] = prev_info.get('job_id'     )
            curr_info['job_name'   ] = prev_info.get('job_name'   )
            curr_info['state'      ] = prev_info.get('state'      )
            curr_info['create_time'] = prev_info.get('create_time')
            curr_info['start_time' ] = prev_info.get('start_time' )
            curr_info['end_time'   ] = prev_info.get('end_time'   )
            curr_info['comp_time'  ] = prev_info.get('comp_time'  )
            curr_info['exec_hosts' ] = prev_info.get('exec_hosts' )
            curr_info['gone'       ] = prev_info.get('gone'       )
            curr_info['output'     ] = prev_info.get('output'     )
            curr_info['error'      ] = prev_info.get('error'      )
            curr_info['stdout'     ] = prev_info.get('stdout'     )
            curr_info['stderr'     ] = prev_info.get('stderr'     )
            curr_info['ft'         ] = prev_info.get('ft'         )
            curr_info['job_obj'    ] = prev_info.get('job_obj'    )
            curr_info['old_state'  ] = prev_info.get('old_state'  )
        else:
            curr_info['job_id'     ] = None
            curr_info['job_name'   ] = None
            curr_info['state'      ] = None
            curr_info['create_time'] = None
            curr_info['start_time' ] = None
            curr_info['end_time'   ] = None
            curr_info['comp_time'  ] = None
            curr_info['exec_hosts' ] = None
            curr_info['gone'       ] = None
            curr_info['output'     ] = None
            curr_info['error'      ] = None
            curr_info['stdout'     ] = None
            curr_info['stderr'     ] = None
            curr_info['ft'         ] = None
            curr_info['job_obj'    ] = None
            curr_info['old_state'  ] = None

        rm, pid = self._adaptor.parse_id(job_id)

        # update current info with scontrol
        ret, out, _ = self.shell.run_sync('scontrol show job %s' % pid)

        # out is comprised of a set of space-limited words like this:
        #
        # ----------------------------------------------------------------------
        # $ scontrol show job 8101313
        #    JobId=8101313 JobName=pilot.0000 UserId=tg803521(803521)
        #    GroupId=G-81625(81625) Priority=1701 Nice=0 Account=TG-MCB090174
        #    QOS=normal JobState=RUNNING Reason=None Dependency=(null) Requeue=0
        #    Restarts=0 BatchFlag=1 Reboot=0 ExitCode=0:0 RunTime=00:00:25
        #    TimeLimit=00:15:00 TimeMin=N/A SubmitTime=2017-01-11T15:47:19
        #    EligibleTime=2017-01-11T15:47:19 StartTime=2017-01-11T15:47:19
        #    EndTime=2017-01-11T16:02:19 PreemptTime=None SuspendTime=None
        #    SecsPreSuspend=0 Partition=development AllocNode:Sid=login3:2886
        #    ReqNodeList=(null) ExcNodeList=(null) NodeList=c557-[901-904]
        #    BatchHost=c557-901 NumNodes=4 NumCPUs=64 CPUs/Task=1
        #    ReqB:S:C:T=0:0:*:* TRES=cpu=64,node=4 Socks/Node=*
        #    NtasksPerN:B:S:C=0:0:*:* CoreSpec=* MinCPUsNode=1 MinMemoryNode=0
        #    MinTmpDiskNode=0 Features=(null) Gres=(null) Reservation=(null)
        #    Shared=0 Contiguous=0 Licenses=(null) Network=(null)
        #    Command=/home1/01083/tg803521/tmp_egGk1n.slurm
        #    WorkDir=/work/01083/
        #    StdIn=/dev/null
        #    StdOut=/work/01083/bootstrap_1.out
        #    StdErr=/work/01083/bootstrap_1.err
        #    Power= SICP=0
        # ----------------------------------------------------------------------
        #
        # so we split on spaces and newlines, and then on '=' to get
        # key-value-pairs.

        elems = out.split()
        data  = dict()
        for elem in sorted(elems):

            parts = elem.split('=', 1)

            if len(parts) == 1:
                # default if no '=' is found
                parts.append(None)

            # ignore non-splittable ones
            key, val = parts
            if val in ['', '(null)']:
                val = None
            self._logger.info('%-20s := %s', key, val)
            data[key] = val

        if data.get('JobState'):
            curr_info['state'] = self._slurm_to_saga_state(data['JobState'])
        else:
            curr_info['state'] = self._job_get_state(job_id)

        # update exit code
        if data.get('ExitCode'):
            curr_info['exit_code'] = data['ExitCode'].split(':')[0]
        else:
            curr_info['exit_code'] = self._job_get_state(job_id)

        curr_info['job_name'   ] = data.get('JobName')
      # curr_info['create_time'] = data.get('SubmitTime')
      # curr_info['start_time' ] = data.get('StartTime')
      # curr_info['end_time'   ] = data.get('EndTime')
        curr_info['comp_time'  ] = data.get('RunTime')
        curr_info['exec_hosts' ] = data.get('NodeList')

        # Alas, time stamps are not in EPOCH, and do not contain time zone info,
        # so we set approximate values here
        now = time.time()
        if not curr_info['create_time']: curr_info['create_time'] = now

        if curr_info['state'] in [c.RUNNING] + c.FINAL:
            if not curr_info['start_time' ]: curr_info['start_time' ] = now

        if curr_info['state'] in c.FINAL:

            if not curr_info['end_time' ]: curr_info['end_time' ] = now

            if curr_info['stdout'] is None:

                if curr_info['output'] is None:
                    curr_info['output'] = data.get('StdOut')

                ret, out, err = self.shell.run_sync(
                                                 'cat %s' % curr_info['output'])
                if ret: curr_info['stdout'] = None
                else  : curr_info['stdout'] = out

            if curr_info['stderr'] is None:

                if curr_info['error'] is None:
                    curr_info['error'] = data.get('StdErr')

                ret, out, err = self.shell.run_sync(
                                                  'cat %s' % curr_info['error'])
                if ret: curr_info['stderr'] = None
                else  : curr_info['stderr'] = out

            self._handle_file_transfers(curr_info['ft'], mode='out')

            curr_info['gone'] = True

        self.jobs[job_id] = curr_info

        return curr_info


    # --------------------------------------------------------------------------
    #
    def _job_get_state(self, job_id):
        '''
        get the job state from the wrapper shell
        '''

      # # if the state is NEW and we haven't sent out a run command, keep
      # # it listed as NEW
      # if self._state == c.NEW and not self._started:
      #     return c.NEW

      # # if the state is DONE, CANCELED or FAILED, it is considered
      # # final and we don't need to query the backend again
      # if self._state in c.FINAL:
      #     return self._state

        rm, pid = self._adaptor.parse_id(job_id)

        try:
            ret, out, _ = self.shell.run_sync('scontrol show job %s' % pid)
            match       = self.scontrol_jobstate_re.search(str(out))

            if match:
                slurm_state = match.group(1)
            else:
                # no jobstate found from scontrol
                # the job may have finished a while back, use sacct to
                # look at the full slurm history
                slurm_state = self._sacct_jobstate_match(pid)
                if not slurm_state:
                    # no jobstate found in slurm
                    return c.UNKNOWN

            return self._slurm_to_saga_state(slurm_state)

        except Exception as e:
            self._logger.exception('failed to get job state')
            raise rse.NoSuccess("Error getting the job state for "
                                "job %s:\n%s" % (pid, e)) from e

        raise rse.NoSuccess._log(self._logger, "Internal SLURM adaptor error"
                                 " in _job_get_state")


    # --------------------------------------------------------------------------
    #
    def _sacct_jobstate_match(self, pid):
        '''
        get the job state from the slurm accounting data
        '''

        ret, sacct_out, _ = self.shell.run_sync(
            "sacct --format=JobID,State --parsable2 --noheader --jobs=%s" % pid)

        # output will look like:
        # 500723|COMPLETED
        # 500723.batch|COMPLETED
        # or:
        # 500682|CANCELLED by 900369
        # 500682.batch|CANCELLED

        try:
            for line in sacct_out.strip().split('\n'):

                slurm_id, slurm_state = line.split('|', 1)

                if slurm_id == pid and slurm_state:
                    return slurm_state.split()[0].strip()

        except Exception:
            self._logger.warning('cannot parse sacct output:\n%s' % sacct_out)

        return None


    # --------------------------------------------------------------------------
    #
    def _job_cancel(self, job):
        '''
        Given a job id, attempt to cancel it through use of commandline
        scancel.  Raises exception when unsuccessful.
        '''

        if job._state in c.FINAL:
            # job is already final - nothing to do
            return

        if job._state in [c.NEW]:
            # job is not yet submitted - nothing to do
            job._state = c.CANCELED

        if not job._id:
            # uh oh - what to do?
            raise rse.NoSuccess._log(self._logger,
                    "Could not cancel job: no job ID")

        rm,  pid    = self._adaptor.parse_id(job._id)
        ret, out, _ = self.shell.run_sync("scancel %s" % pid)

        if ret != 0:
            raise rse.NoSuccess._log(self._logger,
                    "Could not cancel job %s because: %s" % (pid, out))

        job._state = c.CANCELED


    # --------------------------------------------------------------------------
    #
    def _job_suspend(self, job):
        '''
        Attempt to suspend a job with commandline scontrol.  Raise
        exception when unsuccessful.
        '''

        if job._state in [c.DONE, c.FAILED, c.CANCELED, c.NEW, c.SUSPENDED]:
            raise rse.IncorrectState._log(self._logger,
                    "Could not suspend job %s [%s]" % (job._id, job._state))


        rm,  pid    = self._adaptor.parse_id(job._id)
        ret, out, _ = self.shell.run_sync("scontrol suspend %s" % pid)

        if ret == 0:
            return True

        # check to see if the error was a permission error
        elif "Access/permission denied" in out:
            raise rse.PermissionDenied._log(self._logger,
                    "Could not suspend job %s because: %s" % (pid, out))

        # it's some other error
        else:
            raise rse.NoSuccess._log(self._logger,
                    "Could not suspend job %s because: %s" % (pid, out))


    # --------------------------------------------------------------------------
    #
    def _job_resume(self, job):
        '''
        Attempt to resume a job with commandline scontrol.  Raise
        exception when unsuccessful.
        '''

        if job._state in [c.DONE, c.FAILED, c.CANCELED, c.NEW, c.RUNNING]:
            raise rse.IncorrectState._log(self._logger,
                    "Could not resume job %s [%s]" % (job._id, job._state))


        rm,  pid    = self._adaptor.parse_id(job._id)
        ret, out, _ = self.shell.run_sync("scontrol resume %s" % pid)

        if ret == 0:
            return True

        # check to see if the error was a permission error
        elif "Access/permission denied" in out:
            raise rse.PermissionDenied._log(self._logger,
                    "Could not suspend job %s because: %s" % (pid, out))

        # it's some other error
        else:
            raise rse.NoSuccess._log(self._logger,
                    "Could not resume job %s because: %s" % (pid, out))


    # --------------------------------------------------------------------------
    #
    @SYNC_CALL
    def create_job(self, jd):
        '''
        Implements cpi_job.Service.create_job()
        '''

        # this dict is passed on to the job adaptor class -- use it to pass any
        # state information you need there.
        adaptor_state = {"job_service"    : self,
                         "job_description": jd,
                         "job_schema"     : self.rm.schema,
                         "reconnect"      : False}

        return api_job.Job(_adaptor=self._adaptor, _adaptor_state=adaptor_state)

    # --------------------------------------------------------------------------
    #
    @SYNC_CALL
    def get_url(self):
        '''
        Implements cpi_job.Service.get_url()
        '''
        return self.rm


    # --------------------------------------------------------------------------
    #
    @SYNC_CALL
    def list(self):
        '''
        Implements rs.adaptors.cpi.job.Service.list()
        '''

        # ashleyz@login1:~$ squeue -h -o "%i" -u ashleyz
        # 255042
        # 255035
        # 255028
        # 255018

        # this line gives us a nothing but jobids for our user
        ret, out, _ = self.shell.run_sync('squeue -h -o "%%i" -u %s'
                                          % self.rm.detected_username)

        # mangle our results into the proper id format
        output = ["[%s]-[%s]" % (self.rm, i) for i in out.strip().split("\n")]
        return output


    # --------------------------------------------------------------------------
    #
    @SYNC_CALL
    def get_job(self, jobid):

        # this dict is passed on to the job adaptor class -- use it to pass any
        # state information you need there.  The job adaptor will run 'scontrol
        # show job $jobid' to complement the information.
        adaptor_state = {"job_service"    : self,
                         "job_description": api_job.Description(),
                         "job_schema"     : self.rm.schema,
                         "reconnect"      : True,
                         "reconnect_jobid": jobid
                        }
        return api_job.Job(_adaptor=self._adaptor,
                            _adaptor_state=adaptor_state)


    # --------------------------------------------------------------------------
    #
    def container_run(self, jobs):

        for job in jobs:
            job.run()


    # --------------------------------------------------------------------------
    #
    def container_wait(self, jobs, mode, timeout):

        # TODO: this is not optimized yet
        for job in jobs:
            job.wait()


    # --------------------------------------------------------------------------
    #
    def container_cancel(self, jobs, timeout):

        # TODO: this is not optimized yet
        for job in jobs:
            job.cancel(timeout)


    # --------------------------------------------------------------------------
    #
    def container_get_states(self, jobs):

        # TODO: this is not optimized yet
        states = list()
        for job in jobs:
            states.append(job.get_state())
        return states


# ------------------------------------------------------------------------------
#
class SLURMJob(cpi_job.Job):

    # --------------------------------------------------------------------------
    #
    def __init__(self, api, adaptor):

        _cpi_base = super(SLURMJob, self)
        _cpi_base.__init__(api, adaptor)


    # --------------------------------------------------------------------------
    #
    @SYNC_CALL
    def init_instance(self, job_info):

        self.jd = job_info["job_description"]
        self.js = job_info["job_service"]

        # the js is responsible for job bulk operations -- which
        # for jobs only work for run()
        self._container       = self.js
        self._method_type     = "run"

        # initialize job attribute values
        self._id              = None
        self._name            = self.jd.as_dict().get(c.NAME, 'saga')
        self._state           = c.NEW
        self._exit_code       = None
        self._exception       = None
        self._started         = None
        self._finished        = None

        # think "reconnect" in terms of "reloading" job id, _NOT_
        # physically creating a new network connection
        if job_info['reconnect']:
            self._id   = job_info['reconnect_jobid']
            other_info = self.js._job_get_info(self._id)
            self._name = other_info.get('job_name')
            self._started = True
        else:
            self._started = False

        return self.get_api()


    # --------------------------------------------------------------------------
    #
    @SYNC_CALL
    def get_state(self):

        if self._id is not None:
            self._state = self.js._job_get_state(self._id)
        return self._state


    # --------------------------------------------------------------------------
    #
    @SYNC_CALL
    def get_stdout(self):

        out = self.js._job_get_info(self._id)['stdout']
        if out is None:
            out = ''
          # raise rse.NoSuccess("Couldn't fetch stdout (js reconnected?)")
        return out


    # --------------------------------------------------------------------------
    #
    @SYNC_CALL
    def get_stderr(self):

        err = self.js._job_get_info(self._id)['stderr']
        if err is None:
            err = ''
          # raise rse.NoSuccess("Couldn't fetch stderr (js reconnected?)")
        return err


    # --------------------------------------------------------------------------
    #
    @SYNC_CALL
    def get_description(self):

        return self.jd


    # --------------------------------------------------------------------------
    #
    @SYNC_CALL
    def get_service_url(self):

        return self.js.rm


    # --------------------------------------------------------------------------
    #
    @SYNC_CALL
    def wait(self, timeout):

        time_start = time.time()
        rm, pid    = self._adaptor.parse_id(self._id)

        while True:

            state = self.js._job_get_state(self._id)
            self._logger.debug("wait() for job id %s:%s" % (self._id, state))

            if state == c.UNKNOWN:
                raise rse.IncorrectState("cannot get job state")

            if state in c.FINAL:
                self.js._job_get_info(self._id)
                return True

            # check if we hit timeout
            if timeout >= 0:
                if time.time() - time_start > timeout:
                    return False

            # avoid busy poll
            time.sleep(0.5)


    # --------------------------------------------------------------------------
    #
    # In general, the job ID is something which is generated by the adaptor or
    # by the backend, and the user should not interpret it.  Two caveats though:
    #
    # (a) The ID MUST remain constant once it is assigned to a job (imagine an
    # application hashes on job ids, for example.
    #
    # (b) the ID SHOULD follow the scheme [service_url]-[backend-id] -- and in
    # that case, we should make sure that the URL part of the ID can be used to
    # create a new job service instance.
    #
    @SYNC_CALL
    def get_id(self):

        return self._id


    # --------------------------------------------------------------------------
    #
    @SYNC_CALL
    def get_name(self):

        if not self._name:
            self._name = self.js._job_get_info(self._id)['job_name']
        return self._name


    # --------------------------------------------------------------------------
    #
    @SYNC_CALL
    def get_exit_code(self):

        # FIXME: use cache
        return self.js._job_get_info(self._id)['exit_code']


    # --------------------------------------------------------------------------
    #
    @SYNC_CALL
    def suspend(self):

        return self.js._job_suspend(self)


    # --------------------------------------------------------------------------
    @SYNC_CALL
    def resume(self):

        return self.js._job_resume(self)


    # --------------------------------------------------------------------------
    #
    @SYNC_CALL
    def get_created(self):

        # FIXME: use cache
        # FIXME: convert to EOPCH
        return self.js._job_get_info(self._id)['create_time']


    # --------------------------------------------------------------------------
    #
    @SYNC_CALL
    def get_started(self):

        # FIXME: use cache
        # FIXME: convert to EPOCH
        return self.js._job_get_info(self._id)['start_time']


    # --------------------------------------------------------------------------
    #
    @SYNC_CALL
    def get_finished(self):

        # FIXME: use cache
        # FIXME: convert to EPOCH
        return self.js._job_get_info(self._id)['end_time']


    # --------------------------------------------------------------------------
    #
    @SYNC_CALL
    def get_execution_hosts(self):

        # FIXME: use cache
        return self.js._job_get_info(self._id)['exec_hosts']


    # --------------------------------------------------------------------------
    #
    @SYNC_CALL
    def cancel(self, timeout):

        self.js._job_cancel(self)


    # --------------------------------------------------------------------------
    #
    @SYNC_CALL
    def run(self):

        self._id      = self.js._job_run(self)
        self._started = True


# ------------------------------------------------------------------------------
<|MERGE_RESOLUTION|>--- conflicted
+++ resolved
@@ -752,14 +752,9 @@
             self._logger.debug("SLURM GRES is not set (longhorn exception)\n")
 
         elif 'traverse' in self.rm.host.lower():
-<<<<<<< HEAD
             if gpu_count:
                 script += "#SBATCH --gpus-per-task=1\n"
                 script += "#SBATCH --gres=gpu:4\n"
-=======
-
-            script += '#SBATCH --gres=gpu:4\n'
->>>>>>> aa3a2017
 
         else:
 
