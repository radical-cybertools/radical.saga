--- conflicted
+++ resolved
@@ -558,11 +558,8 @@
         if account    : script += "#SBATCH --account %s\n"     % account
         if reservation: script += "#SBATCH --reservation %s\n" % reservation
         if wall_time  : script += "#SBATCH --time %02d:%02d:00\n" \
-<<<<<<< HEAD
                                               % (int(wall_time / 60), wall_time % 60)
-=======
-                                              % (wall_time / 60, wall_time % 60)
->>>>>>> f3a22201
+
         if env:
             script += "\n## ENVIRONMENT\n"
             for key,val in env.items():
