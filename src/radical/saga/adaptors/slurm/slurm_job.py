
__author__    = "Andre Merzky, Ashley Z, Ole Weidner"
__copyright__ = "Copyright 2012-2013, The SAGA Project"
__license__   = "MIT"


'''
SLURM job adaptor implementation
'''

import re
import os
import math
import time
import datetime
import tempfile

import radical.utils as ru

from ...job           import constants   as c
from ...utils         import pty_shell   as rsups
from ...              import job         as api_job
from ...              import exceptions  as rse
from ...              import filesystem  as sfs
from ..               import base        as a_base
from ..cpi            import job         as cpi_job
from ..cpi            import decorators  as cpi_decs

from ...utils.job     import TransferDirectives

SYNC_CALL  = cpi_decs.SYNC_CALL
ASYNC_CALL = cpi_decs.ASYNC_CALL


# ------------------------------------------------------------------------------
# some private defs
#
_PTY_TIMEOUT = 2.0

# ------------------------------------------------------------------------------
# the adaptor name
#
_ADAPTOR_NAME          = "radical.saga.adaptors.slurm_job"
_ADAPTOR_SCHEMAS       = ["slurm", "slurm+ssh", "slurm+gsissh"]
_ADAPTOR_OPTIONS       = []

# ------------------------------------------------------------------------------
# the adaptor capabilities & supported attributes
#
# TODO: FILL ALL IN FOR SLURM
_ADAPTOR_CAPABILITIES  = {
    "jdes_attributes"  : [c.NAME,
                          c.EXECUTABLE,
                          c.PRE_EXEC,
                          c.POST_EXEC,
                          c.ARGUMENTS,
                          c.ENVIRONMENT,
                          c.SPMD_VARIATION,
                          c.TOTAL_CPU_COUNT,
                          c.TOTAL_GPU_COUNT,
                          c.NUMBER_OF_PROCESSES,
                          c.PROCESSES_PER_HOST,
                          c.THREADS_PER_PROCESS,
                          c.WORKING_DIRECTORY,
                        # c.INTERACTIVE,
                          c.INPUT,
                          c.OUTPUT,
                          c.ERROR,
                          c.FILE_TRANSFER,
                          c.CLEANUP,
                          c.WALL_TIME_LIMIT,
                          c.TOTAL_PHYSICAL_MEMORY,
                          c.SYSTEM_ARCHITECTURE,
                        # c.OPERATING_SYSTEM_TYPE,
                          c.CANDIDATE_HOSTS,
                          c.QUEUE,
                          c.PROJECT,
                          c.JOB_CONTACT],
    "job_attributes"   : [c.EXIT_CODE,
                          c.EXECUTION_HOSTS,
                          c.CREATED,
                          c.STARTED,
                          c.FINISHED],
    "metrics"          : [c.STATE,
                          c.STATE_DETAIL],
    "contexts"         : {"ssh"      : "public/private keypair",
                          "x509"     : "X509 proxy for gsissh",
                          "userpass" : "username/password pair for simple ssh"}
}

# ------------------------------------------------------------------------------
# the adaptor documentation
#

        # General Notes
        # *************

        # On Stampede, returning a non-zero exit code results in the scheduler
        # putting the job into a FAILED state and assigning it an exit code of
        # 127.

        # **Example:**

        #   js = rs.job.Service("slurm+ssh://stampede")
        #   jd.executable  = '/bin/exit'
        #   jd.arguments   = ['3']
        #   job = js.create_job(jd)
        #   job.run()

        # Will return something similar to (personal account information
        # removed)::

        #   (ve) ashleyz@login1:~$ scontrol show job 309684
        #   JobId=309684 Name=SlurmJob
        #      UserId=_____ GroupId=__________
        #      Priority=3000 Account=_____ QOS=normal
        #      JobState=FAILED Reason=NonZeroExitCode Dependency=(null)
        #      Requeue=0 Restarts=0 BatchFlag=1 ExitCode=127:0
        #      RunTime=00:00:05 TimeLimit=00:01:00 TimeMin=N/A
        #      SubmitTime=2013-02-22T20:26:50 EligibleTime=2013-02-22T20:26:50
        #      StartTime=2013-02-22T20:26:50 EndTime=2013-02-22T20:26:55
        #      PreemptTime=None SuspendTime=None SecsPreSuspend=0
        #      Partition=development AllocNode:Sid=login1:12070
        #      ReqNodeList=(null) ExcNodeList=(null)
        #      NodeList=c557-401
        #      BatchHost=c557-401
        #      NumNodes=1 NumCPUs=16 CPUs/Task=1 ReqS:C:T=*:*:*
        #      MinCPUsNode=1 MinMemoryNode=0 MinTmpDiskNode=0
        #      Features=(null) Gres=(null) Reservation=(null)
        #      Shared=0 Contiguous=0 Licenses=(null) Network=(null)
        #      Command=/home1/01414/_______/.saga/adaptors/slurm_job/wrapper.sh
        #      WorkDir=/home1/01414/_______/

        # I'm not sure how to fix this for the time being.

        # Suspend/resume do not appear to be supported for regular
        # users on Stampede.

        # run_job is not supported, as there are many attributed (queues,
        # projects, etc) which need to be passed to the adaptor.  I could
        # add URL parsing so that you could pile on queue/project/jobname
        # information if this has any strong usecases, but I avoided doing
        # so for now to decrease complexity/possible confusion.

        # Cancelling a job with scontrol, puts it into a COMPLETING state, which
        # is parsed by the SLURM status parser as rs.job.RUNNING (see the
        # SLURM docs, COMPLETING is a state a job goes into when it is done
        # running but still flushing IO/etc).  Anyhow, I put some code in to
        # manually put the job into CANCELED state when the job is canceled,
        # but I'm not sure that this is reported correctly everywhere yet.

        # What exit code should be returned for a CANCELED job?


_ADAPTOR_DOC           = {
    "name"             : _ADAPTOR_NAME,
    "cfg_options"      : _ADAPTOR_OPTIONS,
    "capabilities"     : _ADAPTOR_CAPABILITIES,
    "description"      : '''
        The SLURM adaptor allows to run and manage jobs on a
        `SLURM <https://computing.llnl.gov/linux/slurm/>`_ HPC cluster.

        Implementation Notes
        ********************

         - If scontrol can't find an exit code, it returns None
           (see _job_get_exit_code)
         - If scancel can't cancel a job, we raise an exception
           (see _job_cancel)
         - If we can't suspend a job with scontrol suspend, we raise an
           exception (see _job_suspend).  scontrol suspend NOT supported on
           Stampede.
         - I started to implement a dictionary to keep track of jobs locally.
           It works to the point where the unit tests are passed, but I have
           not gone over theis extensively...
         - Relating to the above, _job_get_info is written, but unused/untested
           (mostly from PBS adaptor)

        ''',
    "example": "examples/jobs/slurmjob.py",
    "schemas": {"slurm":        "connect to a local cluster",
                "slurm+ssh":    "conenct to a remote cluster via SSH",
                "slurm+gsissh": "connect to a remote cluster via GSISSH"}
}

# ------------------------------------------------------------------------------
# the adaptor info is used to register the adaptor with SAGA

_ADAPTOR_INFO          = {
    "name"             : _ADAPTOR_NAME,
    "version"          : "v0.2.1",
    "schemas"          : _ADAPTOR_SCHEMAS,
    "capabilities"     : _ADAPTOR_CAPABILITIES,
    "cpis"             : [
        {
            "type"     : "radical.saga.job.Service",
            "class"    : "SLURMJobService"
        },
        {
            "type"     : "radical.saga.job.Job",
            "class"    : "SLURMJob"
        }
    ]
}


################################################################################
#
# The adaptor class
#
class Adaptor(a_base.Base):
    '''
    This is the actual adaptor class, which gets loaded by SAGA (i.e. by the
    SAGA engine), and which registers the CPI implementation classes which
    provide the adaptor's functionality.
    '''


    # --------------------------------------------------------------------------
    #
    def __init__(self):

        a_base.Base.__init__(self, _ADAPTOR_INFO, _ADAPTOR_OPTIONS)

        self.id_re = re.compile(r'^\[(.*)\]-\[(.*?)\]$')
        self.epoch = datetime.datetime(1970, 1, 1)


    # --------------------------------------------------------------------------
    #
    def sanity_check(self):
        pass


    def parse_id(self, id):
        # split the id '[rm]-[pid]' in its parts, and return them.

        match = self.id_re.match(id)

        if  not match or len(match.groups()) != 2:
            raise rse.BadParameter("Cannot parse job id '%s'" % id)

        return(match.group(1), match.group(2))


###############################################################################
#
class SLURMJobService(cpi_job.Service):
    ''' Implements cpi_job.Service '''

    # --------------------------------------------------------------------------
    #
    def __init__(self, api, adaptor):

        _cpi_base = super(SLURMJobService, self)
        _cpi_base.__init__(api, adaptor)

        # TODO make sure this formats properly and works right!
        self.exit_code_re            = re.compile(r"\bExitCode  \b=(\d*)", re.VERBOSE)
        self.scontrol_jobstate_re    = re.compile(r"\bJobState  \b=(\S*)", re.VERBOSE)
        self.scontrol_job_name_re    = re.compile(r"\bJobName   \b=(\S*)", re.VERBOSE)
        self.scontrol_create_time_re = re.compile(r"\bSubmitTime\b=(\S*)", re.VERBOSE)
        self.scontrol_start_time_re  = re.compile(r"\bStartTime \b=(\S*)", re.VERBOSE)
        self.scontrol_end_time_re    = re.compile(r"\bEndTime   \b=(\S*)", re.VERBOSE)
        self.scontrol_comp_time_re   = re.compile(r"\bRunTime   \b=(\S*)", re.VERBOSE)
        self.scontrol_exec_hosts_re  = re.compile(r"\bNodeList  \b=(\S*)", re.VERBOSE)

        # these are the commands that we need in order to interact with SLURM
        # the adaptor will try to find them when it first opens the shell
        # connection, and bails out in case they are not available.
        self._commands = {'sbatch'  : None,
                          'squeue'  : None,
                          'scontrol': None,
                          'scancel' : None}


    # --------------------------------------------------------------------------
    #
    def __del__(self):

        try:
            if self.shell:
                del(self.shell)
        except:
            pass


    # --------------------------------------------------------------------------
    #
    @SYNC_CALL
    def init_instance(self, adaptor_state, rm_url, session):
        '''
        Service instance constructor
        '''

        self.rm      = rm_url
        self.session = session

        self.jobs = {}
        self._open()

        return self.get_api()


    # --------------------------------------------------------------------------
    #
    def close(self):

        if self.shell:
            self.shell.finalize(True)


    # --------------------------------------------------------------------------
    #
    def _open(self):
        '''
        Open our persistent shell for this job adaptor.  We use
        the pty_shell functionality for this.
        '''

        # check to see what kind of connection we will want to create
        if   self.rm.schema == "slurm":        shell_schema = "fork://"
        elif self.rm.schema == "slurm+ssh":    shell_schema = "ssh://"
        elif self.rm.schema == "slurm+gsissh": shell_schema = "gsissh://"
        else: raise rse.IncorrectURL("Schema %s not supported by SLURM adaptor."
                                     % self.rm.schema)

        # <scheme>://<user>:<pass>@<host>:<port>/<path>?<query>#<fragment>
        # build our shell URL
        shell_url = shell_schema

        # did we provide a username and password?
        if self.rm.username and self.rm.password:
            shell_url += self.rm.username + ":" + self.rm.password + "@"

        # only provided a username
        if self.rm.username and not self.rm.password:
            shell_url += self.rm.username + "@"

        # add hostname
        shell_url += self.rm.host

        # add port
        if  self.rm.port:
            shell_url += ":" + str(self.rm.port)

        shell_url = ru.Url(shell_url)

        # establish shell connection
        self._logger.debug("Opening shell of type: %s" % shell_url)
        self.shell = rsups.PTYShell(shell_url, self.session, self._logger)

        # verify our SLURM environment contains the commands we need for this
        # adaptor to work properly
        self._logger.debug("Verifying existence of remote SLURM tools.")
        for cmd in list(self._commands.keys()):
            ret, out, _ = self.shell.run_sync("which %s " % cmd)
            if ret != 0:
                message = "Error finding SLURM tool %s on remote server %s!\n" \
                          "Locations searched:\n%s\n" \
                          "Is SLURM installed on that machine? " \
                          "If so, is your remote SLURM environment "\
                          "configured properly? " % (cmd, self.rm, out)
                raise rse.NoSuccess._log(self._logger, message)

        self._logger.debug("got cmd prompt (%s)(%s)" % (ret, out))

        self.rm.detected_username = self.rm.username
        # figure out username if it wasn't made explicit
        # important if .ssh/config info read+connected with
        # a different username than what we expect
        if not self.rm.username:
            self._logger.debug("No username provided in URL %s, so we are"
                               " going to find it with whoami" % self.rm)
            ret, out, _ = self.shell.run_sync("whoami")
            self.rm.detected_username = out.strip()
            self._logger.debug("Username detected as: %s",
                               self.rm.detected_username)

        _, out, _ = self.shell.run_sync('scontrol --version')
        self._version = out.split()[1].strip()
        self._logger.info('slurm version: %s' % self._version)

        ppn_pat   = '\'s/.*\\(CPUTot=[0-9]*\\).*/\\1/g\''
        ppn_cmd   = 'scontrol show nodes ' + \
                    '| grep CPUTot'        + \
                    '| sed -e ' + ppn_pat  + \
                    '| sort '              + \
                    '| uniq -c '           + \
                    '| cut -f 2 -d = '     + \
                    '| xargs echo'
        _, out, _ = self.shell.run_sync(ppn_cmd)
        ppn_vals  = [o.strip() for o in out.split() if o.strip()]
        if len(ppn_vals) >= 1: self._ppn = int(ppn_vals[0])
        else                 : self._ppn = None

        if 'stampede2' in self.rm.host.lower():
            # FIXME: this only works on the KNL nodes
            self._ppn = 68

        elif 'traverse' in self.rm.host.lower():
            self._ppn = 32

        elif 'frontera' in self.rm.host.lower():
            # not that this is incorrect for the rtx queue
            self._ppn = 56

        elif 'comet' in self.rm.host.lower():
            self._ppn = 24

        elif 'longhorn' in self.rm.host.lower():
            # FIXME: other option - get it later by `processes_per_host`
            self._ppn = 40

        self._logger.info("ppn: %s", self._ppn)


    # --------------------------------------------------------------------------
    #
    def _close(self):
        '''
        Close our shell connection
        '''

        del(self.shell)
        self.shell = None


    # --------------------------------------------------------------------------
    #
    def _handle_file_transfers(self, ft, mode):
        """
        if mode == 'in' : perform sanity checks on all staging directives.

        if mode == 'in' : stage files to   condor submission site
        if mode == 'out': stage files from condor submission site
        """

        td = TransferDirectives(ft)

        assert(mode in ['in', 'out'])

        if mode == 'in':

            if td.in_append:
                raise Exception('File append (>>) not supported')

            if td.out_append:
                raise Exception('File append (<<) not supported')

            if td.in_overwrite:

                for (local, remote) in td.in_overwrite:

                    source = local
                    target = remote

                    self._logger.info("Transferring in %s to %s", source, target)
                    self.shell.stage_to_remote(source, target)

        elif mode == 'out':

            if td.out_overwrite:

                for (local, remote) in td.out_overwrite:

                    source = remote
                    target = local

                    self._logger.info("Transferring out %s to %s", source, target)
                    self.shell.stage_from_remote(source, target)


    # --------------------------------------------------------------------------
    #
    #
    def _job_run(self, jd):
        '''
        runs a job on the wrapper via pty, and returns the job id
        '''

        # define a bunch of default args
        exe                 = jd.executable
        pre                 = jd.as_dict().get(c.PRE_EXEC)
        post                = jd.as_dict().get(c.POST_EXEC)
        args                = jd.as_dict().get(c.ARGUMENTS, [])
        env                 = jd.as_dict().get(c.ENVIRONMENT, dict())
        cwd                 = jd.as_dict().get(c.WORKING_DIRECTORY)
        job_name            = jd.as_dict().get(c.NAME)
        spmd_variation      = jd.as_dict().get(c.SPMD_VARIATION)
        cpu_count           = jd.as_dict().get(c.TOTAL_CPU_COUNT)
        gpu_count           = jd.as_dict().get(c.TOTAL_GPU_COUNT)
        n_procs             = jd.as_dict().get(c.NUMBER_OF_PROCESSES)
        processes_per_host  = jd.as_dict().get(c.PROCESSES_PER_HOST)
        output              = jd.as_dict().get(c.OUTPUT, "radical.saga.stdout")
        error               = jd.as_dict().get(c.ERROR,  "radical.saga.stderr")
        file_transfer       = jd.as_dict().get(c.FILE_TRANSFER)
        wall_time           = jd.as_dict().get(c.WALL_TIME_LIMIT)
        queue               = jd.as_dict().get(c.QUEUE)
        project             = jd.as_dict().get(c.PROJECT)
        total_memory        = jd.as_dict().get(c.TOTAL_PHYSICAL_MEMORY)
        sys_arch            = jd.as_dict().get(c.SYSTEM_ARCHITECTURE)
        job_contact         = jd.as_dict().get(c.JOB_CONTACT)
        c_hosts             = jd.as_dict().get(c.CANDIDATE_HOSTS)

        cpu_arch            = sys_arch.get('cpu')
        gpu_arch            = sys_arch.get('gpu')

        # default: only nodes with all of specified features will be used
        constraints = []
        for opt in sys_arch.get('options', []):
            constraints.append(opt.lower())

        # check to see what's available in our job description
        # to override defaults

        # try to create the working directory (if defined)
        # NOTE: this assumes a shared filesystem between login node and
        #       compute nodes.
        if cwd:

            self._logger.info("Creating working directory %s" % cwd)
            ret, out, _ = self.shell.run_sync("mkdir -p %s"   % cwd)

            if ret:
                raise rse.NoSuccess("Couldn't create workdir: %s" % out)

        self._handle_file_transfers(file_transfer, mode='in')

        if isinstance(c_hosts, list):
            c_hosts = ','.join(c_hosts)

        if isinstance(job_contact, list):
            job_contact = job_contact[0]

        if project and ':' in project:
            account, reservation = project.split(':', 1)
        else:
            account, reservation = project, None

        script = "#!/bin/sh\n\n"

        # make sure we have something for cpu_count
        if not cpu_count:
            cpu_count = 1

        # make sure we have something for n_procs
        if not n_procs:
            n_procs = cpu_count

        # get mem_per_node from total_memory and make sure it is not None
        mem_per_node = total_memory or 0

        # define n_nodes and recalculate mem_per_node (if self._ppn is set)
        n_nodes = None
        if self._ppn:

            # exception(s) for earlier defined `self._ppn`
            if 'frontera' in self.rm.host.lower() and \
                    queue and 'rtx' in queue.lower():
                self._ppn = 16  # other option is to use: processes_per_host

            n_nodes = int(math.ceil(float(cpu_count) / self._ppn))
            mem_per_node = int(mem_per_node / float(n_nodes))

        elif total_memory:
            raise rse.NotImplemented(
                'cannot allocate memory, node number unknown')

        if spmd_variation:
            if spmd_variation.lower() not in 'mpi':
                raise rse.BadParameter("Slurm cannot handle spmd variation '%s'"
                                        % spmd_variation)
            mpi_cmd = 'mpirun -n %d ' % n_procs

        else:
            # we start N independent processes
            mpi_cmd = ''

            if  'stampede2' in self.rm.host.lower() or \
                'longhorn'  in self.rm.host.lower():

                assert(n_nodes), 'need unique number of cores per node'
                script += "#SBATCH -N %d\n" % n_nodes
                script += "#SBATCH -n %s\n" % n_procs

            elif 'frontera'  in self.rm.host.lower() or \
                 'andes'     in self.rm.host.lower() or \
                 'crusher'   in self.rm.host.lower():

                assert(n_nodes), 'need unique number of cores per node'
                script += "#SBATCH -N %d\n" % n_nodes

            elif self._version in ['17.11.5', '18.08.0', '18.08.3']:

                assert(n_nodes), 'need unique number of cores per node'
                script += "#SBATCH -N %d\n" % n_nodes
                script += "#SBATCH --ntasks=%s\n" % n_procs

            else:
                script += "#SBATCH --ntasks=%s\n" % n_procs

            if not processes_per_host:
                script += "#SBATCH --cpus-per-task=%s\n" \
                        % (int(cpu_count / n_procs))

            else:
                script += "#SBATCH --ntasks-per-node=%s\n" % processes_per_host

        # target host specifica
        # FIXME: these should be moved into resource config files
        self._logger.debug ("submit SLURM script to %s", self.rm)
        if 'bridges2' in self.rm.host.lower():
             if gpu_count:
                 # gres resources are specified *per node*
                 assert(n_nodes), 'need unique number of cores per node'
                 script += "#SBATCH --gres=gpu:%s:8\n" % (gpu_arch)

        elif 'comet' in self.rm.host.lower():

            if gpu_count:
                # gres resources are specified *per node*
                assert(n_nodes), 'need unique number of cores per node'

                # if no `gpu_arch` then first available gpu node (either type)
                # gpu types are "p100" and "k80"
                if gpu_arch: gpu_arch_str = ':%s' % gpu_arch.lower()
                else       : gpu_arch_str = ''
                count = 4
                # Make sure we take a full GPU node
                script += "#SBATCH --gres=gpu%s:%d\n" % (gpu_arch_str, count)

        elif 'tiger' in self.rm.host.lower():

            if gpu_count:
                # gres resources are specified *per node*
                assert(n_nodes), 'need unique number of cores per node'
                count = int(gpu_count / n_nodes)

                if count:
                    script += "#SBATCH --gres=gpu:%s\n" % count

        elif 'cori' in self.rm.host.lower():

            # Set to "haswell" for Haswell nodes, to "knl,quad,cache" (or other
            # modes) for KNL, etc.
            if cpu_arch : constraints.append(cpu_arch)
            if gpu_count: script += "#SBATCH --gpus=%s\n" % gpu_count

        elif 'longhorn' in self.rm.host.lower():
            self._logger.debug("SLURM GRES is not set (longhorn exception)\n")

<<<<<<< HEAD
        elif 'traverse' in self.rm.host.lower():
            if gpu_count: script += "#SBATCH --gpus-per-task=1\n"

        elif queue == 'tmp3':

            # this is a special queue, which is associated with SuperMUC-NG,
            # but since there is no machine name in config data we only track
            # this queue name to set SLURM QoS option
            script += "#SBATCH --qos=nolimit\n"
            self._logger.debug("SLURM QoS is set (SuperMUC-NG only)\n")

=======
>>>>>>> 24b0cfb2
        else:

            if gpu_count:
                script += "#SBATCH --gpus=%s\n" % gpu_count


        if job_name    : script += '#SBATCH -J "%s"\n'            % job_name
        if cwd         : script += '#SBATCH -D "%s"\n'            % cwd
        if output      : script += '#SBATCH --output "%s"\n'      % output
        if error       : script += '#SBATCH --error "%s"\n'       % error
        if queue       : script += '#SBATCH --partition "%s"\n'   % queue
        if c_hosts     : script += '#SBATCH --nodelist="%s"\n'    % c_hosts
        if job_contact : script += '#SBATCH --mail-user="%s"\n'   % job_contact
        if account     : script += '#SBATCH --account "%s"\n'     % account
        if reservation : script += '#SBATCH --reservation "%s"\n' % reservation
        if mem_per_node: script += '#SBATCH --mem="%s"\n'         % mem_per_node
        if wall_time   : script += '#SBATCH --time %02d:%02d:00\n'% \
                                   (int(wall_time / 60), wall_time % 60)
        if constraints : script += '#SBATCH --constraint "%s"\n'  % \
                                   '&'.join(constraints)

        if env:
            script += "\n## ENVIRONMENT\n"
            for key,val in env.items():
                script += 'export "%s"="%s"\n'  %  (key, val)

        if pre:
            script += "\n## PRE_EXEC\n" + "\n".join(pre)
            script += '\n'

        # create our commandline
        script += "\n## EXEC\n"
        script += '%s%s %s' % (mpi_cmd, exe, ' '.join(args))
        script += '\n'

        if post:
            script += "\n## POST_EXEC\n" + '\n'.join(post)
            script += '\n'

        # write script into a tmp file for staging
        self._logger.info("SLURM script generated:\n%s" % script)

        tgt = os.path.basename(tempfile.mktemp(suffix='.slurm', prefix='tmp_'))
        self.shell.write_to_remote(src=script, tgt=tgt)

        # submit the job
        ret, out, _ = self.shell.run_sync("sbatch '%s'; echo rm -f '%s'" % (tgt,tgt))

        self._logger.debug("submit SLURM script (%s) (%s)" % (tgt, ret))

        # find out what our job ID is
        # TODO: Could make this more efficient
        job_id = None
        for line in out.split("\n"):
            if "Submitted batch job" in line:
                job_id = "[%s]-[%s]" % (self.rm, int(line.split()[-1:][0]))
                break

        # if we have no job ID, there's a failure...
        if not job_id:
            raise rse.NoSuccess._log(self._logger,
                             "Couldn't get job id from submitted job!"
                              " sbatch output:\n%s" % out)

        self._logger.debug("started job %s" % job_id)
        self._logger.debug("Batch system output:\n%s" % out)

        # create local jobs dictionary entry
        self.jobs[job_id] = {'state'      : c.PENDING,
                             'create_time': None,
                             'start_time' : None,
                             'end_time'   : None,
                             'comp_time'  : None,
                             'exec_hosts' : None,
                             'gone'       : False,
                             'output'     : output,
                             'error'      : error,
                             'stdout'     : None,
                             'stderr'     : None,
                             'ft'         : file_transfer,
                             }
        return job_id


    # --------------------------------------------------------------------------
    #
    # FROM STAMPEDE'S SQUEUE MAN PAGE
    #
    # JOB STATE CODES
    #    Jobs typically pass through several states in the course of their
    #    execution.  The typical states are PENDING, RUNNING, SUSPENDED,
    #    COMPLETING, and COMPLETED.   An  explanation  of  each state follows.
    #
    #    CA  CANCELED        Job was explicitly cancelled by the user or system
    #                        administrator.  The job may or may not have been
    #                        initiated.
    #    CD  COMPLETED       Job has terminated all processes on all nodes.
    #    CF  CONFIGURING     Job has been allocated resources, but are waiting
    #                        for them to become ready for use (e.g. booting).
    #    CG  COMPLETING      Job is in the process of completing. Some processes
    #                        on some nodes may still be active.
    #    F   FAILED          Job terminated with non-zero exit code or other
    #                        failure condition.
    #    NF  NODE_FAIL       Job terminated due to failure of one or more
    #                        allocated nodes.
    #    OOM OUT_OF_MEMORY   Job required more memory than available.
    #    PD  PENDING         Job is awaiting resource allocation.
    #    PR  PREEMPTED       Job terminated due to preemption.
    #    R   RUNNING         Job currently has an allocation.
    #    S   SUSPENDED       Job has an allocation, but execution has been
    #                        suspended.
    #    TO  TIMEOUT         Job terminated upon reaching its time limit.
    #
    def _slurm_to_saga_state(self, slurmjs):
        '''
        translates a slurm one-letter state to saga
        '''

        if   slurmjs in ['CA' , "CANCELLED"    ]: return c.CANCELED
        elif slurmjs in ['CD' , "COMPLETED"    ]: return c.DONE
        elif slurmjs in ['CF' , "CONFIGURING"  ]: return c.PENDING
        elif slurmjs in ['CG' , "COMPLETING"   ]: return c.RUNNING
        elif slurmjs in ['F'  , "FAILED"       ]: return c.FAILED
        elif slurmjs in ['NF' , "NODE_FAIL"    ]: return c.FAILED
        elif slurmjs in ['OOM', "OUT_OF_MEMORY"]: return c.FAILED
        elif slurmjs in ['PD' , "PENDING"      ]: return c.PENDING
        elif slurmjs in ['PR' , "PREEMPTED"    ]: return c.CANCELED
        elif slurmjs in ['R'  , "RUNNING"      ]: return c.RUNNING
        elif slurmjs in ['S'  , "SUSPENDED"    ]: return c.SUSPENDED
        elif slurmjs in ['TO' , "TIMEOUT"      ]: return c.CANCELED
        else                                    : return c.UNKNOWN


    # --------------------------------------------------------------------------
    #
    def _job_cancel(self, job):
        '''
        Given a job id, attempt to cancel it through use of commandline
        scancel.  Raises exception when unsuccessful.
        '''

        if job._state in c.FINAL:
            # job is already final - nothing to do
            return

        if job._state in [c.NEW]:
            # job is not yet submitted - nothing to do
            job._state = c.CANCELED

        if not job._id:
            # uh oh - what to do?
            raise rse.NoSuccess._log(self._logger,
                    "Could not cancel job: no job ID")

        rm,  pid    = self._adaptor.parse_id(job._id)
        ret, out, _ = self.shell.run_sync("scancel %s" % pid)

        if ret != 0:
            raise rse.NoSuccess._log(self._logger,
                    "Could not cancel job %s because: %s" % (pid, out))

        job._state = c.CANCELED


    # --------------------------------------------------------------------------
    #
    def _job_suspend(self, job):
        '''
        Attempt to suspend a job with commandline scontrol.  Raise
        exception when unsuccessful.
        '''

        if job._state in [c.DONE, c.FAILED, c.CANCELED, c.NEW, c.SUSPENDED]:
            raise rse.IncorrectState._log(self._logger,
                    "Could not suspend job %s [%s]" % (job._id, job._state))


        rm,  pid    = self._adaptor.parse_id(job._id)
        ret, out, _ = self.shell.run_sync("scontrol suspend %s" % pid)

        if ret == 0:
            return True

        # check to see if the error was a permission error
        elif "Access/permission denied" in out:
            raise rse.PermissionDenied._log(self._logger,
                    "Could not suspend job %s because: %s" % (pid, out))

        # it's some other error
        else:
            raise rse.NoSuccess._log(self._logger,
                    "Could not suspend job %s because: %s" % (pid, out))


    # --------------------------------------------------------------------------
    #
    def _job_resume(self, job):
        '''
        Attempt to resume a job with commandline scontrol.  Raise
        exception when unsuccessful.
        '''

        if job._state in [c.DONE, c.FAILED, c.CANCELED, c.NEW, c.RUNNING]:
            raise rse.IncorrectState._log(self._logger,
                    "Could not resume job %s [%s]" % (job._id, job._state))


        rm,  pid    = self._adaptor.parse_id(job._id)
        ret, out, _ = self.shell.run_sync("scontrol resume %s" % pid)

        if ret == 0:
            return True

        # check to see if the error was a permission error
        elif "Access/permission denied" in out:
            raise rse.PermissionDenied._log(self._logger,
                    "Could not suspend job %s because: %s" % (pid, out))

        # it's some other error
        else:
            raise rse.NoSuccess._log(self._logger,
                    "Could not resume job %s because: %s" % (pid, out))


    # --------------------------------------------------------------------------
    #
    @SYNC_CALL
    def create_job(self, jd):
        '''
        Implements cpi_job.Service.create_job()
        '''

        # this dict is passed on to the job adaptor class -- use it to pass any
        # state information you need there.
        adaptor_state = {"job_service"    : self,
                         "job_description": jd,
                         "job_schema"     : self.rm.schema,
                         "reconnect"      : False}

        return api_job.Job(_adaptor=self._adaptor, _adaptor_state=adaptor_state)

    # --------------------------------------------------------------------------
    #
    @SYNC_CALL
    def get_url(self):
        '''
        Implements cpi_job.Service.get_url()
        '''
        return self.rm


    # --------------------------------------------------------------------------
    #
    @SYNC_CALL
    def list(self):
        '''
        Implements rs.adaptors.cpi.job.Service.list()
        '''

        # ashleyz@login1:~$ squeue -h -o "%i" -u ashleyz
        # 255042
        # 255035
        # 255028
        # 255018

        # this line gives us a nothing but jobids for our user
        ret, out, _ = self.shell.run_sync('squeue -h -o "%%i" -u %s'
                                          % self.rm.detected_username)

        # mangle our results into the proper id format
        output = ["[%s]-[%s]" % (self.rm, i) for i in out.strip().split("\n")]
        return output


    # --------------------------------------------------------------------------
    #
    @SYNC_CALL
    def get_job(self, jobid):

        # this dict is passed on to the job adaptor class -- use it to pass any
        # state information you need there.  The job adaptor will run 'scontrol
        # show job $jobid' to complement the information.
        adaptor_state = {"job_service"    : self,
                         "job_description": api_job.Description(),
                         "job_schema"     : self.rm.schema,
                         "reconnect"      : True,
                         "reconnect_jobid": jobid
                        }
        return api_job.Job(_adaptor=self._adaptor,
                            _adaptor_state=adaptor_state)


    # --------------------------------------------------------------------------
    #
    def container_run(self, jobs):

        for job in jobs:
            job.run()


    # --------------------------------------------------------------------------
    #
    def container_wait(self, jobs, mode, timeout):

        # TODO: this is not optimized yet
        for job in jobs:
            job.wait()


    # --------------------------------------------------------------------------
    #
    def container_cancel(self, jobs, timeout):

        # TODO: this is not optimized yet
        for job in jobs:
            job.cancel(timeout)


    # --------------------------------------------------------------------------
    #
    def container_get_states(self, jobs):

        # TODO: this is not optimized yet
        states = list()
        for job in jobs:
            states.append(job.get_state())
        return states


# ------------------------------------------------------------------------------
#
class SLURMJob(cpi_job.Job):

    # --------------------------------------------------------------------------
    #
    def __init__(self, api, adaptor):

        _cpi_base = super(SLURMJob, self)
        _cpi_base.__init__(api, adaptor)


    # --------------------------------------------------------------------------
    #
    @SYNC_CALL
    def init_instance(self, job_info):

        self.jd = job_info["job_description"]
        self.js = job_info["job_service"]

        # the js is responsible for job bulk operations -- which
        # for jobs only work for run()
        self._container       = self.js
        self._method_type     = "run"

        # initialize job attribute values
        self._id              = None
        self._name            = self.jd.as_dict().get(c.NAME, 'saga')
        self._state           = c.NEW
        self._exit_code       = None
        self._exception       = None
        self._started         = None
        self._finished        = None

        # think "reconnect" in terms of "reloading" job id, _NOT_
        # physically creating a new network connection
        if job_info['reconnect']:
            self._id   = job_info['reconnect_jobid']
            other_info = self._job_get_info()
            self._name = other_info.get('job_name')
            self._started = True
        else:
            self._started = False

        return self.get_api()


    # --------------------------------------------------------------------------
    #
    def _job_get_info(self):
        '''
        use scontrol to grab job info
        NOT CURRENTLY USED/TESTED, here for later
        '''

        # prev. info contains the info collect when _job_get_info
        # was called the last time
        prev_info = self.js.jobs.get(self._id)

        # if the 'gone' flag is set, there's no need to query the job
        # state again. it's gone forever
        if prev_info:
            if prev_info.get('gone', False):
                self._logger.debug("Job is gone.")
                return prev_info

        # curr. info will contain the new job info collect. it starts off
        # as a copy of prev_info (don't use deepcopy because there is an API
        # object in the dict -> recursion)
        curr_info = dict()

        if prev_info:
            curr_info['job_id'     ] = prev_info.get('job_id'     )
            curr_info['job_name'   ] = prev_info.get('job_name'   )
            curr_info['state'      ] = prev_info.get('state'      )
            curr_info['create_time'] = prev_info.get('create_time')
            curr_info['start_time' ] = prev_info.get('start_time' )
            curr_info['end_time'   ] = prev_info.get('end_time'   )
            curr_info['comp_time'  ] = prev_info.get('comp_time'  )
            curr_info['exec_hosts' ] = prev_info.get('exec_hosts' )
            curr_info['gone'       ] = prev_info.get('gone'       )
            curr_info['output'     ] = prev_info.get('output'     )
            curr_info['error'      ] = prev_info.get('error'      )
            curr_info['stdout'     ] = prev_info.get('stdout'     )
            curr_info['stderr'     ] = prev_info.get('stderr'     )
            curr_info['ft'         ] = prev_info.get('ft'         )
        else:
            curr_info['job_id'     ] = None
            curr_info['job_name'   ] = None
            curr_info['state'      ] = None
            curr_info['create_time'] = None
            curr_info['start_time' ] = None
            curr_info['end_time'   ] = None
            curr_info['comp_time'  ] = None
            curr_info['exec_hosts' ] = None
            curr_info['gone'       ] = None
            curr_info['output'     ] = None
            curr_info['error'      ] = None
            curr_info['stdout'     ] = None
            curr_info['stderr'     ] = None
            curr_info['ft'         ] = None

        rm, pid = self._adaptor.parse_id(self._id)

        # update current info with scontrol
        ret, out, _ = self.js.shell.run_sync('scontrol show job %s' % pid)

        # out is comprised of a set of space-limited words like this:
        #
        # ----------------------------------------------------------------------
        # $ scontrol show job 8101313
        #    JobId=8101313 JobName=pilot.0000 UserId=tg803521(803521)
        #    GroupId=G-81625(81625) Priority=1701 Nice=0 Account=TG-MCB090174
        #    QOS=normal JobState=RUNNING Reason=None Dependency=(null) Requeue=0
        #    Restarts=0 BatchFlag=1 Reboot=0 ExitCode=0:0 RunTime=00:00:25
        #    TimeLimit=00:15:00 TimeMin=N/A SubmitTime=2017-01-11T15:47:19
        #    EligibleTime=2017-01-11T15:47:19 StartTime=2017-01-11T15:47:19
        #    EndTime=2017-01-11T16:02:19 PreemptTime=None SuspendTime=None
        #    SecsPreSuspend=0 Partition=development AllocNode:Sid=login3:2886
        #    ReqNodeList=(null) ExcNodeList=(null) NodeList=c557-[901-904]
        #    BatchHost=c557-901 NumNodes=4 NumCPUs=64 CPUs/Task=1
        #    ReqB:S:C:T=0:0:*:* TRES=cpu=64,node=4 Socks/Node=*
        #    NtasksPerN:B:S:C=0:0:*:* CoreSpec=* MinCPUsNode=1 MinMemoryNode=0
        #    MinTmpDiskNode=0 Features=(null) Gres=(null) Reservation=(null)
        #    Shared=0 Contiguous=0 Licenses=(null) Network=(null)
        #    Command=/home1/01083/tg803521/tmp_egGk1n.slurm
        #    WorkDir=/work/01083/
        #    StdIn=/dev/null
        #    StdOut=/work/01083/bootstrap_1.out
        #    StdErr=/work/01083/bootstrap_1.err
        #    Power= SICP=0
        # ----------------------------------------------------------------------
        #
        # so we split on spaces and newlines, and then on '=' to get
        # key-value-pairs.

        elems = out.split()
        data  = dict()
        for elem in sorted(elems):

            parts = elem.split('=', 1)

            if len(parts) == 1:
                # default if no '=' is found
                parts.append(None)

            # ignore non-splittable ones
            key, val = parts
            if val in ['', '(null)']:
                val = None
            self._logger.info('%-20s := %s', key, val)
            data[key] = val

        if data.get('JobState'):
            curr_info['state'] = self.js._slurm_to_saga_state(data['JobState'])
        else:
            curr_info['state'] = self._job_get_state(self._id)

        # update exit code
        if data.get('ExitCode'):
            curr_info['exit_code'] = data['ExitCode'].split(':')[0]
        else:
            curr_info['exit_code'] = self._job_get_state(self._id)

        curr_info['job_name'   ] = data.get('JobName')
      # curr_info['create_time'] = data.get('SubmitTime')
      # curr_info['start_time' ] = data.get('StartTime')
      # curr_info['end_time'   ] = data.get('EndTime')
        curr_info['comp_time'  ] = data.get('RunTime')
        curr_info['exec_hosts' ] = data.get('NodeList')

        # Alas, time stamps are not in EPOCH, and do not contain time zone info,
        # so we set approximate values here
        now = time.time()
        if not curr_info['create_time']: curr_info['create_time'] = now

        if curr_info['state'] in [c.RUNNING] + c.FINAL:
            if not curr_info['start_time' ]: curr_info['start_time' ] = now

        if curr_info['state'] in c.FINAL:

            if not curr_info['end_time' ]: curr_info['end_time' ] = now

            if curr_info['stdout'] is None:

                if curr_info['output'] is None:
                    curr_info['output'] = data.get('StdOut')

                ret, out, err = self.js.shell.run_sync(
                                                 'cat %s' % curr_info['output'])
                if ret: curr_info['stdout'] = None
                else  : curr_info['stdout'] = out

            if curr_info['stderr'] is None:

                if curr_info['error'] is None:
                    curr_info['error'] = data.get('StdErr')

                ret, out, err = self.js.shell.run_sync(
                                                  'cat %s' % curr_info['error'])
                if ret: curr_info['stderr'] = None
                else  : curr_info['stderr'] = out

            self.js._handle_file_transfers(curr_info['ft'], mode='out')

            curr_info['gone'] = True

        self.js.jobs[self._id] = curr_info

        return curr_info


    # --------------------------------------------------------------------------
    #
    def _job_get_state(self, job_id):
        '''
        get the job state from the wrapper shell
        '''

        # if the state is NEW and we haven't sent out a run command, keep
        # it listed as NEW
        if self._state == c.NEW and not self._started:
            return c.NEW

        # if the state is DONE, CANCELED or FAILED, it is considered
        # final and we don't need to query the backend again
        if self._state in c.FINAL:
            return self._state

        rm, pid = self._adaptor.parse_id(job_id)

        try:
            ret, out, _ = self.js.shell.run_sync('scontrol show job %s' % pid)
            match       = self.js.scontrol_jobstate_re.search(out)

            if match:
                slurm_state = match.group(1)
            else:
                # no jobstate found from scontrol
                # the job may have finished a while back, use sacct to
                # look at the full slurm history
                slurm_state = self._sacct_jobstate_match(pid)
                if not slurm_state:
                    # no jobstate found in slurm
                    return c.UNKNOWN

            return self.js._slurm_to_saga_state(slurm_state)

        except Exception as e:
            self._logger.exception('failed to get job state')
            raise rse.NoSuccess("Error getting the job state for "
                                "job %s:\n%s" % (pid, e)) from e

        raise rse.NoSuccess._log(self._logger, "Internal SLURM adaptor error"
                                 " in _job_get_state")


    # --------------------------------------------------------------------------
    #
    def _sacct_jobstate_match(self, pid):
        '''
        get the job state from the slurm accounting data
        '''

        ret, sacct_out, _ = self.js.shell.run_sync(
            "sacct --format=JobID,State --parsable2 --noheader --jobs=%s" % pid)

        # output will look like:
        # 500723|COMPLETED
        # 500723.batch|COMPLETED
        # or:
        # 500682|CANCELLED by 900369
        # 500682.batch|CANCELLED

        try:
            for line in sacct_out.strip().split('\n'):

                slurm_id, slurm_state = line.split('|', 1)

                if slurm_id == pid and slurm_state:
                    return slurm_state.split()[0].strip()

        except Exception:
            self._logger.warning('cannot parse sacct output:\n%s' % sacct_out)

        return None


    # --------------------------------------------------------------------------
    #
    @SYNC_CALL
    def get_state(self):

        self._state = self._job_get_state(self._id)
        return self._state


    # --------------------------------------------------------------------------
    #
    @SYNC_CALL
    def get_stdout(self):

        out = self._job_get_info()['stdout']
        if out is None:
            out = ''
          # raise rse.NoSuccess("Couldn't fetch stdout (js reconnected?)")
        return out


    # --------------------------------------------------------------------------
    #
    @SYNC_CALL
    def get_stderr(self):

        err = self._job_get_info()['stderr']
        if err is None:
            err = ''
          # raise rse.NoSuccess("Couldn't fetch stderr (js reconnected?)")
        return err


    # --------------------------------------------------------------------------
    #
    @SYNC_CALL
    def get_description(self):

        return self.jd


    # --------------------------------------------------------------------------
    #
    @SYNC_CALL
    def get_service_url(self):

        return self.js.rm


    # --------------------------------------------------------------------------
    #
    @SYNC_CALL
    def wait(self, timeout):

        time_start = time.time()
        rm, pid    = self._adaptor.parse_id(self._id)

        while True:

            state = self._job_get_state(self._id)
            self._logger.debug("wait() for job id %s:%s" % (self._id, state))

            if state == c.UNKNOWN:
                raise rse.IncorrectState("cannot get job state")

            if state in c.FINAL:
                self._job_get_info()
                return True

            # check if we hit timeout
            if timeout >= 0:
                if time.time() - time_start > timeout:
                    return False

            # avoid busy poll
            time.sleep(0.5)


    # --------------------------------------------------------------------------
    #
    # In general, the job ID is something which is generated by the adaptor or
    # by the backend, and the user should not interpret it.  Two caveats though:
    #
    # (a) The ID MUST remain constant once it is assigned to a job (imagine an
    # application hashes on job ids, for example.
    #
    # (b) the ID SHOULD follow the scheme [service_url]-[backend-id] -- and in
    # that case, we should make sure that the URL part of the ID can be used to
    # create a new job service instance.
    #
    @SYNC_CALL
    def get_id(self):

        return self._id


    # --------------------------------------------------------------------------
    #
    @SYNC_CALL
    def get_name(self):

        if not self._name:
            self._name = self._job_get_info()['job_name']
        return self._name


    # --------------------------------------------------------------------------
    #
    @SYNC_CALL
    def get_exit_code(self):

        # FIXME: use cache
        return self._job_get_info()['exit_code']


    # --------------------------------------------------------------------------
    #
    @SYNC_CALL
    def suspend(self):

        return self.js._job_suspend(self)


    # --------------------------------------------------------------------------
    @SYNC_CALL
    def resume(self):

        return self.js._job_resume(self)


    # --------------------------------------------------------------------------
    #
    @SYNC_CALL
    def get_created(self):

        # FIXME: use cache
        # FIXME: convert to EOPCH
        return self._job_get_info()['create_time']


    # --------------------------------------------------------------------------
    #
    @SYNC_CALL
    def get_started(self):

        # FIXME: use cache
        # FIXME: convert to EPOCH
        return self._job_get_info()['start_time']


    # --------------------------------------------------------------------------
    #
    @SYNC_CALL
    def get_finished(self):

        # FIXME: use cache
        # FIXME: convert to EPOCH
        return self._job_get_info()['end_time']


    # --------------------------------------------------------------------------
    #
    @SYNC_CALL
    def get_execution_hosts(self):

        # FIXME: use cache
        return self._job_get_info()['exec_hosts']


    # --------------------------------------------------------------------------
    #
    @SYNC_CALL
    def cancel(self, timeout):

        self.js._job_cancel(self)


    # --------------------------------------------------------------------------
    #
    @SYNC_CALL
    def run(self):

        self._id      = self.js._job_run(self.jd)
        self._started = True


# ------------------------------------------------------------------------------
<|MERGE_RESOLUTION|>--- conflicted
+++ resolved
@@ -650,7 +650,6 @@
         elif 'longhorn' in self.rm.host.lower():
             self._logger.debug("SLURM GRES is not set (longhorn exception)\n")
 
-<<<<<<< HEAD
         elif 'traverse' in self.rm.host.lower():
             if gpu_count: script += "#SBATCH --gpus-per-task=1\n"
 
@@ -662,8 +661,6 @@
             script += "#SBATCH --qos=nolimit\n"
             self._logger.debug("SLURM QoS is set (SuperMUC-NG only)\n")
 
-=======
->>>>>>> 24b0cfb2
         else:
 
             if gpu_count:
@@ -680,7 +677,7 @@
         if account     : script += '#SBATCH --account "%s"\n'     % account
         if reservation : script += '#SBATCH --reservation "%s"\n' % reservation
         if mem_per_node: script += '#SBATCH --mem="%s"\n'         % mem_per_node
-        if wall_time   : script += '#SBATCH --time %02d:%02d:00\n'% \
+        if wall_time   : script += '#SBATCH --time %02d:%02d:00\n' % \
                                    (int(wall_time / 60), wall_time % 60)
         if constraints : script += '#SBATCH --constraint "%s"\n'  % \
                                    '&'.join(constraints)
