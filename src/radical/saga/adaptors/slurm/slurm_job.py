
__author__    = "The RADICAL Team"
__copyright__ = "Copyright 2012-2019, The SAGA Project"
__license__   = "MIT"


'''
SLURM job adaptor implementation
'''

import re
import os
import math
import time
import datetime
import tempfile

import radical.utils as ru

from ...job           import constants   as c
from ...utils         import pty_shell   as rsups
from ...              import job         as api
from ...              import exceptions  as rse
from ..               import base        as a_base
from ..cpi            import job         as cpi
from ..cpi            import decorators  as cpi_decs

SYNC_CALL  = cpi_decs.SYNC_CALL
ASYNC_CALL = cpi_decs.ASYNC_CALL


# ------------------------------------------------------------------------------
#


# ------------------------------------------------------------------------------
# some private defs
#
_PTY_TIMEOUT = 2.0

# ------------------------------------------------------------------------------
# the adaptor name
#
_ADAPTOR_NAME          = "radical.saga.adaptors.slurm_job"
_ADAPTOR_SCHEMAS       = ["slurm", "slurm+ssh", "slurm+gsissh"]
_ADAPTOR_OPTIONS       = []

# ------------------------------------------------------------------------------
# the adaptor capabilities & supported attributes
#
# TODO: FILL ALL IN FOR SLURM
_ADAPTOR_CAPABILITIES  = {
    "jdes_attributes"  : [c.NAME,
                          c.EXECUTABLE,
                          c.PRE_EXEC,
                          c.POST_EXEC,
                          c.ARGUMENTS,
                          c.ENVIRONMENT,
                          c.SPMD_VARIATION,
                          c.TOTAL_CPU_COUNT,
                          c.TOTAL_GPU_COUNT,
                          c.NUMBER_OF_PROCESSES,
                          c.PROCESSES_PER_HOST,
                          c.THREADS_PER_PROCESS,
                          c.WORKING_DIRECTORY,
                        # c.INTERACTIVE,
                          c.INPUT,
                          c.OUTPUT,
                          c.ERROR,
                          c.FILE_TRANSFER,
                          c.CLEANUP,
                          c.WALL_TIME_LIMIT,
                          c.TOTAL_PHYSICAL_MEMORY,
                          c.CPU_ARCHITECTURE,
                        # c.OPERATING_SYSTEM_TYPE,
                          c.CANDIDATE_HOSTS,
                          c.QUEUE,
                          c.PROJECT,
                          c.JOB_CONTACT],
    "job_attributes"   : [c.EXIT_CODE,
                          c.EXECUTION_HOSTS,
                          c.CREATED,
                          c.STARTED,
                          c.FINISHED],
    "metrics"          : [c.STATE,
                          c.STATE_DETAIL],
    "contexts"         : {"ssh"      : "public/private keypair",
                          "x509"     : "X509 proxy for gsissh",
                          "userpass" : "username/password pair for simple ssh"}
}

# ------------------------------------------------------------------------------
# the adaptor documentation
#

        # General Notes
        # *************

        # On Stampede, returning a non-zero exit code results in the scheduler
        # putting the job into a FAILED state and assigning it an exit code of
        # 127.

        # **Example:**

        # ::

        #   js = rs.job.Service("slurm+ssh://stampede")
        #   jd.executable  = '/bin/exit'
        #   jd.arguments   = ['3']
        #   job = js.create_job(jd)
        #   job.run()

        # Will return something similar to (personal account information
        # removed)::

        #   (ve) ashleyz@login1:~$ scontrol show job 309684
        #   JobId=309684 Name=SlurmJob
        #      UserId=_____ GroupId=__________
        #      Priority=3000 Account=_____ QOS=normal
        #      JobState=FAILED Reason=NonZeroExitCode Dependency=(null)
        #      Requeue=0 Restarts=0 BatchFlag=1 ExitCode=127:0
        #      RunTime=00:00:05 TimeLimit=00:01:00 TimeMin=N/A
        #      SubmitTime=2013-02-22T20:26:50 EligibleTime=2013-02-22T20:26:50
        #      StartTime=2013-02-22T20:26:50 EndTime=2013-02-22T20:26:55
        #      PreemptTime=None SuspendTime=None SecsPreSuspend=0
        #      Partition=development AllocNode:Sid=login1:12070
        #      ReqNodeList=(null) ExcNodeList=(null)
        #      NodeList=c557-401
        #      BatchHost=c557-401
        #      NumNodes=1 NumCPUs=16 CPUs/Task=1 ReqS:C:T=*:*:*
        #      MinCPUsNode=1 MinMemoryNode=0 MinTmpDiskNode=0
        #      Features=(null) Gres=(null) Reservation=(null)
        #      Shared=0 Contiguous=0 Licenses=(null) Network=(null)
        #      Command=/home1/01414/_______/.saga/adaptors/slurm_job/wrapper.sh
        #      WorkDir=/home1/01414/_______/

        # I'm not sure how to fix this for the time being.

        # Suspend/resume do not appear to be supported for regular
        # users on Stampede.

        # run_job is not supported, as there are many attributed (queues,
        # projects, etc) which need to be passed to the adaptor.  I could
        # add URL parsing so that you could pile on queue/project/jobname
        # information if this has any strong usecases, but I avoided doing
        # so for now to decrease complexity/possible confusion.

        # Cancelling a job with scontrol, puts it into a COMPLETING state, which
        # is parsed by the SLURM status parser as rs.job.RUNNING (see the
        # SLURM docs, COMPLETING is a state a job goes into when it is done
        # running but still flushing IO/etc).  Anyhow, I put some code in to
        # manually put the job into CANCELED state when the job is canceled,
        # but I'm not sure that this is reported correctly everywhere yet.

        # What exit code should be returned for a CANCELED job?


_ADAPTOR_DOC           = {
    "name"             : _ADAPTOR_NAME,
    "cfg_options"      : _ADAPTOR_OPTIONS,
    "capabilities"     : _ADAPTOR_CAPABILITIES,
    "description"      : '''
        The SLURM adaptor allows to run and manage jobs on a
        `SLURM <https://computing.llnl.gov/linux/slurm/>`_ HPC cluster.

        Implementation Notes
        ********************

         - If scontrol can't find an exit code, it returns None
           (see _job_get_exit_code)
         - If scancel can't cancel a job, we raise an exception
           (see _job_cancel)
         - If we can't suspend a job with scontrol suspend, we raise an
           exception (see _job_suspend).  scontrol suspend NOT supported on
           Stampede.
         - I started to implement a dictionary to keep track of jobs locally.
           It works to the point where the unit tests are passed, but I have
           not gone over theis extensively...
         - Relating to the above, _job_get_info is written, but unused/untested
           (mostly from PBS adaptor)

        ''',
    "example": "examples/jobs/slurmjob.py",
    "schemas": {"slurm":        "connect to a local cluster",
                "slurm+ssh":    "conenct to a remote cluster via SSH",
                "slurm+gsissh": "connect to a remote cluster via GSISSH"}
}

# ------------------------------------------------------------------------------
# the adaptor info is used to register the adaptor with SAGA
#
_ADAPTOR_INFO          = {
    "name"             : _ADAPTOR_NAME,
    "version"          : "v0.2.1",
    "schemas"          : _ADAPTOR_SCHEMAS,
    "capabilities"     : _ADAPTOR_CAPABILITIES,
    "cpis"             : [
        {
            "type"     : "radical.saga.job.Service",
            "class"    : "SLURMJobService"
        },
        {
            "type"     : "radical.saga.job.Job",
            "class"    : "SLURMJob"
        }
    ]
}


# ------------------------------------------------------------------------------
# The adaptor class
#
class Adaptor (a_base.Base):
    '''
    This is the actual adaptor class, which gets loaded by SAGA (i.e. by the
    SAGA engine), and which registers the CPI implementation classes which
    provide the adaptor's functionality.
    '''


    # --------------------------------------------------------------------------
    #
    def __init__(self):

        a_base.Base.__init__(self, _ADAPTOR_INFO, _ADAPTOR_OPTIONS)

        self.id_re = re.compile('^\[(.*)\]-\[(.*?)\]$')
        self.epoch = datetime.datetime(1970,1,1)


    # --------------------------------------------------------------------------
    #
    def sanity_check(self):
        pass

    # --------------------------------------------------------------------------
    #
    def parse_id(self, id):
        # split the id '[rm]-[pid]' in its parts, and return them.

        match = self.id_re.match(id)

        if not match or len(match.groups()) != 2:
            raise rse.BadParameter("Cannot parse job id '%s'" % id)

        return (match.group(1), match.group(2))


# ------------------------------------------------------------------------------
#
class SLURMJobService(cpi.Service):
    '''
    implements cpi.job.Service
    '''

    # --------------------------------------------------------------------------
    #
    def __init__(self, api, adaptor):

        _cpi_base = super(SLURMJobService, self)
        _cpi_base.__init__(api, adaptor)

        self._adaptor = adaptor
        self._shell   = None
        self._monitor = None

        # TODO make sure this formats properly and works right!
        self.exit_code_re            = re.compile(r"\bExitCode  \b=(\d*)", re.VERBOSE)
        self.scontrol_jobstate_re    = re.compile(r"\bJobState  \b=(\S*)", re.VERBOSE)
        self.scontrol_job_name_re    = re.compile(r"\bJobName   \b=(\S*)", re.VERBOSE)
        self.scontrol_create_time_re = re.compile(r"\bSubmitTime\b=(\S*)", re.VERBOSE)
        self.scontrol_start_time_re  = re.compile(r"\bStartTime \b=(\S*)", re.VERBOSE)
        self.scontrol_end_time_re    = re.compile(r"\bEndTime   \b=(\S*)", re.VERBOSE)
        self.scontrol_comp_time_re   = re.compile(r"\bRunTime   \b=(\S*)", re.VERBOSE)
        self.scontrol_exec_hosts_re  = re.compile(r"\bNodeList  \b=(\S*)", re.VERBOSE)


    # --------------------------------------------------------------------------
    #
    def __del__(self):

        self.close()


    # --------------------------------------------------------------------------
    #
    def close(self):

        if  self._monitor:
            self._monitor.stop()
            self._monitor.join(10)  # don't block forever on join()

        self._logger.info("Job monitoring thread stopped.")

        if  self._shell:
            self._shell.finalize(True)
            del(self._shell)


    # --------------------------------------------------------------------------
    #
    @SYNC_CALL
    def init_instance(self, adaptor_state, rm_url, session):
        '''
        service instance constructor
        '''

        self.rm      = rm_url
        self.session = session
        self._shell  = None
        self._jobs   = dict()

        # we need to extrac the scheme for PTYShell. That's basically the
        # job.Serivce Url withou the lsf+ part. We use the PTYShell to execute
        # lsf commands either locally or via gsissh or ssh.
        rm_scheme = rm_url.scheme
        pty_url   = ru.Url(rm_url)
        elems     = rm_scheme.split('+')
        if   'gsissh' in elems: pty_url.scheme = "gsissh"
        elif 'ssh'    in elems: pty_url.scheme = "ssh"
        else                  : pty_url.scheme = "fork"

        # these are the commands that we need in order to interact with SLURM
        # the adaptor will try to find them when it first opens the shell
        # connection, and bails out in case they are not available.
        self._commands = {'sbatch'  : None,
                          'squeue'  : None,
                          'scontrol': None,
                          'scancel' : None}

        self._shell = rsups.PTYShell(pty_url, self.session)

        # check if all required lsf tools are available
        for cmd in self._commands.keys():
            ret, out, _ = self._shell.run_sync("which %s " % cmd)
            if ret:
                raise rse.NoSuccess("Couldn't find SLURM tools: %s" % out)

            self._commands[cmd] = out.strip()

        _, out, _ = self._shell.run_sync('scontrol --version')
        self._version = out.split()[1].strip()
        self._logger.info('SLURM version: %s' % self._version)

        ppn_pat   = '\'s/.*\\(CPUTot=[0-9]*\\).*/\\1/g\''
        ppn_cmd   = 'scontrol show nodes ' + \
                    '| grep CPUTot'        + \
                    '| sed -e ' + ppn_pat  + \
                    '| sort '              + \
                    '| uniq -c '           + \
                    '| cut -f 2 -d = '     + \
                    '| xargs echo'
        _, out, _ = self._shell.run_sync(ppn_cmd)
        ppn_vals  = [o.strip() for o in out.split() if o.strip()]
        if len(ppn_vals) >= 1: self._ppn = int(ppn_vals[0])
        else                 : self._ppn = None

        self._logger.info(" === ppn: %s", self._ppn)



        return self.get_api()


    # --------------------------------------------------------------------------
    #
    #
    def _job_run(self, jd):
        '''
        runs a job on the wrapper via pty, and returns the job id
        '''

        # define a bunch of default args
        exe                 = jd.executable
        pre                 = jd.as_dict().get(c.PRE_EXEC)
        post                = jd.as_dict().get(c.POST_EXEC)
        args                = jd.as_dict().get(c.ARGUMENTS, [])
        env                 = jd.as_dict().get(c.ENVIRONMENT, dict())
        cwd                 = jd.as_dict().get(c.WORKING_DIRECTORY)
        job_name            = jd.as_dict().get(c.NAME)
        spmd_variation      = jd.as_dict().get(c.SPMD_VARIATION)
        total_cpu_count     = jd.as_dict().get(c.TOTAL_CPU_COUNT)
        total_gpu_count     = jd.as_dict().get(c.TOTAL_GPU_COUNT)
        number_of_processes = jd.as_dict().get(c.NUMBER_OF_PROCESSES)
        processes_per_host  = jd.as_dict().get(c.PROCESSES_PER_HOST)
        output              = jd.as_dict().get(c.OUTPUT, "radical.saga.stdout")
        error               = jd.as_dict().get(c.ERROR,  "radical.saga.stderr")
      # file_transfer       = jd.as_dict().get(c.FILE_TRANSFER)
        wall_time_limit     = jd.as_dict().get(c.WALL_TIME_LIMIT)
        queue               = jd.as_dict().get(c.QUEUE)
        project             = jd.as_dict().get(c.PROJECT)
        job_memory          = jd.as_dict().get(c.TOTAL_PHYSICAL_MEMORY)
        cpu_arch            = jd.as_dict().get(c.CPU_ARCHITECTURE)
        job_contact         = jd.as_dict().get(c.JOB_CONTACT)
        candidate_hosts     = jd.as_dict().get(c.CANDIDATE_HOSTS)

        # check to see what's available in our job description
        # to override defaults

        # try to create the working directory (if defined)
        # NOTE: this assumes a shared filesystem between login node and
        #       comnpute nodes.
        if cwd:
            self._logger.info("Creating working directory %s" % cwd)
            ret, out, _ = self._shell.run_sync("mkdir -p %s"   % cwd)
            if ret:
                # something went wrong
                raise rse.NoSuccess("Couldn't create working dir: %s" % out)


        if isinstance(candidate_hosts, list):
            candidate_hosts = ','.join(candidate_hosts)

        if isinstance(job_contact, list):
            job_contact = job_contact[0]

        if project and ':' in project:
            account, reservation = project.split(':', 1)
        else:
            account, reservation = project, None

        slurm_script = "#!/bin/sh\n\n"

        # make sure we have something for total_cpu_count
        if not total_cpu_count:
            total_cpu_count = 1

        # make sure we have something for number_of_processes
        if not number_of_processes:
            number_of_processes = total_cpu_count

        if spmd_variation:
            if spmd_variation.lower() not in 'mpi':
                raise rse.BadParameter("Slurm cannot handle spmd variation '%s'"
                                        % spmd_variation)
            mpi_cmd = 'mpirun -n %d ' % number_of_processes

        else:
            # we start N independent processes
            mpi_cmd = ''

            if  'stampede2' in self.rm.host.lower() or \
                'frontera'  in self.rm.host.lower():

                assert(self._ppn), 'need unique number of cores per node'
                number_of_nodes = int(math.ceil(float(total_cpu_count) / self._ppn))
                slurm_script += "#SBATCH -N %d\n" % (number_of_nodes)

            elif self._version in ['17.11.5', '18.08.0', '18.08.3']:

                assert(self._ppn), 'need unique number of cores per node'
                number_of_nodes = int(math.ceil(float(total_cpu_count) / self._ppn))
                slurm_script += "#SBATCH -N %d\n" % (number_of_nodes)
                slurm_script += "#SBATCH --ntasks=%s\n" % (number_of_processes)

            else:
                slurm_script += "#SBATCH --ntasks=%s\n" % (number_of_processes)

            if not processes_per_host:
                slurm_script += "#SBATCH --cpus-per-task=%s\n" \
                              % (int(total_cpu_count / number_of_processes))

            else:
                slurm_script += "#SBATCH --ntasks-per-node=%s\n" % processes_per_host

        # target host specifica
        # FIXME: these should be moved into resource config files
        if 'bridges' in self.rm.host.lower():

            if total_gpu_count:
                if cpu_arch: gpu_arch = cpu_arch.lower()
                else       : gpu_arch = 'p100'
                slurm_script += "#SBATCH --gres=gpu:%s:%s\n" % (gpu_arch, total_gpu_count)

            # use '-C EGRESS' to enable outbound network
            slurm_script += "#SBATCH -C EGRESS\n"



        elif 'cori' in self.rm.host.lower():

            # Set to "haswell" for Haswell nodes, to "knl,quad,cache" (or other
            # modes) for KNL, etc.
            if cpu_arch       : slurm_script += "#SBATCH -C %s\n"     % cpu_arch
            if total_gpu_count: slurm_script += "#SBATCH --gpus=%s\n" % total_gpu_count

        else:

            if total_gpu_count: slurm_script += "#SBATCH --gpus=%s\n" % total_gpu_count


<<<<<<< HEAD
        if cwd:             slurm_script += "#SBATCH --workdir %s\n"     % cwd
        if output:          slurm_script += "#SBATCH --output %s\n"      % output
        if error:           slurm_script += "#SBATCH --error %s\n"       % error
=======
        if cwd:
            if 'frontera' in self.rm.host.lower():
                slurm_script += "#SBATCH --chdir %s\n"   % cwd 
            else:
                slurm_script += "#SBATCH --workdir %s\n" % cwd 

        if output:          slurm_script += "#SBATCH --output %s\n"      % output 
        if error:           slurm_script += "#SBATCH --error %s\n"       % error 
>>>>>>> b6149f46
        if queue:           slurm_script += "#SBATCH --partition %s\n"   % queue
        if job_name:        slurm_script += '#SBATCH -J "%s"\n'          % job_name
        if job_memory:      slurm_script += "#SBATCH --mem=%s\n"         % job_memory
        if candidate_hosts: slurm_script += "#SBATCH --nodelist=%s\n"    % candidate_hosts
        if job_contact:     slurm_script += "#SBATCH --mail-user=%s\n"   % job_contact
        if account:         slurm_script += "#SBATCH --account %s\n"     % account
        if reservation:     slurm_script += "#SBATCH --reservation %s\n" % reservation
        if wall_time_limit: slurm_script += "#SBATCH --time %02d:%02d:00\n" \
                                          % (wall_time_limit / 60,wall_time_limit % 60)

        if env:
            slurm_script += "\n## ENVIRONMENT\n"
            for key,val in env.iteritems():
                slurm_script += 'export "%s"="%s"\n'  % (key, val)

        if pre:
            slurm_script += "\n## PRE_EXEC\n" + "\n".join(pre)
            slurm_script += '\n'

        # create our commandline
        slurm_script += "\n## EXEC\n"
        slurm_script += '%s%s %s' % (mpi_cmd, exe, ' '.join(args))
        slurm_script += '\n'

        if post:
            slurm_script += "\n## POST_EXEC\n" + '\n'.join(post)
            slurm_script += '\n'

        # write script into a tmp file for staging
        self._logger.info("SLURM script generated:\n%s" % slurm_script)

        tgt = os.path.basename(tempfile.mktemp(suffix='.slurm', prefix='tmp_'))
        self._shell.write_to_remote(src=slurm_script, tgt=tgt)

        # submit the job
        ret, out, _ = self._shell.run_sync("sbatch '%s'; rm -f '%s'" % (tgt, tgt))

        self._logger.debug("submit SLURM script (%s) (%s)" % (tgt, ret))

        # find out what our job ID is
        # TODO: Could make this more efficient
        self.job_id = None
        for line in out.split("\n"):
            if "Submitted batch job" in line:
                self.job_id = "[%s]-[%s]" % \
                    (self.rm, int(line.split()[-1:][0]))
                break

        # if we have no job ID, there's a failure...
        if not self.job_id:
            raise rse.NoSuccess._log(self._logger,
                             "Couldn't get job id from submitted job!"
                              " sbatch output:\n%s" % out)

        self._logger.debug("started job %s" % self.job_id)
        self._logger.debug("Batch system output:\n%s" % out)

        # create local jobs dictionary entry
        self._jobs[self.job_id] = {'state'      : c.PENDING,
                                  'create_time': None,
                                  'start_time' : None,
                                  'end_time'   : None,
                                  'comp_time'  : None,
                                  'exec_hosts' : None,
                                  'gone'       : False}
        return self.job_id


    # --------------------------------------------------------------------------
    #
    # FROM STAMPEDE'S SQUEUE MAN PAGE
    #
    # JOB STATE CODES
    #    Jobs typically pass through several states in the course of their
    #    execution.  The typical states are PENDING, RUNNING, SUSPENDED,
    #    COMPLETING, and COMPLETED.   An  explanation  of  each state follows.
    #
    #    CA  CANCELED        Job was explicitly cancelled by the user or system
    #                        administrator.  The job may or may not have been
    #                        initiated.
    #    CD  COMPLETED       Job has terminated all processes on all nodes.
    #    CF  CONFIGURING     Job has been allocated resources, but are waiting
    #                        for them to become ready for use (e.g. booting).
    #    CG  COMPLETING      Job is in the process of completing. Some processes
    #                        on some nodes may still be active.
    #    F   FAILED          Job terminated with non-zero exit code or other
    #                        failure condition.
    #    NF  NODE_FAIL       Job terminated due to failure of one or more
    #                        allocated nodes.
    #    PD  PENDING         Job is awaiting resource allocation.
    #    PR  PREEMPTED       Job terminated due to preemption.
    #    R   RUNNING         Job currently has an allocation.
    #    S   SUSPENDED       Job has an allocation, but execution has been
    #                        suspended.
    #    TO  TIMEOUT         Job terminated upon reaching its time limit.
    #
    def _slurm_to_saga_jobstate(self, slurmjs):
        '''
        translates a slurm one-letter state to saga
        '''

        if   slurmjs in ['CA', "CANCELLED"  ]: return c.CANCELED
        elif slurmjs in ['CD', "COMPLETED"  ]: return c.DONE
        elif slurmjs in ['CF', "CONFIGURING"]: return c.PENDING
        elif slurmjs in ['CG', "COMPLETING" ]: return c.RUNNING
        elif slurmjs in ['F' , "FAILED"     ]: return c.FAILED
        elif slurmjs in ['NF', "NODE_FAIL"  ]: return c.FAILED
        elif slurmjs in ['PD', "PENDING"    ]: return c.PENDING
        elif slurmjs in ['PR', "PREEMPTED"  ]: return c.CANCELED
        elif slurmjs in ['R' , "RUNNING"    ]: return c.RUNNING
        elif slurmjs in ['S' , "SUSPENDED"  ]: return c.SUSPENDED
        elif slurmjs in ['TO', "TIMEOUT"    ]: return c.CANCELED
        else                                 : return c.UNKNOWN


    # --------------------------------------------------------------------------
    #
    def _job_cancel(self, job):
        '''
        Given a job id, attempt to cancel it through use of commandline
        scancel.  Raises exception when unsuccessful.
        '''

        if job._state in c.FINAL:
            # job is already final - nothing to do
            return

        if job._state in [c.NEW]:
            # job is not yet submitted - nothing to do
            job._state = c.CANCELED

        if not job._id:
            # uh oh - what to do?
            raise rse.NoSuccess._log(self._logger,
                    "Could not cancel job: no job ID")

        rm,  pid    = self._adaptor.parse_id(job._id)
        ret, out, _ = self._shell.run_sync("scancel %s" % pid)

        if ret != 0:
            raise rse.NoSuccess._log(self._logger,
                    "Could not cancel job %s because: %s" % (pid, out))

        job._state = c.CANCELED


    # --------------------------------------------------------------------------
    #
    def _job_suspend(self, job):
        '''
        Attempt to suspend a job with commandline scontrol.  Raise
        exception when unsuccessful.
        '''

        if job._state in [c.DONE, c.FAILED, c.CANCELED, c.NEW, c.SUSPENDED]:
            raise rse.IncorrectState._log(self._logger,
                    "Could not suspend job %s in state %s" % (job._id, job._state))


        rm,  pid    = self._adaptor.parse_id(job._id)
        ret, out, _ = self._shell.run_sync("scontrol suspend %s" % pid)

        if ret == 0:
            return True

        # check to see if the error was a permission error
        elif "Access/permission denied" in out:
            raise rse.PermissionDenied._log(self._logger,
                                      "Could not suspend job %s because: %s" % (pid, out))

        # it's some other error
        else:
            raise rse.NoSuccess._log(self._logger,
                                      "Could not suspend job %s because: %s" % (pid, out))

    # --------------------------------------------------------------------------
    #
    def _job_resume(self, job):
        '''
        Attempt to resume a job with commandline scontrol.  Raise
        exception when unsuccessful.
        '''

        if job._state in [c.DONE, c.FAILED, c.CANCELED, c.NEW, c.RUNNING]:
            raise rse.IncorrectState._log(self._logger,
                    "Could not resume job %s in state %s" % (job._id, job._state))


        rm,  pid    = self._adaptor.parse_id(job._id)
        ret, out, _ = self._shell.run_sync("scontrol resume %s" % pid)

        if ret == 0:
            return True

        # check to see if the error was a permission error
        elif "Access/permission denied" in out:
            raise rse.PermissionDenied._log(self._logger,
                                      "Could not suspend job %s because: %s" % (pid, out))

        # it's some other error
        else:
            raise rse.NoSuccess._log(self._logger,
                                      "Could not resume job %s because: %s" % (pid, out))


    # --------------------------------------------------------------------------
    #
    @SYNC_CALL
    def create_job(self, jd):
        '''
        Implements cpi.Service.create_job()
        '''

        # this dict is passed on to the job adaptor class -- use it to pass any
        # state information you need there.
        adaptor_state = {"job_service"     : self,
                         "job_description" : jd,
                         "job_schema"      : self.rm.schema,
                         "reconnect"       : False}

        return api.Job(_adaptor=self._adaptor,
                           _adaptor_state=adaptor_state)

    # --------------------------------------------------------------------------
    #
    @SYNC_CALL
    def get_url(self):
        '''
        Implements cpi.Service.get_url()
        '''
        return self.rm


    # --------------------------------------------------------------------------
    #
    @SYNC_CALL
    def list(self):
        '''
        Implements rs.adaptors.cpi.job.Service.list()
        '''

        # ashleyz@login1:~$ squeue -h -o "%i" -u ashleyz
        # 255042
        # 255035
        # 255028
        # 255018

        # this line gives us a nothing but jobids for our user
        ret, out, _ = self._shell.run_sync('squeue -h -o "%%i" -u $(id -un)')

        # mangle our results into the proper id format
        output = ["[%s]-[%s]" % (self.rm, i) for i in out.strip().split("\n")]
        return output


    # --------------------------------------------------------------------------
    #
    @SYNC_CALL
    def get_job(self, jobid):

        # this dict is passed on to the job adaptor class -- use it to pass any
        # state information you need there.  The job adaptor will run 'scontrol
        # show job $jobid' to complement the information.
        adaptor_state = {"job_service"    : self,
                         "job_description": api.Description(),
                         "job_schema"     : self.rm.schema,
                         "reconnect"      : True,
                         "reconnect_jobid": jobid
                        }
        return api.Job(_adaptor=self._adaptor,
                            _adaptor_state=adaptor_state)


    # --------------------------------------------------------------------------
    #
    def container_run(self, jobs):

        for job in jobs:
            job.run()


    # --------------------------------------------------------------------------
    #
    def container_wait(self, jobs, mode, timeout):

        # TODO: this is not optimized yet
        for job in jobs:
            job.wait()


    # --------------------------------------------------------------------------
    #
    def container_cancel(self, jobs, timeout):

        # TODO: this is not optimized yet
        for job in jobs:
            job.cancel(timeout)


    # --------------------------------------------------------------------------
    #
    def container_get_states(self, jobs):

        # TODO: this is not optimized yet
        states = list()
        for job in jobs:
            states.append(job.get_state())
        return states


# ------------------------------------------------------------------------------
#
class SLURMJob(cpi.Job):

    # --------------------------------------------------------------------------
    #
    def __init__(self, api, adaptor):

        _cpi_base = super(SLURMJob, self)
        _cpi_base.__init__(api, adaptor)


    # --------------------------------------------------------------------------
    #
    @SYNC_CALL
    def init_instance(self, job_info):

        self.jd = job_info["job_description"]
        self.js = job_info["job_service"]

        # the js is responsible for job bulk operations -- which
        # for jobs only work for run()
        self._container       = self.js
        self._method_type     = "run"

        # initialize job attribute values
        self._id              = None
        self._name            = self.jd.as_dict().get(c.NAME, 'saga')
        self._state           = c.NEW
        self._exit_code       = None
        self._exception       = None
        self._started         = None
        self._finished        = None

        # think "reconnect" in terms of "reloading" job id, _NOT_
        # physically creating a new network connection
        if job_info['reconnect']:
            self._id   = job_info['reconnect_jobid']
            other_info = self._job_get_info()
            self._name = other_info.get('job_name')
            self._started = True
        else:
            self._started = False

        return self.get_api()


    # --------------------------------------------------------------------------
    #
    def _job_get_info(self):
        '''
        use scontrol to grab job info
        NOT CURRENTLY USED/TESTED, here for later
        '''

        # prev. info contains the info collect when _job_get_info
        # was called the last time
        prev_info = self.js._jobs.get(self._id)

        # if the 'gone' flag is set, there's no need to query the job
        # state again. it's gone forever
        if prev_info:
            if prev_info.get('gone', False):
                self._logger.debug("Job is gone.")
                return prev_info

        # curr. info will contain the new job info collect. it starts off
        # as a copy of prev_info (don't use deepcopy because there is an API
        # object in the dict -> recursion)
        curr_info = dict()

        if prev_info:
            curr_info['job_id'     ] = prev_info.get('job_id'     )
            curr_info['job_name'   ] = prev_info.get('job_name'   )
            curr_info['state'      ] = prev_info.get('state'      )
            curr_info['create_time'] = prev_info.get('create_time')
            curr_info['start_time' ] = prev_info.get('start_time' )
            curr_info['end_time'   ] = prev_info.get('end_time'   )
            curr_info['comp_time'  ] = prev_info.get('comp_time'  )
            curr_info['exec_hosts' ] = prev_info.get('exec_hosts' )
            curr_info['gone'       ] = prev_info.get('gone'       )
        else:
            curr_info['job_id'     ] = None
            curr_info['job_name'   ] = None
            curr_info['state'      ] = None
            curr_info['create_time'] = None
            curr_info['start_time' ] = None
            curr_info['end_time'   ] = None
            curr_info['comp_time'  ] = None
            curr_info['exec_hosts' ] = None
            curr_info['gone'       ] = None

        rm, pid = self._adaptor.parse_id(self._id)

        # update current info with scontrol
        ret, out, _ = self.js.shell.run_sync('scontrol show job %s' % pid)
      # self._logger.debug("Updating job status using the following information:\n%s" % out)

        # out is comprised of a set of space-limited words like this:
        #
        # ----------------------------------------------------------------------
        # $ scontrol show job 8101313
        #    JobId=8101313 JobName=pilot.0000 UserId=tg803521(803521)
        #    GroupId=G-81625(81625) Priority=1701 Nice=0 Account=TG-MCB090174
        #    QOS=normal JobState=RUNNING Reason=None Dependency=(null) Requeue=0
        #    Restarts=0 BatchFlag=1 Reboot=0 ExitCode=0:0 RunTime=00:00:25
        #    TimeLimit=00:15:00 TimeMin=N/A SubmitTime=2017-01-11T15:47:19
        #    EligibleTime=2017-01-11T15:47:19 StartTime=2017-01-11T15:47:19
        #    EndTime=2017-01-11T16:02:19 PreemptTime=None SuspendTime=None
        #    SecsPreSuspend=0 Partition=development AllocNode:Sid=login3:2886
        #    ReqNodeList=(null) ExcNodeList=(null) NodeList=c557-[901-904]
        #    BatchHost=c557-901 NumNodes=4 NumCPUs=64 CPUs/Task=1
        #    ReqB:S:C:T=0:0:*:* TRES=cpu=64,node=4 Socks/Node=*
        #    NtasksPerN:B:S:C=0:0:*:* CoreSpec=* MinCPUsNode=1 MinMemoryNode=0
        #    MinTmpDiskNode=0 Features=(null) Gres=(null) Reservation=(null)
        #    Shared=0 Contiguous=0 Licenses=(null) Network=(null)
        #    Command=/home1/01083/tg803521/tmp_egGk1n.slurm
        #    WorkDir=/work/01083/
        #    StdIn=/dev/null
        #    StdOut=/work/01083/bootstrap_1.out
        #    StdErr=/work/01083/bootstrap_1.err
        #    Power= SICP=0
        # ----------------------------------------------------------------------
        #
        # so we split on spaces and newlines, and then on '=' to get
        # key-value-pairs.

        elems = out.split()
        data  = dict()
        for elem in elems:

            parts = elem.split('=', 1)

            if len(parts) == 1:
                # default if no '=' is found
                parts.append(None)

            # ignore non-splittable ones
            key, val = parts
            if val in ['', '(null)']:
                val = None
            data[key] = val

        if data.get('JobState'):
            curr_info['state'] = self.js._slurm_to_saga_jobstate(data['JobState'])
        else:
            curr_info['state'] = self._job_get_state(self._id)

        # update exit code
        if data.get('ExitCode'):
            curr_info['exit_code'] = data['ExitCode'].split(':')[0]
        else:
            curr_info['exit_code'] = self._job_get_state(self._id)

        curr_info['job_name'   ] = data.get('JobName')
      # curr_info['create_time'] = data.get('SubmitTime')
      # curr_info['start_time' ] = data.get('StartTime')
      # curr_info['end_time'   ] = data.get('EndTime')
        curr_info['comp_time'  ] = data.get('RunTime')
        curr_info['exec_hosts' ] = data.get('NodeList')

        # Alas, time stamps are not in EPOCH, and do not contain time zone info,
        # so we set approximate values here
        now = time.time()
        if not curr_info['create_time']: curr_info['create_time'] = now

        if curr_info['state'] in [c.RUNNING] + c.FINAL:
            if not curr_info['start_time' ]: curr_info['start_time' ] = now

        if curr_info['state'] in c.FINAL:
            if not curr_info['end_time' ]: curr_info['end_time' ] = now

        return curr_info


    # --------------------------------------------------------------------------
    #
    def _job_get_state(self, job_id):
        '''
        get the job state from the wrapper shell
        '''

        # if the state is NEW and we haven't sent out a run command, keep
        # it listed as NEW
        if self._state == c.NEW and not self._started:
            return c.NEW

        # if the state is DONE, CANCELED or FAILED, it is considered
        # final and we don't need to query the backend again
        if self._state in c.FINAL:
            return self._state

        rm, pid = self._adaptor.parse_id(job_id)

        try:
            ret, out, _ = self.js.shell.run_sync('scontrol show job %s' % pid)
            match       = self.js.scontrol_jobstate_re.search(out)

            if match:
                slurm_state = match.group(1)
            else:
                # no jobstate found from scontrol
                # the job may have finished a while back, use sacct to
                # look at the full slurm history
                slurm_state = self._sacct_jobstate_match(pid)
                if not slurm_state:
                    # no jobstate found in slurm
                    return c.UNKNOWN

            return self.js._slurm_to_saga_jobstate(slurm_state)

        except Exception, ex:
            self._logger.exception('failed to get job state')
            raise rse.NoSuccess("Error getting the job state for "
                            "job %s:\n%s" % (pid,ex))

        raise rse.NoSuccess._log(self._logger,
                                 "Internal SLURM adaptor error"
                                 " in _job_get_state")


    # --------------------------------------------------------------------------
    #
    def _sacct_jobstate_match(self, pid):
        '''
        get the job state from the slurm accounting data
        '''

        ret, sacct_out, _ = self.js.shell.run_sync(
            "sacct --format=JobID,State --parsable2 --noheader --jobs=%s" % pid)
        # output will look like:
        # 500723|COMPLETED
        # 500723.batch|COMPLETED
        # or:
        # 500682|CANCELLED by 900369
        # 500682.batch|CANCELLED

        try:
            for line in sacct_out.strip().split('\n'):
                (slurm_id, slurm_state) = line.split('|', 1)
                if slurm_id == pid and slurm_state:
                    return slurm_state.split()[0].strip()

        except Exception:
            self._logger.warn('cannot parse sacct output:\n%s' % sacct_out)

        return None


    # --------------------------------------------------------------------------
    #
    @SYNC_CALL
    def cancel(self, timeout):
        '''
        implements cpi.job.Job.cancel()
        '''

        if not self._started:
            raise rse.IncorrectState("job has not been started")

        self.js._job_cancel(self)


    # --------------------------------------------------------------------------
    #
    @SYNC_CALL
    def run(self):
        '''
        implements cpi.job.Job.run()
        '''

        self._id = self.js._job_run(self.jd)

        # trigger state callback
        self._attributes_i_set('state', api.PENDING, self._UP, True)

        self._started = True


    # --------------------------------------------------------------------------
    #
    @SYNC_CALL
    def get_state(self):
        '''
        implements cpi.job.Job.get_state()
        '''
        self._state = self._job_get_state(self._id)
        return self._state


    # --------------------------------------------------------------------------
    #
    @SYNC_CALL
    def get_description(self):
        return self.jd


    # --------------------------------------------------------------------------
    #
    @SYNC_CALL
    def get_service_url(self):
        return self.js.rm



    # --------------------------------------------------------------------------
    #
    @SYNC_CALL
    def wait(self, timeout):
        time_start = time.time()
        rm, pid    = self._adaptor.parse_id(self._id)

        while True:
            state = self._job_get_state(self._id)
            self._logger.debug("wait() state for job id %s:%s" % (self._id, state))

            if state == c.UNKNOWN:
                raise rse.IncorrectState("cannot get job state")

            if state in c.FINAL:
                return True

            # check if we hit timeout
            if timeout >= 0:
                if time.time() - time_start > timeout:
                    return False

            # avoid busy poll
            time.sleep(0.5)


    # --------------------------------------------------------------------------
    #
    # In general, the job ID is something which is generated by the adaptor or
    # by the backend, and the user should not interpret it.  Two caveats though:
    #
    # (a) The ID MUST remain constant once it is assigned to a job (imagine an
    # application hashes on job ids, for example.
    #
    # (b) the ID SHOULD follow the scheme [service_url]-[backend-id] -- and in
    # that case, we should make sure that the URL part of the ID can be used to
    # create a new job service instance.
    #
    @SYNC_CALL
    def get_id(self):

        return self._id


    # --------------------------------------------------------------------------
    #
    @SYNC_CALL
    def get_name(self):

        if not self._name:
            self._name = self._job_get_info()['job_name']
        return self._name


    # --------------------------------------------------------------------------
    #
    @SYNC_CALL
    def get_exit_code(self):

        # FIXME: use cache
        return self._job_get_info()['exit_code']


    # --------------------------------------------------------------------------
    #
    @SYNC_CALL
    def suspend(self):

        return self.js._job_suspend(self)


    # --------------------------------------------------------------------------
    @SYNC_CALL
    def resume(self):

        return self.js._job_resume(self)


    # --------------------------------------------------------------------------
    #
    @SYNC_CALL
    def get_created(self):

        # FIXME: use cache
        # FIXME: convert to EOPCH
        return self._job_get_info()['create_time']


    # --------------------------------------------------------------------------
    #
    @SYNC_CALL
    def get_started(self):

        # FIXME: use cache
        # FIXME: convert to EPOCH
        return self._job_get_info()['start_time']


    # --------------------------------------------------------------------------
    #
    @SYNC_CALL
    def get_finished(self):

        # FIXME: use cache
        # FIXME: convert to EPOCH
        return self._job_get_info()['end_time']


    # --------------------------------------------------------------------------
    #
    @SYNC_CALL
    def get_execution_hosts(self):

        # FIXME: use cache
        return self._job_get_info()['exec_hosts']


# ------------------------------------------------------------------------------
<|MERGE_RESOLUTION|>--- conflicted
+++ resolved
@@ -489,11 +489,6 @@
             if total_gpu_count: slurm_script += "#SBATCH --gpus=%s\n" % total_gpu_count
 
 
-<<<<<<< HEAD
-        if cwd:             slurm_script += "#SBATCH --workdir %s\n"     % cwd
-        if output:          slurm_script += "#SBATCH --output %s\n"      % output
-        if error:           slurm_script += "#SBATCH --error %s\n"       % error
-=======
         if cwd:
             if 'frontera' in self.rm.host.lower():
                 slurm_script += "#SBATCH --chdir %s\n"   % cwd 
@@ -502,7 +497,6 @@
 
         if output:          slurm_script += "#SBATCH --output %s\n"      % output 
         if error:           slurm_script += "#SBATCH --error %s\n"       % error 
->>>>>>> b6149f46
         if queue:           slurm_script += "#SBATCH --partition %s\n"   % queue
         if job_name:        slurm_script += '#SBATCH -J "%s"\n'          % job_name
         if job_memory:      slurm_script += "#SBATCH --mem=%s\n"         % job_memory
