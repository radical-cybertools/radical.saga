
__author__    = "The RADICAL Team"
__copyright__ = "Copyright 2012-2019, The SAGA Project"
__license__   = "MIT"


'''
SLURM job adaptor implementation
'''

import re
import os
import math
import time
import datetime
import tempfile

import radical.utils as ru

from ...job           import constants   as c
from ...utils         import pty_shell   as rsups
from ...              import job         as api
from ...              import exceptions  as rse
from ...              import filesystem  as sfs
from ..               import base        as a_base
from ..cpi            import job         as cpi
from ..cpi            import decorators  as cpi_decs

from ...utils.job     import TransferDirectives

SYNC_CALL  = cpi_decs.SYNC_CALL
ASYNC_CALL = cpi_decs.ASYNC_CALL


# ------------------------------------------------------------------------------
#
_PTY_TIMEOUT = 2.0

# ------------------------------------------------------------------------------
# the adaptor name
#
_ADAPTOR_NAME          = "radical.saga.adaptors.slurm_job"
_ADAPTOR_SCHEMAS       = ["slurm", "slurm+ssh", "slurm+gsissh"]
_ADAPTOR_OPTIONS       = []

# ------------------------------------------------------------------------------
# the adaptor capabilities & supported attributes
#
# TODO: FILL ALL IN FOR SLURM
_ADAPTOR_CAPABILITIES  = {
    "jdes_attributes"  : [c.NAME,
                          c.EXECUTABLE,
                          c.PRE_EXEC,
                          c.POST_EXEC,
                          c.ARGUMENTS,
                          c.ENVIRONMENT,
                          c.SPMD_VARIATION,
                          c.TOTAL_CPU_COUNT,
                          c.TOTAL_GPU_COUNT,
                          c.NUMBER_OF_PROCESSES,
                          c.PROCESSES_PER_HOST,
                          c.THREADS_PER_PROCESS,
                          c.WORKING_DIRECTORY,
                        # c.INTERACTIVE,
                          c.INPUT,
                          c.OUTPUT,
                          c.ERROR,
                          c.FILE_TRANSFER,
                          c.CLEANUP,
                          c.WALL_TIME_LIMIT,
                          c.TOTAL_PHYSICAL_MEMORY,
                          c.CPU_ARCHITECTURE,
                        # c.OPERATING_SYSTEM_TYPE,
                          c.CANDIDATE_HOSTS,
                          c.QUEUE,
                          c.PROJECT,
                          c.JOB_CONTACT],
    "job_attributes"   : [c.EXIT_CODE,
                          c.EXECUTION_HOSTS,
                          c.CREATED,
                          c.STARTED,
                          c.FINISHED],
    "metrics"          : [c.STATE,
                          c.STATE_DETAIL],
    "contexts"         : {"ssh"      : "public/private keypair",
                          "x509"     : "X509 proxy for gsissh",
                          "userpass" : "username/password pair for simple ssh"}
}

# ------------------------------------------------------------------------------
# the adaptor documentation
#

        # General Notes
        # *************

        # On Stampede, returning a non-zero exit code results in the scheduler
        # putting the job into a FAILED state and assigning it an exit code of
        # 127.

        # **Example:**

        #   js = rs.job.Service("slurm+ssh://stampede")
        #   jd.executable  = '/bin/exit'
        #   jd.arguments   = ['3']
        #   job = js.create_job(jd)
        #   job.run()

        # Will return something similar to (personal account information
        # removed)::

        #   (ve) ashleyz@login1:~$ scontrol show job 309684
        #   JobId=309684 Name=SlurmJob
        #      UserId=_____ GroupId=__________
        #      Priority=3000 Account=_____ QOS=normal
        #      JobState=FAILED Reason=NonZeroExitCode Dependency=(null)
        #      Requeue=0 Restarts=0 BatchFlag=1 ExitCode=127:0
        #      RunTime=00:00:05 TimeLimit=00:01:00 TimeMin=N/A
        #      SubmitTime=2013-02-22T20:26:50 EligibleTime=2013-02-22T20:26:50
        #      StartTime=2013-02-22T20:26:50 EndTime=2013-02-22T20:26:55
        #      PreemptTime=None SuspendTime=None SecsPreSuspend=0
        #      Partition=development AllocNode:Sid=login1:12070
        #      ReqNodeList=(null) ExcNodeList=(null)
        #      NodeList=c557-401
        #      BatchHost=c557-401
        #      NumNodes=1 NumCPUs=16 CPUs/Task=1 ReqS:C:T=*:*:*
        #      MinCPUsNode=1 MinMemoryNode=0 MinTmpDiskNode=0
        #      Features=(null) Gres=(null) Reservation=(null)
        #      Shared=0 Contiguous=0 Licenses=(null) Network=(null)
        #      Command=/home1/01414/_______/.saga/adaptors/slurm_job/wrapper.sh
        #      WorkDir=/home1/01414/_______/

        # I'm not sure how to fix this for the time being.

        # Suspend/resume do not appear to be supported for regular
        # users on Stampede.

        # run_job is not supported, as there are many attributed (queues,
        # projects, etc) which need to be passed to the adaptor.  I could
        # add URL parsing so that you could pile on queue/project/jobname
        # information if this has any strong usecases, but I avoided doing
        # so for now to decrease complexity/possible confusion.

        # Cancelling a job with scontrol, puts it into a COMPLETING state, which
        # is parsed by the SLURM status parser as rs.job.RUNNING (see the
        # SLURM docs, COMPLETING is a state a job goes into when it is done
        # running but still flushing IO/etc).  Anyhow, I put some code in to
        # manually put the job into CANCELED state when the job is canceled,
        # but I'm not sure that this is reported correctly everywhere yet.

        # What exit code should be returned for a CANCELED job?


_ADAPTOR_DOC           = {
    "name"             : _ADAPTOR_NAME,
    "cfg_options"      : _ADAPTOR_OPTIONS,
    "capabilities"     : _ADAPTOR_CAPABILITIES,
    "description"      : '''
        The SLURM adaptor allows to run and manage jobs on a
        `SLURM <https://computing.llnl.gov/linux/slurm/>`_ HPC cluster.

        Implementation Notes
        ********************

         - If scontrol can't find an exit code, it returns None
           (see _job_get_exit_code)
         - If scancel can't cancel a job, we raise an exception
           (see _job_cancel)
         - If we can't suspend a job with scontrol suspend, we raise an
           exception (see _job_suspend).  scontrol suspend NOT supported on
           Stampede.
         - I started to implement a dictionary to keep track of jobs locally.
           It works to the point where the unit tests are passed, but I have
           not gone over theis extensively...
         - Relating to the above, _job_get_info is written, but unused/untested
           (mostly from PBS adaptor)

        ''',
    "example": "examples/jobs/slurmjob.py",
    "schemas": {"slurm":        "connect to a local cluster",
                "slurm+ssh":    "conenct to a remote cluster via SSH",
                "slurm+gsissh": "connect to a remote cluster via GSISSH"}
}

# ------------------------------------------------------------------------------
# the adaptor info is used to register the adaptor with SAGA
#
_ADAPTOR_INFO          = {
    "name"             : _ADAPTOR_NAME,
    "version"          : "v0.2.1",
    "schemas"          : _ADAPTOR_SCHEMAS,
    "capabilities"     : _ADAPTOR_CAPABILITIES,
    "cpis"             : [
        {
            "type"     : "radical.saga.job.Service",
            "class"    : "SLURMJobService"
        },
        {
            "type"     : "radical.saga.job.Job",
            "class"    : "SLURMJob"
        }
    ]
}


# ------------------------------------------------------------------------------
#
# The adaptor class
#
class Adaptor(a_base.Base):
    '''
    This is the actual adaptor class, which gets loaded by SAGA (i.e. by the
    SAGA engine), and which registers the CPI implementation classes which
    provide the adaptor's functionality.
    '''


    # --------------------------------------------------------------------------
    #
    def __init__(self):

        a_base.Base.__init__(self, _ADAPTOR_INFO, _ADAPTOR_OPTIONS)

        self.id_re = re.compile(r'^\[(.*)\]-\[(.*?)\]$')
        self.epoch = datetime.datetime(1970, 1, 1)


    # --------------------------------------------------------------------------
    #
    def sanity_check(self):
        pass


    # --------------------------------------------------------------------------
    #
    def parse_id(self, id):
        # split the id '[rm]-[pid]' in its parts, and return them.

        match = self.id_re.match(id)

        if not match or len(match.groups()) != 2:
            raise rse.BadParameter("Cannot parse job id '%s'" % id)

        return(match.group(1), match.group(2))


# ------------------------------------------------------------------------------
#
class SLURMJobService(cpi.Service):
    '''
    implements cpi.job.Service
    '''

    # --------------------------------------------------------------------------
    #
    def __init__(self, api, adaptor):

        _cpi_base = super(SLURMJobService, self)
        _cpi_base.__init__(api, adaptor)

        self._adaptor = adaptor
        self._shell   = None
        self._monitor = None

        # TODO make sure this formats properly and works right!
        self.exit_code_re            = re.compile(r"\bExitCode  \b=(\d*)", re.VERBOSE)
        self.scontrol_jobstate_re    = re.compile(r"\bJobState  \b=(\S*)", re.VERBOSE)
        self.scontrol_job_name_re    = re.compile(r"\bJobName   \b=(\S*)", re.VERBOSE)
        self.scontrol_create_time_re = re.compile(r"\bSubmitTime\b=(\S*)", re.VERBOSE)
        self.scontrol_start_time_re  = re.compile(r"\bStartTime \b=(\S*)", re.VERBOSE)
        self.scontrol_end_time_re    = re.compile(r"\bEndTime   \b=(\S*)", re.VERBOSE)
        self.scontrol_comp_time_re   = re.compile(r"\bRunTime   \b=(\S*)", re.VERBOSE)
        self.scontrol_exec_hosts_re  = re.compile(r"\bNodeList  \b=(\S*)", re.VERBOSE)



    # --------------------------------------------------------------------------
    #
    def __del__(self):

        self.close()


    # --------------------------------------------------------------------------
    #
    def close(self):

        if  self._monitor:
            self._monitor.stop()
            self._monitor.join(10)  # don't block forever on join()

        self._logger.info("Job monitoring thread stopped.")

        if  self._shell:
            self._shell.finalize(True)
            del(self._shell)


    # --------------------------------------------------------------------------
    #
    @SYNC_CALL
    def init_instance(self, adaptor_state, rm_url, session):
        '''
        service instance constructor
        '''

        self.rm      = rm_url
        self.session = session
        self._shell  = None
        self._jobs   = dict()

        # we need to extrac the scheme for PTYShell. That's basically the
        # job.Serivce Url withou the lsf+ part. We use the PTYShell to execute
        # lsf commands either locally or via gsissh or ssh.
        rm_scheme = rm_url.scheme
        pty_url   = ru.Url(rm_url)
        elems     = rm_scheme.split('+')
        if   'gsissh' in elems: pty_url.scheme = "gsissh"
        elif 'ssh'    in elems: pty_url.scheme = "ssh"
        else                  : pty_url.scheme = "fork"

        # these are the commands that we need in order to interact with SLURM
        # the adaptor will try to find them when it first opens the shell
        # connection, and bails out in case they are not available.
        self._commands = {'sbatch'  : None,
                          'squeue'  : None,
                          'scontrol': None,
                          'scancel' : None}

        self._shell = rsups.PTYShell(pty_url, self.session)

        # check if all required lsf tools are available
        for cmd in self._commands.keys():
            ret, out, _ = self._shell.run_sync("which %s " % cmd)
            if ret:
                raise rse.NoSuccess("Couldn't find SLURM tools: %s" % out)

            self._commands[cmd] = out.strip()

        _, out, _ = self._shell.run_sync('scontrol --version')


        self._version = out.split()[1].strip()
        self._logger.info('SLURM version: %s' % self._version)

        ppn_pat   = '\'s/.*\\(CPUTot=[0-9]*\\).*/\\1/g\''
        ppn_cmd   = 'scontrol show nodes ' + \
                    '| grep CPUTot'        + \
                    '| sed -e ' + ppn_pat  + \
                    '| sort '              + \
                    '| uniq -c '           + \
                    '| cut -f 2 -d = '     + \
                    '| xargs echo'
        _, out, _ = self._shell.run_sync(ppn_cmd)
        ppn_vals  = [o.strip() for o in out.split() if o.strip()]
        if len(ppn_vals) >= 1: self._ppn = int(ppn_vals[0])
        else                 : self._ppn = None

        self._logger.info("ppn: %s", self._ppn)


        return self.get_api()


    # --------------------------------------------------------------------------
    #
    def _handle_file_transfers(self, ft, mode):
        """
        if mode == 'in' : perform sanity checks on all staging directives.

        if mode == 'in' : stage files to   condor submission site
        if mode == 'out': stage files from condor submission site
        """

        td = TransferDirectives(ft)

        assert(mode in ['in', 'out'])

        if mode == 'in':

            if td.in_append:
                raise Exception('File append (>>) not supported')

            if td.out_append:
                raise Exception('File append (<<) not supported')

            if td.in_overwrite:

                for (local, remote) in td.in_overwrite:

                    source = local
                    target = remote

                    self._logger.info("Transferring in %s to %s", source, target)
                    self.shell.stage_to_remote(source, target)

        elif mode == 'out':

            if td.out_overwrite:

                for (local, remote) in td.out_overwrite:

                    source = remote
                    target = local

                    self._logger.info("Transferring out %s to %s", source, target)
                    self.shell.stage_from_remote(source, target)


    # --------------------------------------------------------------------------
    #
    #
    def _job_run(self, jd):
        '''
        runs a job on the wrapper via pty, and returns the job id
        '''

        # define a bunch of default args
        exe                 = jd.executable
        pre                 = jd.as_dict().get(c.PRE_EXEC)
        post                = jd.as_dict().get(c.POST_EXEC)
        args                = jd.as_dict().get(c.ARGUMENTS, [])
        env                 = jd.as_dict().get(c.ENVIRONMENT, dict())
        cwd                 = jd.as_dict().get(c.WORKING_DIRECTORY)
        job_name            = jd.as_dict().get(c.NAME)
        spmd_variation      = jd.as_dict().get(c.SPMD_VARIATION)
        cpu_count           = jd.as_dict().get(c.TOTAL_CPU_COUNT)
        gpu_count           = jd.as_dict().get(c.TOTAL_GPU_COUNT)
        n_procs             = jd.as_dict().get(c.NUMBER_OF_PROCESSES)
        processes_per_host  = jd.as_dict().get(c.PROCESSES_PER_HOST)
        output              = jd.as_dict().get(c.OUTPUT, "radical.saga.stdout")
        error               = jd.as_dict().get(c.ERROR,  "radical.saga.stderr")
        file_transfer       = jd.as_dict().get(c.FILE_TRANSFER)
        wall_time           = jd.as_dict().get(c.WALL_TIME_LIMIT)
        queue               = jd.as_dict().get(c.QUEUE)
        project             = jd.as_dict().get(c.PROJECT)
        job_memory          = jd.as_dict().get(c.TOTAL_PHYSICAL_MEMORY)
        cpu_arch            = jd.as_dict().get(c.CPU_ARCHITECTURE)
        job_contact         = jd.as_dict().get(c.JOB_CONTACT)
        c_hosts             = jd.as_dict().get(c.CANDIDATE_HOSTS)

        # check to see what's available in our job description
        # to override defaults

        # try to create the working directory (if defined)
        # NOTE: this assumes a shared filesystem between login node and
        #       comnpute nodes.
        if cwd:

            self._logger.info("Creating working directory %s" % cwd)
            ret, out, _ = self._shell.run_sync("mkdir -p %s"   % cwd)

            if ret:
                raise rse.NoSuccess("Couldn't create workdir: %s" % out)

        self._handle_file_transfers(file_transfer, mode='in')

        if isinstance(c_hosts, list):
            c_hosts = ','.join(c_hosts)

        if isinstance(job_contact, list):
            job_contact = job_contact[0]

        if project and ':' in project:
            account, reservation = project.split(':', 1)
        else:
            account, reservation = project, None

        script = "#!/bin/sh\n\n"

        # make sure we have something for cpu_count
        if not cpu_count:
            cpu_count = 1

        # make sure we have something for n_procs
        if not n_procs:
            n_procs = cpu_count

        if spmd_variation:
            if spmd_variation.lower() not in 'mpi':
                raise rse.BadParameter("Slurm cannot handle spmd variation '%s'"
                                        % spmd_variation)
            mpi_cmd = 'mpirun -n %d ' % n_procs

        else:
            # we start N independent processes
            mpi_cmd = ''

            if  'stampede2' in self.rm.host.lower() or \
                'frontera'  in self.rm.host.lower() or \
                'rhea'      in self.rm.host.lower():

                assert(self._ppn), 'need unique number of cores per node'
                n_nodes = int(math.ceil(float(cpu_count) / self._ppn))
                script += "#SBATCH -N %d\n" % n_nodes

            elif self._version in ['17.11.5', '18.08.0', '18.08.3']:

                assert(self._ppn), 'need unique number of cores per node'
                n_nodes = int(math.ceil(float(cpu_count) / self._ppn))
                script += "#SBATCH -N %d\n" % n_nodes
                script += "#SBATCH --ntasks=%s\n" % n_procs

            else:
                script += "#SBATCH --ntasks=%s\n" % n_procs

            if not processes_per_host:
                script += "#SBATCH --cpus-per-task=%s\n" \
                        % (int(cpu_count / n_procs))

            else:
                script += "#SBATCH --ntasks-per-node=%s\n" % processes_per_host

        # target host specifica
        # FIXME: these should be moved into resource config files
        self._logger.debug ("submit SLURM script to %s", self.rm)
        if 'bridges' in self.rm.host.lower():

            if gpu_count:
                # gres resouurces are specified *per node*
                assert(self._ppn), 'need unique number of cores per node'
                number_of_nodes = int(math.ceil(float(cpu_count) / self._ppn))
                count = int(gpu_count / number_of_nodes)

                if count:
                    if cpu_arch: gpu_arch = cpu_arch.lower()
                    else       : gpu_arch = 'p100'
                    script += "#SBATCH --gres=gpu:%s:%s\n" % (gpu_arch, count)

            # use '-C EGRESS' to enable outbound network
            script += "#SBATCH -C EGRESS\n"


        elif 'tiger' in self.rm.host.lower():

            if gpu_count:

                # gres resouurces are specified *per node*
                assert(self._ppn), 'need unique number of cores per node'
                number_of_nodes = int(math.ceil(float(cpu_count) / self._ppn))
                count = int(gpu_count / number_of_nodes)

                if count:
                    script += "#SBATCH --gres=gpu:%s\n" % count


        elif 'cori' in self.rm.host.lower():

            # Set to "haswell" for Haswell nodes, to "knl,quad,cache" (or other
            # modes) for KNL, etc.
            if cpu_arch : script += "#SBATCH -C %s\n"     % cpu_arch
            if gpu_count: script += "#SBATCH --gpus=%s\n" % gpu_count

        else:

            if gpu_count: script += "#SBATCH --gpus=%s\n" % gpu_count


        if cwd:
            if 'frontera' in self.rm.host.lower() or \
               'tiger'    in self.rm.host.lower() or \
               'rhea'     in self.rm.host.lower():
                script += "#SBATCH --chdir %s\n"   % cwd
            else:
                script += "#SBATCH --workdir %s\n" % cwd

        if output     : script += "#SBATCH --output %s\n"      % output
        if error      : script += "#SBATCH --error %s\n"       % error
        if queue      : script += "#SBATCH --partition %s\n"   % queue
        if job_name   : script += '#SBATCH -J "%s"\n'          % job_name
        if job_memory : script += "#SBATCH --mem=%s\n"         % job_memory
        if c_hosts    : script += "#SBATCH --nodelist=%s\n"    % c_hosts
        if job_contact: script += "#SBATCH --mail-user=%s\n"   % job_contact
        if account    : script += "#SBATCH --account %s\n"     % account
        if reservation: script += "#SBATCH --reservation %s\n" % reservation
        if wall_time  : script += "#SBATCH --time %02d:%02d:00\n" \
                                         % (int(wall_time / 60), wall_time % 60)

        if env:
            script += "\n## ENVIRONMENT\n"
            for key,val in env.items():
                script += 'export "%s"="%s"\n'  %  (key, val)

        if pre:
            script += "\n## PRE_EXEC\n" + "\n".join(pre)
            script += '\n'

        # create our commandline
        script += "\n## EXEC\n"
        script += '%s%s %s' % (mpi_cmd, exe, ' '.join(args))
        script += '\n'

        if post:
            script += "\n## POST_EXEC\n" + '\n'.join(post)
            script += '\n'

        # write script into a tmp file for staging
        self._logger.info("SLURM script generated:\n%s" % script)

        tgt = os.path.basename(tempfile.mktemp(suffix='.slurm', prefix='tmp_'))
        self.shell.write_to_remote(src=script, tgt=tgt)

        # submit the job
        ret, out, _ = self.shell.run_sync("sbatch '%s'; echo rm -f '%s'" % (tgt,tgt))

        self._logger.debug("submit SLURM script (%s) (%s)" % (tgt, ret))

        # find out what our job ID is
        # TODO: Could make this more efficient
        job_id = None
        for line in out.split("\n"):
            if "Submitted batch job" in line:
                job_id = "[%s]-[%s]" % (self.rm, int(line.split()[-1:][0]))
                break

        # if we have no job ID, there's a failure...
        if not job_id:
            raise rse.NoSuccess._log(self._logger,
                             "Couldn't get job id from submitted job!"
                              " sbatch output:\n%s" % out)

        self._logger.debug("started job %s" % job_id)
        self._logger.debug("Batch system output:\n%s" % out)

        # create local jobs dictionary entry
<<<<<<< HEAD
        self._jobs[self.job_id] = {'state'      : c.PENDING,
                                  'create_time': None,
                                  'start_time' : None,
                                  'end_time'   : None,
                                  'comp_time'  : None,
                                  'exec_hosts' : None,
                                  'gone'       : False}
        return self.job_id
=======
        self.jobs[job_id] = {'state'      : c.PENDING,
                             'create_time': None,
                             'start_time' : None,
                             'end_time'   : None,
                             'comp_time'  : None,
                             'exec_hosts' : None,
                             'gone'       : False,
                             'output'     : output,
                             'error'      : error,
                             'stdout'     : None,
                             'stderr'     : None,
                             'ft'         : file_transfer,
                             }
        return job_id
>>>>>>> 75f3a744


    # --------------------------------------------------------------------------
    #
    # FROM STAMPEDE'S SQUEUE MAN PAGE
    #
    # JOB STATE CODES
    #    Jobs typically pass through several states in the course of their
    #    execution.  The typical states are PENDING, RUNNING, SUSPENDED,
    #    COMPLETING, and COMPLETED.   An  explanation  of  each state follows.
    #
    #    CA  CANCELED        Job was explicitly cancelled by the user or system
    #                        administrator.  The job may or may not have been
    #                        initiated.
    #    CD  COMPLETED       Job has terminated all processes on all nodes.
    #    CF  CONFIGURING     Job has been allocated resources, but are waiting
    #                        for them to become ready for use (e.g. booting).
    #    CG  COMPLETING      Job is in the process of completing. Some processes
    #                        on some nodes may still be active.
    #    F   FAILED          Job terminated with non-zero exit code or other
    #                        failure condition.
    #    NF  NODE_FAIL       Job terminated due to failure of one or more
    #                        allocated nodes.
    #    PD  PENDING         Job is awaiting resource allocation.
    #    PR  PREEMPTED       Job terminated due to preemption.
    #    R   RUNNING         Job currently has an allocation.
    #    S   SUSPENDED       Job has an allocation, but execution has been
    #                        suspended.
    #    TO  TIMEOUT         Job terminated upon reaching its time limit.
    #
    def _slurm_to_saga_state(self, slurmjs):
        '''
        translates a slurm one-letter state to saga
        '''

        if   slurmjs in ['CA', "CANCELLED"  ]: return c.CANCELED
        elif slurmjs in ['CD', "COMPLETED"  ]: return c.DONE
        elif slurmjs in ['CF', "CONFIGURING"]: return c.PENDING
        elif slurmjs in ['CG', "COMPLETING" ]: return c.RUNNING
        elif slurmjs in ['F' , "FAILED"     ]: return c.FAILED
        elif slurmjs in ['NF', "NODE_FAIL"  ]: return c.FAILED
        elif slurmjs in ['PD', "PENDING"    ]: return c.PENDING
        elif slurmjs in ['PR', "PREEMPTED"  ]: return c.CANCELED
        elif slurmjs in ['R' , "RUNNING"    ]: return c.RUNNING
        elif slurmjs in ['S' , "SUSPENDED"  ]: return c.SUSPENDED
        elif slurmjs in ['TO', "TIMEOUT"    ]: return c.CANCELED
        else                                 : return c.UNKNOWN


    # --------------------------------------------------------------------------
    #
    def _job_cancel(self, job):
        '''
        Given a job id, attempt to cancel it through use of commandline
        scancel.  Raises exception when unsuccessful.
        '''

        if job._state in c.FINAL:
            # job is already final - nothing to do
            return

        if job._state in [c.NEW]:
            # job is not yet submitted - nothing to do
            job._state = c.CANCELED

        if not job._id:
            # uh oh - what to do?
            raise rse.NoSuccess._log(self._logger,
                    "Could not cancel job: no job ID")

        rm,  pid    = self._adaptor.parse_id(job._id)
        ret, out, _ = self._shell.run_sync("scancel %s" % pid)

        if ret != 0:
            raise rse.NoSuccess._log(self._logger,
                    "Could not cancel job %s because: %s" % (pid, out))

        job._state = c.CANCELED


    # --------------------------------------------------------------------------
    #
    def _job_suspend(self, job):
        '''
        Attempt to suspend a job with commandline scontrol.  Raise
        exception when unsuccessful.
        '''

        if job._state in [c.DONE, c.FAILED, c.CANCELED, c.NEW, c.SUSPENDED]:
            raise rse.IncorrectState._log(self._logger,
                    "Could not suspend job %s [%s]" % (job._id, job._state))


        rm,  pid    = self._adaptor.parse_id(job._id)
        ret, out, _ = self._shell.run_sync("scontrol suspend %s" % pid)

        if ret == 0:
            return True

        # check to see if the error was a permission error
        elif "Access/permission denied" in out:
            raise rse.PermissionDenied._log(self._logger,
                    "Could not suspend job %s because: %s" % (pid, out))

        # it's some other error
        else:
            raise rse.NoSuccess._log(self._logger,
                    "Could not suspend job %s because: %s" % (pid, out))


    # --------------------------------------------------------------------------
    #
    def _job_resume(self, job):
        '''
        Attempt to resume a job with commandline scontrol.  Raise
        exception when unsuccessful.
        '''

        if job._state in [c.DONE, c.FAILED, c.CANCELED, c.NEW, c.RUNNING]:
            raise rse.IncorrectState._log(self._logger,
                    "Could not resume job %s [%s]" % (job._id, job._state))


        rm,  pid    = self._adaptor.parse_id(job._id)
        ret, out, _ = self._shell.run_sync("scontrol resume %s" % pid)

        if ret == 0:
            return True

        # check to see if the error was a permission error
        elif "Access/permission denied" in out:
            raise rse.PermissionDenied._log(self._logger,
                    "Could not suspend job %s because: %s" % (pid, out))

        # it's some other error
        else:
            raise rse.NoSuccess._log(self._logger,
                    "Could not resume job %s because: %s" % (pid, out))


    # --------------------------------------------------------------------------
    #
    @SYNC_CALL
    def create_job(self, jd):
        '''
        Implements cpi.Service.create_job()
        '''

        # this dict is passed on to the job adaptor class -- use it to pass any
        # state information you need there.
        adaptor_state = {"job_service"    : self,
                         "job_description": jd,
                         "job_schema"     : self.rm.schema,
                         "reconnect"      : False}

        return api.Job(_adaptor=self._adaptor, _adaptor_state=adaptor_state)


    # --------------------------------------------------------------------------
    #
    @SYNC_CALL
    def get_url(self):
        '''
        Implements cpi.Service.get_url()
        '''
        return self.rm


    # --------------------------------------------------------------------------
    #
    @SYNC_CALL
    def list(self):
        '''
        Implements rs.adaptors.cpi.job.Service.list()
        '''

        # ashleyz@login1:~$ squeue -h -o "%i" -u ashleyz
        # 255042
        # 255035
        # 255028
        # 255018

        # this line gives us a nothing but jobids for our user
        ret, out, _ = self._shell.run_sync('squeue -h -o "%%i" -u $(id -un)')

        # mangle our results into the proper id format
        output = ["[%s]-[%s]" % (self.rm, i) for i in out.strip().split("\n")]
        return output


    # --------------------------------------------------------------------------
    #
    @SYNC_CALL
    def get_job(self, jobid):

        # this dict is passed on to the job adaptor class -- use it to pass any
        # state information you need there.  The job adaptor will run 'scontrol
        # show job $jobid' to complement the information.
        adaptor_state = {"job_service"    : self,
                         "job_description": api.Description(),
                         "job_schema"     : self.rm.schema,
                         "reconnect"      : True,
                         "reconnect_jobid": jobid
                        }
        return api.Job(_adaptor=self._adaptor,
                            _adaptor_state=adaptor_state)


    # --------------------------------------------------------------------------
    #
    def container_run(self, jobs):

        for job in jobs:
            job.run()


    # --------------------------------------------------------------------------
    #
    def container_wait(self, jobs, mode, timeout):

        # TODO: this is not optimized yet
        for job in jobs:
            job.wait()


    # --------------------------------------------------------------------------
    #
    def container_cancel(self, jobs, timeout):

        # TODO: this is not optimized yet
        for job in jobs:
            job.cancel(timeout)


    # --------------------------------------------------------------------------
    #
    def container_get_states(self, jobs):

        # TODO: this is not optimized yet
        states = list()
        for job in jobs:
            states.append(job.get_state())
        return states


# ------------------------------------------------------------------------------
#
class SLURMJob(cpi.Job):

    # --------------------------------------------------------------------------
    #
    def __init__(self, api, adaptor):

        _cpi_base = super(SLURMJob, self)
        _cpi_base.__init__(api, adaptor)


    # --------------------------------------------------------------------------
    #
    @SYNC_CALL
    def init_instance(self, job_info):

        self.jd = job_info["job_description"]
        self.js = job_info["job_service"]

        # the js is responsible for job bulk operations -- which
        # for jobs only work for run()
        self._container       = self.js
        self._method_type     = "run"

        # initialize job attribute values
        self._id              = None
        self._name            = self.jd.as_dict().get(c.NAME, 'saga')
        self._state           = c.NEW
        self._exit_code       = None
        self._exception       = None
        self._started         = None
        self._finished        = None

        # think "reconnect" in terms of "reloading" job id, _NOT_
        # physically creating a new network connection
        if job_info['reconnect']:
            self._id   = job_info['reconnect_jobid']
            other_info = self._job_get_info()
            self._name = other_info.get('job_name')
            self._started = True
        else:
            self._started = False

        return self.get_api()


    # --------------------------------------------------------------------------
    #
    def _job_get_info(self):
        '''
        use scontrol to grab job info
        NOT CURRENTLY USED/TESTED, here for later
        '''

        # prev. info contains the info collect when _job_get_info
        # was called the last time
        prev_info = self.js._jobs.get(self._id)

        # if the 'gone' flag is set, there's no need to query the job
        # state again. it's gone forever
        if prev_info:
            if prev_info.get('gone', False):
                self._logger.debug("Job is gone.")
                return prev_info

        # curr. info will contain the new job info collect. it starts off
        # as a copy of prev_info (don't use deepcopy because there is an API
        # object in the dict -> recursion)
        curr_info = dict()

        if prev_info:
            curr_info['job_id'     ] = prev_info.get('job_id'     )
            curr_info['job_name'   ] = prev_info.get('job_name'   )
            curr_info['state'      ] = prev_info.get('state'      )
            curr_info['create_time'] = prev_info.get('create_time')
            curr_info['start_time' ] = prev_info.get('start_time' )
            curr_info['end_time'   ] = prev_info.get('end_time'   )
            curr_info['comp_time'  ] = prev_info.get('comp_time'  )
            curr_info['exec_hosts' ] = prev_info.get('exec_hosts' )
            curr_info['gone'       ] = prev_info.get('gone'       )
            curr_info['output'     ] = prev_info.get('output'     )
            curr_info['error'      ] = prev_info.get('error'      )
            curr_info['stdout'     ] = prev_info.get('stdout'     )
            curr_info['stderr'     ] = prev_info.get('stderr'     )
            curr_info['ft'         ] = prev_info.get('ft'         )
        else:
            curr_info['job_id'     ] = None
            curr_info['job_name'   ] = None
            curr_info['state'      ] = None
            curr_info['create_time'] = None
            curr_info['start_time' ] = None
            curr_info['end_time'   ] = None
            curr_info['comp_time'  ] = None
            curr_info['exec_hosts' ] = None
            curr_info['gone'       ] = None
            curr_info['output'     ] = None
            curr_info['error'      ] = None
            curr_info['stdout'     ] = None
            curr_info['stderr'     ] = None
            curr_info['ft'         ] = None

        rm, pid = self._adaptor.parse_id(self._id)

        # update current info with scontrol
        ret, out, _ = self.js.shell.run_sync('scontrol show job %s' % pid)

        # out is comprised of a set of space-limited words like this:
        #
        # ----------------------------------------------------------------------
        # $ scontrol show job 8101313
        #    JobId=8101313 JobName=pilot.0000 UserId=tg803521(803521)
        #    GroupId=G-81625(81625) Priority=1701 Nice=0 Account=TG-MCB090174
        #    QOS=normal JobState=RUNNING Reason=None Dependency=(null) Requeue=0
        #    Restarts=0 BatchFlag=1 Reboot=0 ExitCode=0:0 RunTime=00:00:25
        #    TimeLimit=00:15:00 TimeMin=N/A SubmitTime=2017-01-11T15:47:19
        #    EligibleTime=2017-01-11T15:47:19 StartTime=2017-01-11T15:47:19
        #    EndTime=2017-01-11T16:02:19 PreemptTime=None SuspendTime=None
        #    SecsPreSuspend=0 Partition=development AllocNode:Sid=login3:2886
        #    ReqNodeList=(null) ExcNodeList=(null) NodeList=c557-[901-904]
        #    BatchHost=c557-901 NumNodes=4 NumCPUs=64 CPUs/Task=1
        #    ReqB:S:C:T=0:0:*:* TRES=cpu=64,node=4 Socks/Node=*
        #    NtasksPerN:B:S:C=0:0:*:* CoreSpec=* MinCPUsNode=1 MinMemoryNode=0
        #    MinTmpDiskNode=0 Features=(null) Gres=(null) Reservation=(null)
        #    Shared=0 Contiguous=0 Licenses=(null) Network=(null)
        #    Command=/home1/01083/tg803521/tmp_egGk1n.slurm
        #    WorkDir=/work/01083/
        #    StdIn=/dev/null
        #    StdOut=/work/01083/bootstrap_1.out
        #    StdErr=/work/01083/bootstrap_1.err
        #    Power= SICP=0
        # ----------------------------------------------------------------------
        #
        # so we split on spaces and newlines, and then on '=' to get
        # key-value-pairs.

        elems = out.split()
        data  = dict()
        for elem in sorted(elems):

            parts = elem.split('=', 1)

            if len(parts) == 1:
                # default if no '=' is found
                parts.append(None)

            # ignore non-splittable ones
            key, val = parts
            if val in ['', '(null)']:
                val = None
            self._logger.info('%-20s := %s', key, val)
            data[key] = val

        if data.get('JobState'):
            curr_info['state'] = self.js._slurm_to_saga_state(data['JobState'])
        else:
            curr_info['state'] = self._job_get_state(self._id)

        # update exit code
        if data.get('ExitCode'):
            curr_info['exit_code'] = data['ExitCode'].split(':')[0]
        else:
            curr_info['exit_code'] = self._job_get_state(self._id)

        curr_info['job_name'   ] = data.get('JobName')
      # curr_info['create_time'] = data.get('SubmitTime')
      # curr_info['start_time' ] = data.get('StartTime')
      # curr_info['end_time'   ] = data.get('EndTime')
        curr_info['comp_time'  ] = data.get('RunTime')
        curr_info['exec_hosts' ] = data.get('NodeList')

        # Alas, time stamps are not in EPOCH, and do not contain time zone info,
        # so we set approximate values here
        now = time.time()
        if not curr_info['create_time']: curr_info['create_time'] = now

        if curr_info['state'] in [c.RUNNING] + c.FINAL:
            if not curr_info['start_time' ]: curr_info['start_time' ] = now

        if curr_info['state'] in c.FINAL:

            if not curr_info['end_time' ]: curr_info['end_time' ] = now

            if curr_info['stdout'] is None:

                if curr_info['output'] is None:
                    curr_info['output'] = data.get('StdOut')

                ret, out, err = self.js.shell.run_sync(
                                                 'cat %s' % curr_info['output'])
                if ret: curr_info['stdout'] = None
                else  : curr_info['stdout'] = out

            if curr_info['stderr'] is None:

                if curr_info['error'] is None:
                    curr_info['error'] = data.get('StdErr')

                ret, out, err = self.js.shell.run_sync(
                                                  'cat %s' % curr_info['error'])
                if ret: curr_info['stderr'] = None
                else  : curr_info['stderr'] = out

            self.js._handle_file_transfers(curr_info['ft'], mode='out')

            curr_info['gone'] = True

        self.js.jobs[self._id] = curr_info

        return curr_info


    # --------------------------------------------------------------------------
    #
    def _job_get_state(self, job_id):
        '''
        get the job state from the wrapper shell
        '''

        # if the state is NEW and we haven't sent out a run command, keep
        # it listed as NEW
        if self._state == c.NEW and not self._started:
            return c.NEW

        # if the state is DONE, CANCELED or FAILED, it is considered
        # final and we don't need to query the backend again
        if self._state in c.FINAL:
            return self._state

        rm, pid = self._adaptor.parse_id(job_id)

        try:
            ret, out, _ = self.js.shell.run_sync('scontrol show job %s' % pid)
            match       = self.js.scontrol_jobstate_re.search(out)

            if match:
                slurm_state = match.group(1)
            else:
                # no jobstate found from scontrol
                # the job may have finished a while back, use sacct to
                # look at the full slurm history
                slurm_state = self._sacct_jobstate_match(pid)
                if not slurm_state:
                    # no jobstate found in slurm
                    return c.UNKNOWN

            return self.js._slurm_to_saga_state(slurm_state)

        except Exception as ex:
            self._logger.exception('failed to get job state')
            raise rse.NoSuccess("Error getting the job state for "
                            "job %s:\n%s" % (pid,ex))

        raise rse.NoSuccess._log(self._logger, "Internal SLURM adaptor error "
                                               "in _job_get_state")


    # --------------------------------------------------------------------------
    #
    def _sacct_jobstate_match(self, pid):
        '''
        get the job state from the slurm accounting data
        '''

        ret, sacct_out, _ = self.js.shell.run_sync(
            "sacct --format=JobID,State --parsable2 --noheader --jobs=%s" % pid)

        # output will look like:
        # 500723|COMPLETED
        # 500723.batch|COMPLETED
        # or:
        # 500682|CANCELLED by 900369
        # 500682.batch|CANCELLED

        try:
            for line in sacct_out.strip().split('\n'):

                slurm_id, slurm_state = line.split('|', 1)

                if slurm_id == pid and slurm_state:
                    return slurm_state.split()[0].strip()

        except Exception:
            self._logger.warning('cannot parse sacct output:\n%s' % sacct_out)

        return None


    # --------------------------------------------------------------------------
    #
    @SYNC_CALL
    def cancel(self, timeout):
        '''
        implements cpi.job.Job.cancel()
        '''

        if not self._started:
            raise rse.IncorrectState("job has not been started")

        self.js._job_cancel(self)


    # --------------------------------------------------------------------------
    #
    @SYNC_CALL
    def run(self):
        '''
        implements cpi.job.Job.run()
        '''

        self._id = self.js._job_run(self.jd)

        # trigger state callback
        self._attributes_i_set('state', api.PENDING, self._UP, True)

        self._started = True


    # --------------------------------------------------------------------------
    #
    @SYNC_CALL
    def get_state(self):

        self._state = self._job_get_state(self._id)
        return self._state


    # --------------------------------------------------------------------------
    #
    @SYNC_CALL
    def get_stdout(self):

        out = self._job_get_info()['stdout']
        if out is None:
            out = ''
          # raise rse.NoSuccess("Couldn't fetch stdout (js reconnected?)")
        return out


    # --------------------------------------------------------------------------
    #
    @SYNC_CALL
    def get_stderr(self):

        err = self._job_get_info()['stderr']
        if err is None:
            err = ''
          # raise rse.NoSuccess("Couldn't fetch stderr (js reconnected?)")
        return err


    # --------------------------------------------------------------------------
    #
    @SYNC_CALL
    def get_description(self):

        return self.jd


    # --------------------------------------------------------------------------
    #
    @SYNC_CALL
    def get_service_url(self):

        return self.js.rm


    # --------------------------------------------------------------------------
    #
    @SYNC_CALL
    def wait(self, timeout):

        time_start = time.time()
        rm, pid    = self._adaptor.parse_id(self._id)

        while True:

            state = self._job_get_state(self._id)
            self._logger.debug("wait() for job id %s:%s" % (self._id, state))

            if state == c.UNKNOWN:
                raise rse.IncorrectState("cannot get job state")

            if state in c.FINAL:
                self._job_get_info()
                return True

            # check if we hit timeout
            if timeout >= 0:
                if time.time() - time_start > timeout:
                    return False

            # avoid busy poll
            time.sleep(0.5)


    # --------------------------------------------------------------------------
    #
    # In general, the job ID is something which is generated by the adaptor or
    # by the backend, and the user should not interpret it.  Two caveats though:
    #
    # (a) The ID MUST remain constant once it is assigned to a job (imagine an
    # application hashes on job ids, for example.
    #
    # (b) the ID SHOULD follow the scheme [service_url]-[backend-id] -- and in
    # that case, we should make sure that the URL part of the ID can be used to
    # create a new job service instance.
    #
    @SYNC_CALL
    def get_id(self):

        return self._id


    # --------------------------------------------------------------------------
    #
    @SYNC_CALL
    def get_name(self):

        if not self._name:
            self._name = self._job_get_info()['job_name']
        return self._name


    # --------------------------------------------------------------------------
    #
    @SYNC_CALL
    def get_exit_code(self):

        # FIXME: use cache
        return self._job_get_info()['exit_code']


    # --------------------------------------------------------------------------
    #
    @SYNC_CALL
    def suspend(self):

        return self.js._job_suspend(self)


    # --------------------------------------------------------------------------
    @SYNC_CALL
    def resume(self):

        return self.js._job_resume(self)


    # --------------------------------------------------------------------------
    #
    @SYNC_CALL
    def get_created(self):

        # FIXME: use cache
        # FIXME: convert to EOPCH
        return self._job_get_info()['create_time']


    # --------------------------------------------------------------------------
    #
    @SYNC_CALL
    def get_started(self):

        # FIXME: use cache
        # FIXME: convert to EPOCH
        return self._job_get_info()['start_time']


    # --------------------------------------------------------------------------
    #
    @SYNC_CALL
    def get_finished(self):

        # FIXME: use cache
        # FIXME: convert to EPOCH
        return self._job_get_info()['end_time']


    # --------------------------------------------------------------------------
    #
    @SYNC_CALL
    def get_execution_hosts(self):

        # FIXME: use cache
        return self._job_get_info()['exec_hosts']


# ------------------------------------------------------------------------------
<|MERGE_RESOLUTION|>--- conflicted
+++ resolved
@@ -623,16 +623,6 @@
         self._logger.debug("Batch system output:\n%s" % out)
 
         # create local jobs dictionary entry
-<<<<<<< HEAD
-        self._jobs[self.job_id] = {'state'      : c.PENDING,
-                                  'create_time': None,
-                                  'start_time' : None,
-                                  'end_time'   : None,
-                                  'comp_time'  : None,
-                                  'exec_hosts' : None,
-                                  'gone'       : False}
-        return self.job_id
-=======
         self.jobs[job_id] = {'state'      : c.PENDING,
                              'create_time': None,
                              'start_time' : None,
@@ -647,7 +637,6 @@
                              'ft'         : file_transfer,
                              }
         return job_id
->>>>>>> 75f3a744
 
 
     # --------------------------------------------------------------------------
