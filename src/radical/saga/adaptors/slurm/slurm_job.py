--- conflicted
+++ resolved
@@ -30,14 +30,6 @@
 
 
 # ------------------------------------------------------------------------------
-<<<<<<< HEAD
-#
-
-
-# ------------------------------------------------------------------------------
-=======
->>>>>>> 5deb253b
-# some private defs
 #
 _PTY_TIMEOUT = 2.0
 
@@ -212,11 +204,7 @@
 #
 # The adaptor class
 #
-<<<<<<< HEAD
-class Adaptor (a_base.Base):
-=======
 class Adaptor(a_base.Base):
->>>>>>> 5deb253b
     '''
     This is the actual adaptor class, which gets loaded by SAGA (i.e. by the
     SAGA engine), and which registers the CPI implementation classes which
@@ -230,13 +218,8 @@
 
         a_base.Base.__init__(self, _ADAPTOR_INFO, _ADAPTOR_OPTIONS)
 
-<<<<<<< HEAD
-        self.id_re = re.compile('^\[(.*)\]-\[(.*?)\]$')
-        self.epoch = datetime.datetime(1970,1,1)
-=======
         self.id_re = re.compile(r'^\[(.*)\]-\[(.*?)\]$')
         self.epoch = datetime.datetime(1970, 1, 1)
->>>>>>> 5deb253b
 
 
     # --------------------------------------------------------------------------
@@ -244,46 +227,30 @@
     def sanity_check(self):
         pass
 
-<<<<<<< HEAD
-    # --------------------------------------------------------------------------
-    #
-=======
-
->>>>>>> 5deb253b
+
+    # --------------------------------------------------------------------------
+    #
     def parse_id(self, id):
         # split the id '[rm]-[pid]' in its parts, and return them.
 
         match = self.id_re.match(id)
 
-<<<<<<< HEAD
         if not match or len(match.groups()) != 2:
             raise rse.BadParameter("Cannot parse job id '%s'" % id)
 
-        return (match.group(1), match.group(2))
-=======
-        if  not match or len(match.groups()) != 2:
-            raise rse.BadParameter("Cannot parse job id '%s'" % id)
-
         return(match.group(1), match.group(2))
->>>>>>> 5deb253b
 
 
 # ------------------------------------------------------------------------------
 #
-<<<<<<< HEAD
 class SLURMJobService(cpi.Service):
     '''
     implements cpi.job.Service
     '''
-=======
-class SLURMJobService(cpi_job.Service):
-    ''' Implements cpi_job.Service '''
->>>>>>> 5deb253b
 
     # --------------------------------------------------------------------------
     #
     def __init__(self, api, adaptor):
-<<<<<<< HEAD
 
         _cpi_base = super(SLURMJobService, self)
         _cpi_base.__init__(api, adaptor)
@@ -291,11 +258,6 @@
         self._adaptor = adaptor
         self._shell   = None
         self._monitor = None
-=======
-
-        _cpi_base = super(SLURMJobService, self)
-        _cpi_base.__init__(api, adaptor)
->>>>>>> 5deb253b
 
         # TODO make sure this formats properly and works right!
         self.exit_code_re            = re.compile(r"\bExitCode  \b=(\d*)", re.VERBOSE)
@@ -313,29 +275,12 @@
     #
     def __del__(self):
 
-<<<<<<< HEAD
         self.close()
 
 
     # --------------------------------------------------------------------------
     #
     def close(self):
-=======
-        try:
-            if self.shell:
-                del(self.shell)
-        except:
-            pass
-
-
-    # --------------------------------------------------------------------------
-    #
-    @SYNC_CALL
-    def init_instance(self, adaptor_state, rm_url, session):
-        '''
-        Service instance constructor
-        '''
->>>>>>> 5deb253b
 
         if  self._monitor:
             self._monitor.stop()
@@ -350,7 +295,6 @@
 
     # --------------------------------------------------------------------------
     #
-<<<<<<< HEAD
     @SYNC_CALL
     def init_instance(self, adaptor_state, rm_url, session):
         '''
@@ -371,12 +315,6 @@
         if   'gsissh' in elems: pty_url.scheme = "gsissh"
         elif 'ssh'    in elems: pty_url.scheme = "ssh"
         else                  : pty_url.scheme = "fork"
-=======
-    def close(self):
-
-        if self.shell:
-            self.shell.finalize(True)
->>>>>>> 5deb253b
 
         # these are the commands that we need in order to interact with SLURM
         # the adaptor will try to find them when it first opens the shell
@@ -386,7 +324,6 @@
                           'scontrol': None,
                           'scancel' : None}
 
-<<<<<<< HEAD
         self._shell = rsups.PTYShell(pty_url, self.session)
 
         # check if all required lsf tools are available
@@ -398,76 +335,8 @@
             self._commands[cmd] = out.strip()
 
         _, out, _ = self._shell.run_sync('scontrol --version')
-=======
-    # --------------------------------------------------------------------------
-    #
-    def _open(self):
-        '''
-        Open our persistent shell for this job adaptor.  We use
-        the pty_shell functionality for this.
-        '''
-
-        # check to see what kind of connection we will want to create
-        if   self.rm.schema == "slurm":        shell_schema = "fork://"
-        elif self.rm.schema == "slurm+ssh":    shell_schema = "ssh://"
-        elif self.rm.schema == "slurm+gsissh": shell_schema = "gsissh://"
-        else: raise rse.IncorrectURL("Schema %s not supported by SLURM adaptor."
-                                     % self.rm.schema)
-
-        # <scheme>://<user>:<pass>@<host>:<port>/<path>?<query>#<fragment>
-        # build our shell URL
-        shell_url = shell_schema
-
-        # did we provide a username and password?
-        if self.rm.username and self.rm.password:
-            shell_url += self.rm.username + ":" + self.rm.password + "@"
-
-        # only provided a username
-        if self.rm.username and not self.rm.password:
-            shell_url += self.rm.username + "@"
-
-        # add hostname
-        shell_url += self.rm.host
-
-        # add port
-        if  self.rm.port:
-            shell_url += ":" + str(self.rm.port)
-
-        shell_url = ru.Url(shell_url)
-
-        # establish shell connection
-        self._logger.debug("Opening shell of type: %s" % shell_url)
-        self.shell = rsups.PTYShell(shell_url, self.session, self._logger)
-
-        # verify our SLURM environment contains the commands we need for this
-        # adaptor to work properly
-        self._logger.debug("Verifying existence of remote SLURM tools.")
-        for cmd in list(self._commands.keys()):
-            ret, out, _ = self.shell.run_sync("which %s " % cmd)
-            if ret != 0:
-                message = "Error finding SLURM tool %s on remote server %s!\n" \
-                          "Locations searched:\n%s\n" \
-                          "Is SLURM installed on that machine? " \
-                          "If so, is your remote SLURM environment "\
-                          "configured properly? " % (cmd, self.rm, out)
-                raise rse.NoSuccess._log(self._logger, message)
-
-        self._logger.debug("got cmd prompt (%s)(%s)" % (ret, out))
-
-        self.rm.detected_username = self.rm.username
-        # figure out username if it wasn't made explicit
-        # important if .ssh/config info read+connected with
-        # a different username than what we expect
-        if not self.rm.username:
-            self._logger.debug("No username provided in URL %s, so we are"
-                               " going to find it with whoami" % self.rm)
-            ret, out, _ = self.shell.run_sync("whoami")
-            self.rm.detected_username = out.strip()
-            self._logger.debug("Username detected as: %s",
-                               self.rm.detected_username)
-
-        _, out, _ = self.shell.run_sync('scontrol --version')
->>>>>>> 5deb253b
+
+
         self._version = out.split()[1].strip()
         self._logger.info('SLURM version: %s' % self._version)
 
@@ -487,20 +356,7 @@
         self._logger.info(" === ppn: %s", self._ppn)
 
 
-<<<<<<< HEAD
-
         return self.get_api()
-=======
-    # --------------------------------------------------------------------------
-    #
-    def _close(self):
-        '''
-        Close our shell connection
-        '''
-
-        del(self.shell)
-        self.shell = None
->>>>>>> 5deb253b
 
 
     # --------------------------------------------------------------------------
@@ -544,17 +400,10 @@
         if cwd:
 
             self._logger.info("Creating working directory %s" % cwd)
-<<<<<<< HEAD
             ret, out, _ = self._shell.run_sync("mkdir -p %s"   % cwd)
-            if ret:
-                # something went wrong
-                raise rse.NoSuccess("Couldn't create working dir: %s" % out)
-=======
-            ret, out, _ = self.shell.run_sync("mkdir -p %s"   % cwd)
 
             if ret:
                 raise rse.NoSuccess("Couldn't create workdir: %s" % out)
->>>>>>> 5deb253b
 
 
         if isinstance(c_hosts, list):
@@ -617,20 +466,11 @@
         self._logger.debug ("submit SLURM script to %s", self.rm)
         if 'bridges' in self.rm.host.lower():
 
-<<<<<<< HEAD
-            if total_gpu_count:
-
-                # gres resouurces are specified *per node*
-                assert(self._ppn), 'need unique number of cores per node'
-                number_of_nodes = int(math.ceil(float(total_cpu_count) / self._ppn))
-                count = int(total_gpu_count / number_of_nodes)
-=======
             if gpu_count:
                 # gres resouurces are specified *per node*
                 assert(self._ppn), 'need unique number of cores per node'
                 number_of_nodes = int(math.ceil(float(cpu_count) / self._ppn))
                 count = int(gpu_count / number_of_nodes)
->>>>>>> 5deb253b
 
                 if count:
                     if cpu_arch: gpu_arch = cpu_arch.lower()
@@ -643,21 +483,12 @@
 
         elif 'tiger' in self.rm.host.lower():
 
-<<<<<<< HEAD
-            if total_gpu_count:
-
-                # gres resouurces are specified *per node*
-                assert(self._ppn), 'need unique number of cores per node'
-                number_of_nodes = int(math.ceil(float(total_cpu_count) / self._ppn))
-                count = int(total_gpu_count / number_of_nodes)
-=======
             if gpu_count:
 
                 # gres resouurces are specified *per node*
                 assert(self._ppn), 'need unique number of cores per node'
                 number_of_nodes = int(math.ceil(float(cpu_count) / self._ppn))
                 count = int(gpu_count / number_of_nodes)
->>>>>>> 5deb253b
 
                 if count:
                     script += "#SBATCH --gres=gpu:%s\n" % count
@@ -695,15 +526,9 @@
                                               % (int(wall_time / 60), wall_time % 60)
 
         if env:
-<<<<<<< HEAD
-            slurm_script += "\n## ENVIRONMENT\n"
-            for key,val in env.iteritems():
-                slurm_script += 'export "%s"="%s"\n'  % (key, val)
-=======
             script += "\n## ENVIRONMENT\n"
             for key,val in env.items():
                 script += 'export "%s"="%s"\n'  %  (key, val)
->>>>>>> 5deb253b
 
         if pre:
             script += "\n## PRE_EXEC\n" + "\n".join(pre)
@@ -715,19 +540,6 @@
         script += '\n'
 
         if post:
-<<<<<<< HEAD
-            slurm_script += "\n## POST_EXEC\n" + '\n'.join(post)
-            slurm_script += '\n'
-
-        # write script into a tmp file for staging
-        self._logger.info("SLURM script generated:\n%s" % slurm_script)
-
-        tgt = os.path.basename(tempfile.mktemp(suffix='.slurm', prefix='tmp_'))
-        self._shell.write_to_remote(src=slurm_script, tgt=tgt)
-
-        # submit the job
-        ret, out, _ = self._shell.run_sync("sbatch '%s'; rm -f '%s'" % (tgt, tgt))
-=======
             script += "\n## POST_EXEC\n" + '\n'.join(post)
             script += '\n'
 
@@ -739,7 +551,6 @@
 
         # submit the job
         ret, out, _ = self.shell.run_sync("sbatch '%s'; rm -f '%s'" % (tgt,tgt))
->>>>>>> 5deb253b
 
         self._logger.debug("submit SLURM script (%s) (%s)" % (tgt, ret))
 
@@ -799,11 +610,7 @@
     #                        suspended.
     #    TO  TIMEOUT         Job terminated upon reaching its time limit.
     #
-<<<<<<< HEAD
-    def _slurm_to_saga_jobstate(self, slurmjs):
-=======
     def _slurm_to_saga_state(self, slurmjs):
->>>>>>> 5deb253b
         '''
         translates a slurm one-letter state to saga
         '''
@@ -867,11 +674,7 @@
 
 
         rm,  pid    = self._adaptor.parse_id(job._id)
-<<<<<<< HEAD
         ret, out, _ = self._shell.run_sync("scontrol suspend %s" % pid)
-=======
-        ret, out, _ = self.shell.run_sync("scontrol suspend %s" % pid)
->>>>>>> 5deb253b
 
         if ret == 0:
             return True
@@ -901,11 +704,7 @@
 
 
         rm,  pid    = self._adaptor.parse_id(job._id)
-<<<<<<< HEAD
         ret, out, _ = self._shell.run_sync("scontrol resume %s" % pid)
-=======
-        ret, out, _ = self.shell.run_sync("scontrol resume %s" % pid)
->>>>>>> 5deb253b
 
         if ret == 0:
             return True
@@ -926,11 +725,7 @@
     @SYNC_CALL
     def create_job(self, jd):
         '''
-<<<<<<< HEAD
         Implements cpi.Service.create_job()
-=======
-        Implements cpi_job.Service.create_job()
->>>>>>> 5deb253b
         '''
 
         # this dict is passed on to the job adaptor class -- use it to pass any
@@ -940,23 +735,15 @@
                          "job_schema"     : self.rm.schema,
                          "reconnect"      : False}
 
-<<<<<<< HEAD
-        return api.Job(_adaptor=self._adaptor,
-                           _adaptor_state=adaptor_state)
-=======
-        return api_job.Job(_adaptor=self._adaptor, _adaptor_state=adaptor_state)
->>>>>>> 5deb253b
+        return api.Job(_adaptor=self._adaptor, _adaptor_state=adaptor_state)
+
 
     # --------------------------------------------------------------------------
     #
     @SYNC_CALL
     def get_url(self):
         '''
-<<<<<<< HEAD
         Implements cpi.Service.get_url()
-=======
-        Implements cpi_job.Service.get_url()
->>>>>>> 5deb253b
         '''
         return self.rm
 
@@ -1253,13 +1040,8 @@
             raise rse.NoSuccess("Error getting the job state for "
                             "job %s:\n%s" % (pid,ex))
 
-<<<<<<< HEAD
-        raise rse.NoSuccess._log(self._logger,
-                                 "Internal SLURM adaptor error"
-=======
-        raise rse.NoSuccess._log(self._logger, "Internal SLURM adaptor error"
->>>>>>> 5deb253b
-                                 " in _job_get_state")
+        raise rse.NoSuccess._log(self._logger, "Internal SLURM adaptor error "
+                                               "in _job_get_state")
 
 
     # --------------------------------------------------------------------------
@@ -1327,13 +1109,7 @@
     #
     @SYNC_CALL
     def get_state(self):
-<<<<<<< HEAD
-        '''
-        implements cpi.job.Job.get_state()
-        '''
-=======
-
->>>>>>> 5deb253b
+
         self._state = self._job_get_state(self._id)
         return self._state
 
@@ -1342,10 +1118,7 @@
     #
     @SYNC_CALL
     def get_description(self):
-<<<<<<< HEAD
-=======
-
->>>>>>> 5deb253b
+
         return self.jd
 
 
