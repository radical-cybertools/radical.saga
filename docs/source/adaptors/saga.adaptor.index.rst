--- conflicted
+++ resolved
@@ -12,8 +12,3 @@
    saga.adaptor.userpass
    saga.adaptor.filesystem.local
    saga.adaptor.ssh_job
-<<<<<<< HEAD
-   saga.adaptor.replica.irods
-=======
->>>>>>> 2232bd52
-
