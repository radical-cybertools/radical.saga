language: python
sudo: disabled

python:
  - "2.7"

os:
  - linux

git:
  depth: 1

env:
  global:
    - LOG=`git log -n 1 | grep Merge`
    - OLD=`echo $LOG | cut -d ' ' -f2`
    - NEW=`echo $LOG | cut -d ' ' -f3`
    - DIFF=`git diff --name-only --diff-filter=b $OLD...$NEW`
    - DIFF=$(echo $DIFF | grep -o -e '\b[^ ]*.py\b')
    - LOC=/home/travis/virtualenv/python2.7  # Location where VE is created on travis
    - CMD_PYTEST="coverage run -m pytest -vvv tests/"
    - CMD_FLAKE8="if ! test -z \"$DIFF\"; then flake8 --config=.flake8 $DIFF;else echo 'Nothing to pep8'; fi"
    - CMD_PYLINT="if ! test -z \"$DIFF\"; then pylint $DIFF;else echo 'Nothing to lint';fi"
    - CMD_FLAKE8_TESTS="flake8 --config=.flake8 tests/"
    - CMD_PYLINT_TESTS="pylint tests/"
    - COVERAGE=false
    - CODECOV_TOKEN="16dd1ace-95f8-4127-bc6a-04e2fd3ce2a5"
  matrix:
    - MAIN_CMD=$CMD_PYTEST COVERAGE=true
    - MAIN_CMD=$CMD_FLAKE8
    - MAIN_CMD=$CMD_PYLINT
    - MAIN_CMD=$CMD_FLAKE8_TESTS
    - MAIN_CMD=$CMD_PYLINT_TESTS

before_install:
  - uname -a
  - ulimit -a
  - python -V

# command to install dependencies
install:
  - pip install .
  - pip install coverage
  - pip install flake8
  - pip install pylint
  - pip install codecov


script:
<<<<<<< HEAD
  - pip install nose coverage codecov pytest
  - tests/run_tests.sh
=======
  - echo $MAIN_CMD
  - eval $MAIN_CMD
>>>>>>> 34eb2b12

after_success:
  - |
    if [[ $COVERAGE == 'true' ]]; then \
      coverage combine; \
      coverage xml; \
      coverage report; \
      curl -s https://codecov.io/bash | bash
    fi
notifications:
  email:
    recipients: andre@merzky.net
    on_success: change
    on_failure: always<|MERGE_RESOLUTION|>--- conflicted
+++ resolved
@@ -1,3 +1,4 @@
+
 language: python
 sudo: disabled
 
@@ -47,13 +48,8 @@
 
 
 script:
-<<<<<<< HEAD
-  - pip install nose coverage codecov pytest
-  - tests/run_tests.sh
-=======
   - echo $MAIN_CMD
   - eval $MAIN_CMD
->>>>>>> 34eb2b12
 
 after_success:
   - |
@@ -63,8 +59,9 @@
       coverage report; \
       curl -s https://codecov.io/bash | bash
     fi
+
 notifications:
   email:
     recipients: andre@merzky.net
     on_success: change
-    on_failure: always+    on_failure: always
