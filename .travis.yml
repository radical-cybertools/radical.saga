--- conflicted
+++ resolved
@@ -3,7 +3,6 @@
 sudo:
   - disabled
 
-<<<<<<< HEAD
 python:
   - "2.7"
 
@@ -52,18 +51,12 @@
   - echo bar
 
 # command to install dependencies
-=======
-branches:
-  - *
-
->>>>>>> 86f64638
 install:
   - pip install .
   - pip install coverage
   - pip install flake8
   - pip install pylint
   - pip install codecov
-
 
 script:
   - echo $MAIN_CMD
